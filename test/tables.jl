module TestTables

using Test, Tables, DataFrames

struct NamedTupleIterator{T <: NamedTuple}
    elements::Vector{T}
end
Base.length(n::NamedTupleIterator) = length(n.elements)
Base.IteratorEltype(::Type{<:NamedTupleIterator}) = Base.HasEltype()
Base.eltype(n::NamedTupleIterator{T}) where {T} = T

function Base.iterate(nt::NamedTupleIterator, st=1)
    st > length(nt.elements) && return nothing
    return nt.elements[st], st + 1
end

struct EltypeUnknownIterator
    elements
end
Base.IteratorSize(::Type{EltypeUnknownIterator}) = Base.SizeUnknown()
Base.IteratorEltype(::Type{EltypeUnknownIterator}) = Base.EltypeUnknown()

function Base.iterate(nt::EltypeUnknownIterator, st=1)
    st > length(nt.elements) && return nothing
    return nt.elements[st], st + 1
end

struct DuplicateNamesTable
end
Tables.istable(::Type{DuplicateNamesTable}) = true
Tables.rowaccess(::Type{DuplicateNamesTable}) = true
Tables.rows(x::DuplicateNamesTable) = x
Tables.schema(x::DuplicateNamesTable) = Tables.Schema((:a, :a, :b), Tuple{Float64, Float64, Float64})

Base.length(x::DuplicateNamesTable) = 3
Base.eltype(x::DuplicateNamesTable) = DuplicateRow

function Base.iterate(d::DuplicateNamesTable, st=1)
    st > length(d) && return nothing
    return DuplicateNameRow(), st + 1
end

struct DuplicateNameRow
end
Base.getproperty(d::DuplicateNameRow, nm::Symbol) = 1.0

struct DuplicateNamesColumnTable
end
Tables.istable(::Type{DuplicateNamesColumnTable}) = true
Tables.columnaccess(::Type{DuplicateNamesColumnTable}) = true
Tables.columns(x::DuplicateNamesColumnTable) = x
Tables.schema(x::DuplicateNamesColumnTable) = Tables.Schema((:a, :a, :b), Tuple{Float64, Float64, Float64})
Base.getproperty(d::DuplicateNamesColumnTable, nm::Symbol) = [1.0, 2.0, 3.0]
Base.propertynames(d::DuplicateNamesColumnTable) = (:a, :a, :b)

@testset "Tables" begin
    df = DataFrame(a=Int64[1, 2, 3], b=[:a, :b, :c])

    @testset "basics $(nameof(typeof(table)))" for table in [
        df,
        view(df, :, :),
        eachrow(df),
        eachcol(df),
    ]
        @test Tables.istable(table)
        @test Tables.rowaccess(table)
        @test Tables.columnaccess(table)
        @test Tables.schema(table) === Tables.Schema((:a, :b), Tuple{Int64, Symbol})
        @test Tables.schema(table) == Tables.schema(Tables.rows(table)) == Tables.schema(Tables.columns(table))
        @test @inferred(Tables.materializer(table)(Tables.columns(table))) isa DataFrame

        row = first(Tables.rows(table))
        @test collect(propertynames(row)) == [:a, :b]
        @test getproperty(row, :a) == 1
        @test getproperty(row, :b) == :a
        @test Tables.getcolumn(row, :a) == 1
        @test Tables.getcolumn(row, 1) == 1
        @test collect(Tables.columnnames(row)) == [:a, :b]
        @test Tables.getcolumn(row, Int64, 1, :a) == 1
    end

    @testset "Row-style" begin
        bare_rows = Tables.rowtable(df)
        for (actual, expected) in zip(bare_rows, eachrow(df))
            @test actual.a == expected.a
            @test actual.b == expected.b
        end

        and_back = DataFrame(bare_rows)
        @test and_back isa DataFrame
        @test names(and_back) == [:a, :b]
        @test and_back.a == df.a
        @test and_back.b == df.b
    end

    @testset "Column-style" begin
        cols = Tables.columntable(df)
        @test cols.b  ==  df.b
        @test cols.a  ==  df.a

        and_back = DataFrame(cols)
        @test and_back isa DataFrame
        @test names(and_back) == [:a, :b]
        @test and_back.a == df.a == Tables.getcolumn(df, :a) == Tables.getcolumn(df, 1)
        @test and_back.b == df.b
    end

    @testset "Extras" begin
        # with missing values
        df = DataFrame(a=[1, missing, 3], b=[missing, 'a', "hey"])
        @test isequal(df, DataFrame(Tables.rowtable(df)))
        @test isequal(df, DataFrame(Tables.columntable(df)))

        dn = DuplicateNamesTable()
        @test_throws ErrorException (dn |> DataFrame)

        dn = DuplicateNamesColumnTable()
        @test_throws ArgumentError (dn |> DataFrame)

        # non-Tables.jl constructor fallbacks
        @test DataFrame([(a = 0,), (a = 1,)]) == DataFrame(a = 0:1)

        nt = (a=1, b=:a, c=missing)
        nti = NamedTupleIterator([nt, nt, nt])
        df = DataFrame(nti)
        @test size(df) == (3, 3)
        @test df.a == [1, 1, 1]
        @test df.b == [:a, :a, :a]
        @test isequal(df.c, [missing, missing, missing])

        etu = EltypeUnknownIterator([nt, nt, nt])
        df = DataFrame(etu)
        @test size(df) == (3, 3)
        @test df.a == [1, 1, 1]
        @test df.b == [:a, :a, :a]
        @test isequal(df.c, [missing, missing, missing])

        append!(df, etu)
        @test size(df) == (6, 3)

        append!(df, [nt])
        @test size(df) == (7, 3)

        # categorical values
        cat = CategoricalVector(["hey", "there", "sailor"])
        cat2 = [c for c in cat] # Vector of CategoricalString
        nt = (a=cat, b=cat2)
        df = DataFrame(nt, copycols=false)
        @test df.a === cat
        @test df.b === cat2
        # test in the unknown schema case that a
        # Vector of CategoricalString is built into CategoricalVector
        ct = Tables.buildcolumns(nothing, Tables.rows(nt))
        @test ct.a !== cat
        @test ct.b !== cat2
        @test ct.a == cat
        @test ct.b == cat == cat2
    end
end

@testset "DataFrame!" begin
    nt = (a=Int64[1, 2, 3], b=[:a, :b, :c])
    df1 = DataFrame!(nt)
    df2 = DataFrame!(df1)
    df3 = DataFrame(nt)
    @test Tables.columntable(df1) === nt
    @test Tables.columntable(df2) === nt
    @test Tables.columntable(df3) == nt
    @test Tables.columntable(df3) !== nt

    v = [(a=1,b=2), (a=3, b=4)]
    df = DataFrame(v)
    @test size(df) == (2, 2)
    @test df.a == [1, 3]
    @test df.b == [2, 4]
    @test DataFrame(v, copycols=false) == DataFrame(v, copycols=true) == df
    @test_throws ArgumentError DataFrame!(v)
end

@testset "columnindex" begin
    df = DataFrame(rand(3,4))
    @test columnindex.(Ref(df), names(df)) == 1:4
    @test columnindex(df, :a) == 0
    # @test_throws ErrorException columnindex(df, 1)
    # @test_throws ErrorException columnindex(df, "x1")
end

@testset "eachrow and eachcol integration" begin
     df = DataFrame(rand(3,4), [:a, :b, :c, :d])

     df2 = DataFrame(eachrow(df))
     @test df == df2
     @test !any(((a,b),) -> a === b, zip(eachcol(df), eachcol(df2)))

     df2 = DataFrame!(eachrow(df))
     @test df == df2
     @test all(((a,b),) -> a === b, zip(eachcol(df), eachcol(df2)))

     df2 = DataFrame(eachcol(df, true))
     @test df == df2
     @test !any(((a,b),) -> a === b, zip(eachcol(df), eachcol(df2)))

     df2 = DataFrame!(eachcol(df, true))
     @test df == df2
     @test all(((a,b),) -> a === b, zip(eachcol(df), eachcol(df2)))

     df2 = DataFrame(eachcol(df))
     @test names(df2) == [:x1, :x2, :x3, :x4]
     @test all(((a,b),) -> a == b, zip(eachcol(df), eachcol(df2)))
     @test !any(((a,b),) -> a === b, zip(eachcol(df), eachcol(df2)))

     df2 = DataFrame(eachcol(df))
     @test names(df2) == [:x1, :x2, :x3, :x4]
     @test !any(((a,b),) -> a === b, zip(eachcol(df), eachcol(df2)))

<<<<<<< HEAD
     @test Tables.rowtable(df) == Tables.rowtable(eachrow(df))
     @test Tables.rowtable(df) == Tables.rowtable(eachcol(df))
     @test Tables.columntable(df) == Tables.columntable(eachrow(df))
     @test Tables.columntable(df) == Tables.columntable(eachcol(df))
=======
     @test Tables.getcolumn(eachcol(df), 1) == Tables.getcolumn(df, 1)
     @test Tables.getcolumn(eachcol(df), :a) == Tables.getcolumn(df, :a)
     @test Tables.columnnames(eachcol(df)) == Tables.columnnames(df)
     @test Tables.getcolumn(eachcol(df, true), 1) == Tables.getcolumn(df, 1)
     @test Tables.getcolumn(eachcol(df, true), :a) == Tables.getcolumn(df, :a)
     @test Tables.columnnames(eachcol(df, true)) == Tables.columnnames(df)
     @test Tables.getcolumn(eachrow(df), 1) == Tables.getcolumn(df, 1)
     @test Tables.getcolumn(eachrow(df), :a) == Tables.getcolumn(df, :a)
     @test Tables.columnnames(eachrow(df)) == Tables.columnnames(df)
>>>>>>> a1ca3632
end

end # module<|MERGE_RESOLUTION|>--- conflicted
+++ resolved
@@ -213,12 +213,11 @@
      @test names(df2) == [:x1, :x2, :x3, :x4]
      @test !any(((a,b),) -> a === b, zip(eachcol(df), eachcol(df2)))
 
-<<<<<<< HEAD
      @test Tables.rowtable(df) == Tables.rowtable(eachrow(df))
      @test Tables.rowtable(df) == Tables.rowtable(eachcol(df))
      @test Tables.columntable(df) == Tables.columntable(eachrow(df))
      @test Tables.columntable(df) == Tables.columntable(eachcol(df))
-=======
+
      @test Tables.getcolumn(eachcol(df), 1) == Tables.getcolumn(df, 1)
      @test Tables.getcolumn(eachcol(df), :a) == Tables.getcolumn(df, :a)
      @test Tables.columnnames(eachcol(df)) == Tables.columnnames(df)
@@ -228,7 +227,6 @@
      @test Tables.getcolumn(eachrow(df), 1) == Tables.getcolumn(df, 1)
      @test Tables.getcolumn(eachrow(df), :a) == Tables.getcolumn(df, :a)
      @test Tables.columnnames(eachrow(df)) == Tables.columnnames(df)
->>>>>>> a1ca3632
 end
 
 end # module