--- conflicted
+++ resolved
@@ -93,9 +93,9 @@
     @test vcat(null_dt, null_dt) == DataTable()
     @test_throws ArgumentError vcat(null_dt, dt)
     @test_throws ArgumentError vcat(dt, null_dt)
-    @test eltypes(vcat(dt, dt)) == [Nullable{Float64}, Nullable{Float64}, Nullable{Int}]
+    @test eltypes(vcat(dt, dt)) == Type[Float64, Float64, Int]
     @test size(vcat(dt, dt)) == (size(dt,1)*2, size(dt,2))
-    @test eltypes(vcat(dt, dt, dt)) == [Nullable{Float64}, Nullable{Float64}, Nullable{Int}]
+    @test eltypes(vcat(dt, dt, dt)) == Type[Float64,Float64,Int]
     @test size(vcat(dt, dt, dt)) == (size(dt,1)*3, size(dt,2))
 
     alt_dt = deepcopy(dt)
@@ -110,8 +110,8 @@
     @test names(dt4) == names(dtr)
     @test isequal(dtr, [dt4; dt4])
 
-    @test eltypes(vcat(DataTable(a = [1]), DataTable(a = [2.1]))) == [Nullable{Float64}]
-    @test eltypes(vcat(DataTable(a = NullableArray(Int, 1)), DataTable(a = [2.1]))) == [Nullable{Float64}]
+    @test eltypes(vcat(DataTable(a = [1]), DataTable(a = [2.1]))) == Type[Float64]
+    @test eltypes(vcat(DataTable(a = NullableArray(Int, 1)), DataTable(a = [2.1]))) == Type[Nullable{Float64}]
 
     # Minimal container type promotion
     dta = DataTable(a = NullableCategoricalArray([1, 2, 2]))
@@ -124,10 +124,7 @@
     @test isequal(dtac[:a], Nullable{Int}[1, 2, 2, 2, 3, 4])
     @test isa(dtab[:a], NullableCategoricalVector{Int})
     @test isa(dtac[:a], NullableCategoricalVector{Int})
-<<<<<<< HEAD
     # ^^ container may flip if container promotion happens in Base/DataArrays
-=======
->>>>>>> e9d67668
     dc = vcat(dtd, dtc)
     @test isequal(vcat(dtc, dtd), dc)
 
@@ -137,7 +134,6 @@
     @test eltypes(vcat(dtd, dtc0)) == eltypes(dc)
 
     # vcat should be able to concatenate different implementations of AbstractDataTable (PR #944)
-<<<<<<< HEAD
     @test isequal(vcat(view(DataTable(A=1:3),2),DataTable(A=4:5)), DataTable(A=[2,4,5]))
 
     @testset "vcat >2 args" begin
@@ -253,9 +249,7 @@
         err = @test_throws ArgumentError vcat(dt1, dt2, dt3, dt4, dt1, dt2, dt3, dt4, dt1, dt2, dt3, dt4)
         @test err.value.msg == "column(s) E and F are missing from argument(s) 1, 5 and 9, column(s) B are missing from argument(s) 2, 6 and 10, and column(s) F are missing from argument(s) 3, 7 and 11"
     end
-=======
     x = view(DataTable(A = NullableArray(1:3)), 2)
     y = DataTable(A = NullableArray(4:5))
     @test isequal(vcat(x, y), DataTable(A = NullableArray([2, 4, 5])))
->>>>>>> e9d67668
 end