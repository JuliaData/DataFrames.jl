module TestCat

using Test, Random, DataFrames
const ≅ = isequal

#
# hcat
#
@testset "hcat" begin
    nvint = [1, 2, missing, 4]
    nvstr = ["one", "two", missing, "four"]

    df2 = DataFrame([nvint, nvstr])
    df3 = DataFrame([nvint])
    df4 = convert(DataFrame, [1:4 1:4])
    df5 = DataFrame([Union{Int, Missing}[1,2,3,4], nvstr])

    ref_df = copy(df3)
    dfh = hcat(df3, df4, makeunique=true)
    @test ref_df ≅ df3 # make sure that df3 is not mutated by hcat
    @test size(dfh, 2) == 3
    @test names(dfh) ≅ [:x1, :x1_1, :x2]
    @test dfh[:x1] ≅ df3[:x1]
    @test dfh ≅ DataFrames.hcat!(DataFrame(), df3, df4, makeunique=true)

    dfa = DataFrame(a=[1,2])
    dfb = DataFrame(b=[3,missing])
    @test hcat(dfa, dfb) ≅ [dfa dfb]

    dfh3 = hcat(df3, df4, df5, makeunique=true)
    @test names(dfh3) == [:x1, :x1_1, :x2, :x1_2, :x2_1]
    @test dfh3 ≅ hcat(dfh, df5, makeunique=true)
    @test dfh3 ≅ DataFrames.hcat!(DataFrame(), df3, df4, df5, makeunique=true)

    @test df2 ≅ DataFrames.hcat!(df2, makeunique=true)
end

@testset "hcat: copying" begin
    df = DataFrame(x=1:3)
    @test hcat(df)[1] == df[1]
    @test hcat(df)[1] !== df[1]
    hdf = hcat(df, df, makeunique=true)
    @test hdf[1] == df[1]
    @test hdf[1] !== df[1]
    @test hdf[2] == df[1]
    @test hdf[2] !== df[1]
    @test hdf[1] == hdf[2]
    @test hdf[1] !== hdf[2]
    hdf = hcat(df, df, df, makeunique=true)
    @test hdf[1] == df[1]
    @test hdf[1] !== df[1]
    @test hdf[2] == df[1]
    @test hdf[2] !== df[1]
    @test hdf[3] == df[1]
    @test hdf[3] !== df[1]
    @test hdf[1] == hdf[2]
    @test hdf[1] !== hdf[2]
    @test hdf[1] == hdf[3]
    @test hdf[1] !== hdf[3]
    @test hdf[2] == hdf[3]
    @test hdf[2] !== hdf[3]
    x = [4, 5, 6]
    hdf = hcat(df, x)
    @test hdf[1] == df[1]
    @test hdf[1] !== df[1]
    @test hdf[2] !== x
    hdf = hcat(x, df)
    @test hdf[2] == df[1]
    @test hdf[2] !== df[1]
    @test hdf[1] !== x
end

@testset "hcat ::AbstractDataFrame" begin
    df = DataFrame(A = repeat('A':'C', inner=4), B = 1:12)
    gd = groupby(df, :A)
    answer = DataFrame(A = fill('A', 4), B = 1:4, A_1 = 'B', B_1 = 5:8, A_2 = 'C', B_2 = 9:12)
    @test hcat(gd..., makeunique=true) == answer
    answer = answer[1:4]
    @test hcat(gd[1], gd[2], makeunique=true) == answer
end

@testset "hcat ::AbstractDataFrame" begin
    df = DataFrame(A = repeat('A':'C', inner=4), B = 1:12)
    gd = groupby(df, :A)
    answer = DataFrame(A = fill('A', 4), B = 1:4, A_1 = 'B', B_1 = 5:8, A_2 = 'C', B_2 = 9:12)
    @test hcat(gd..., makeunique=true) == answer
    answer = answer[1:4]
    @test hcat(gd[1], gd[2], makeunique=true) == answer
end

@testset "hcat ::AbstractVectors" begin
    df = DataFrame()
    DataFrames.hcat!(df, CategoricalVector{Union{Int,Missing}}(1:10), makeunique=true)
    @test df[1] == CategoricalVector(1:10)
    DataFrames.hcat!(df, 1:10, makeunique=true)
    @test df[2] == collect(1:10)
    DataFrames.hcat!(df, collect(1:10), makeunique=true)
    @test df[3] == collect(1:10)

    df = DataFrame()
    df2 = hcat(CategoricalVector{Union{Int,Missing}}(1:10), df, makeunique=true)
    @test isempty(df)
    @test df2[1] == collect(1:10)
    @test names(df2) == [:x1]
    ref_df = copy(df2)
    df3 = hcat(11:20, df2, makeunique=true)
    @test df2 == ref_df
    @test df3[1] == collect(11:20)
    @test names(df3) == [:x1, :x1_1]

    @test_throws ArgumentError hcat("a", df, makeunique=true)
    @test_throws ArgumentError hcat(df, "a", makeunique=true)
end

@testset "hcat: copycols" begin
    df1 = DataFrame(a=1:3)
    df2 = DataFrame(b=1:3)
    dfv = view(df2, :, :)
    x = [1,2,3]

    df3 = hcat(df1)
    @test df3 == df1
    @test df3.a !== df1.a
    df3 = hcat(df1, copycols=true)
    @test df3 == df1
    @test df3.a !== df1.a
    df3 = hcat(df1, copycols=false)
    @test df3 == df1
    @test df3.a === df1.a

    df3 = hcat(df1, df2)
    @test names(df3) == [:a, :b]
    @test df3.a == df1.a
    @test df3.b == df2.b
    @test df3.a !== df1.a
    @test df3.b !== df2.b
    df3 = hcat(df1, df2, copycols=true)
    @test names(df3) == [:a, :b]
    @test df3.a == df1.a
    @test df3.b == df2.b
    @test df3.a !== df1.a
    @test df3.b !== df2.b
    df3 = hcat(df1, df2, copycols=false)
    @test names(df3) == [:a, :b]
    @test df3.a === df1.a
    @test df3.b === df2.b

    df3 = hcat(df1, dfv)
    @test names(df3) == [:a, :b]
    @test df3.a == df1.a
    @test df3.b == df2.b
    @test df3.a !== df1.a
    @test df3.b !== df2.b
    df3 = hcat(df1, dfv, copycols=true)
    @test names(df3) == [:a, :b]
    @test df3.a == df1.a
    @test df3.b == df2.b
    @test df3.a !== df1.a
    @test df3.b !== df2.b
    df3 = hcat(df1, dfv, copycols=false)
    @test names(df3) == [:a, :b]
    @test df3.a === df1.a
    @test df3.b === dfv.b

    df3 = hcat(df1, x)
    @test names(df3) == [:a, :x1]
    @test df3.a == df1.a
    @test df3.x1 == x
    @test df3.a !== df1.a
    @test df3.x1 !== x
    df3 = hcat(df1, x, copycols=true)
    @test names(df3) == [:a, :x1]
    @test df3.a == df1.a
    @test df3.x1 == x
    @test df3.a !== df1.a
    @test df3.x1 !== x
    df3 = hcat(df1, x, copycols=false)
    @test names(df3) == [:a, :x1]
    @test df3.a === df1.a
    @test df3.x1 === x

    df3 = hcat(x, df1)
    @test names(df3) == [:x1, :a]
    @test df3.a == df1.a
    @test df3.x1 == x
    @test df3.a !== df1.a
    @test df3.x1 !== x
    df3 = hcat(x, df1, copycols=true)
    @test names(df3) == [:x1, :a]
    @test df3.a == df1.a
    @test df3.x1 == x
    @test df3.a !== df1.a
    @test df3.x1 !== x
    df3 = hcat(x, df1, copycols=false)
    @test names(df3) == [:x1, :a]
    @test df3.a === df1.a
    @test df3.x1 === x

    df3 = hcat(dfv, x, df1)
    @test names(df3) == [:b, :x1, :a]
    @test df3.a == df1.a
    @test df3.b == dfv.b
    @test df3.x1 == x
    @test df3.a !== df1.a
    @test df3.b !== dfv.b
    @test df3.x1 !== x
    df3 = hcat(dfv, x, df1, copycols=true)
    @test names(df3) == [:b, :x1, :a]
    @test df3.a == df1.a
    @test df3.b == dfv.b
    @test df3.x1 == x
    @test df3.a !== df1.a
    @test df3.b !== dfv.b
    @test df3.x1 !== x
    df3 = hcat(dfv, x, df1, copycols=false)
    @test names(df3) == [:b, :x1, :a]
    @test df3.a === df1.a
    @test df3.b === dfv.b
    @test df3.x1 === x
end
#
# vcat
#

@testset "vcat" begin
    missing_df = DataFrame()
    df = DataFrame(Matrix{Int}(undef, 4, 3))

    # Assignment of rows
    # TODO: re-enable when we fix setindex! to handle DataFrameRow on RHS
    # df[1, :] = df[1, :]
    df[1, :] = df[1:1, :]
    df[1:2, :] = df[1:2, :]
    df[[true,false,false,true], :] = df[2:3, :]

    # Scalar broadcasting assignment of rows
    df[1, :] = 1
    df[1:2, :] = 1
    df[[true,false,false,true], :] = 3

    # Vector broadcasting assignment of rows
    df[1:2, :] = [2,3]
    df[[true,false,false,true], :] = [2,3]

    # Assignment of columns
    df[1] = zeros(4)
    df[:, 2] = ones(4)

    # Broadcasting assignment of columns
    df[:, 1] = 1
    df[1] = 3
    df[:x3] = 2

    # assignment of subtables
    # TODO: re-enable when we fix setindex! to handle DataFrameRow on RHS
    # df[1, 1:2] = df[2, 2:3]
    df[1, 1:2] = df[2:2, 2:3]
    df[1:2, 1:2] = df[2:3, 2:3]
    df[[true,false,false,true], 2:3] = df[1:2,1:2]

    # scalar broadcasting assignment of subtables
    df[1, 1:2] = 3
    df[1:2, 1:2] = 3
    df[[true,false,false,true], 2:3] = 3

    # vector broadcasting assignment of subtables
    df[1:2, 1:2] = [3,2]
    df[[true,false,false,true], 2:3] = [2,3]

    @test vcat(missing_df) == DataFrame()
    @test vcat(missing_df, missing_df) == DataFrame()
    @test vcat(missing_df) == DataFrame()
    @test vcat(missing_df, missing_df) == DataFrame()
    @test vcat(missing_df, df) == df
    @test vcat(df, missing_df) == df
    @test eltypes(vcat(df, df)) == Type[Float64, Float64, Int]
    @test size(vcat(df, df)) == (size(df, 1) * 2, size(df, 2))
    res = vcat(df, df)
    @test res[1:size(df, 1), :] == df
    @test res[(1+size(df, 1)):end, :] == df
    res = vcat(df, df, df)
    @test eltypes(res) == Type[Float64, Float64, Int]
    @test size(res) == (size(df, 1) * 3, size(df, 2))

    s = size(df, 1)
    for i in 1:3
        @test res[1+(i-1)*s:i*s, :] == df
    end

    alt_df = deepcopy(df)
    @test vcat(df, alt_df) == DataFrame([[3.0,2.0,3.0,3.0,3.0,2.0,3.0,3.0],
                                         [2.0,2.0,1.0,3.0,2.0,2.0,1.0,3.0],
                                         [2,2,2,3,2,2,2,3]])

    # Don't fail on non-matching types
    df[1] = zeros(Int, nrow(df))
    @test vcat(df, alt_df) == DataFrame([[0.0,0.0,0.0,0.0,3.0,2.0,3.0,3.0],
                                         [2.0,2.0,1.0,3.0,2.0,2.0,1.0,3.0],
                                         [2,2,2,3,2,2,2,3]])
end

@testset "vcat copy" begin
    df = DataFrame(x=1:3)
    @test vcat(df)[1] == df[1]
    @test vcat(df)[1] !== df[1]
end

@testset "vcat >2 args" begin
    empty_dfs = [DataFrame(), DataFrame(), DataFrame()]
    df1 = DataFrame(A = 1:3, B = 4:6, C = 7:9)
    @test vcat(empty_dfs...) == reduce(vcat, empty_dfs) == DataFrame()

    df = DataFrame(x = trues(1), y = falses(1))
    dfs = [df, df, df]
    @test vcat(dfs...) ==reduce(vcat, dfs) == DataFrame(x = trues(3), y = falses(3))
end

@testset "vcat mixed coltypes" begin
    df = vcat(DataFrame([[1]], [:x]), DataFrame([[1.0]], [:x]))
    @test df == DataFrame([[1.0, 1.0]], [:x])
    @test typeof.(eachcol(df)) == [Vector{Float64}]
    df = vcat(DataFrame([[1]], [:x]), DataFrame([["1"]], [:x]))
    @test df == DataFrame([[1, "1"]], [:x])
    @test typeof.(eachcol(df)) == [Vector{Any}]
    df = vcat(DataFrame([Union{Missing, Int}[1]], [:x]), DataFrame([[1]], [:x]))
    @test df == DataFrame([[1, 1]], [:x])
    @test typeof.(eachcol(df)) == [Vector{Union{Missing, Int}}]
    df = vcat(DataFrame([CategoricalArray([1])], [:x]), DataFrame([[1]], [:x]))
    @test df == DataFrame([[1, 1]], [:x])
    @test df[:x] isa Vector{Int}
    df = vcat(DataFrame([CategoricalArray([1])], [:x]),
              DataFrame([Union{Missing, Int}[1]], [:x]))
    @test df == DataFrame([[1, 1]], [:x])
    @test df[:x] isa Vector{Union{Int, Missing}}
    df = vcat(DataFrame([CategoricalArray([1])], [:x]),
              DataFrame([CategoricalArray{Union{Int, Missing}}([1])], [:x]))
    @test df == DataFrame([[1, 1]], [:x])
    @test df[:x] isa CategoricalVector{Union{Int, Missing}}
    df = vcat(DataFrame([Union{Int, Missing}[1]], [:x]),
              DataFrame([["1"]], [:x]))
    @test df == DataFrame([[1, "1"]], [:x])
    @test typeof.(eachcol(df)) == [Vector{Any}]
    df = vcat(DataFrame([CategoricalArray([1])], [:x]),
              DataFrame([CategoricalArray(["1"])], [:x]))
    @test df == DataFrame([[1, "1"]], [:x])
    @test df[:x] isa CategoricalVector{Any}
    df = vcat(DataFrame([trues(1)], [:x]), DataFrame([[false]], [:x]))
    @test df == DataFrame([[true, false]], [:x])
    @test typeof.(eachcol(df)) == [Vector{Bool}]
end

@testset "vcat out of order" begin
    df1 = DataFrame(A = 1:3, B = 4:6, C = 7:9)
<<<<<<< HEAD
    df2 = DataFrame(colwise(x->2x, df1), reverse(names(df1)))
    @test vcat(df1, df2) == DataFrame(A = [1, 2, 3, 14, 16, 18],
                                      B = [4, 5, 6, 8, 10, 12],
                                      C = [7, 8, 9, 2, 4, 6])
    # test with keyword argument for `columns`
    @test vcat(df1, df2, columns = :equal) == DataFrame(A = [1, 2, 3, 14, 16, 18],
                                                       B = [4, 5, 6, 8, 10, 12],
                                                       C = [7, 8, 9, 2, 4, 6])
    @test vcat(df1, df1, df2) == DataFrame(A = [1, 2, 3, 1, 2, 3, 14, 16, 18],
                                           B = [4, 5, 6, 4, 5, 6, 8, 10, 12],
                                           C = [7, 8, 9, 7, 8, 9, 2, 4, 6])
    @test vcat(df1, df2, df2) == DataFrame(A = [1, 2, 3, 14, 16, 18, 14, 16, 18],
                                           B = [4, 5, 6, 8, 10, 12, 8, 10, 12],
                                           C = [7, 8, 9, 2, 4, 6, 2, 4, 6])
    @test vcat(df2, df1, df2) == DataFrame(C = [2, 4, 6, 7, 8, 9, 2, 4, 6],
                                           B = [8, 10, 12, 4, 5, 6, 8, 10, 12],
                                           A = [14, 16, 18, 1, 2, 3, 14, 16, 18])
=======
    df2 = DataFrame([2x for x in eachcol(df1)], reverse(names(df1)))
    @test vcat(df1, df2) == DataFrame([[1, 2, 3, 14, 16, 18],
                                       [4, 5, 6, 8, 10, 12],
                                       [7, 8, 9, 2, 4, 6]], [:A, :B, :C])
    @test vcat(df1, df1, df2) == DataFrame([[1, 2, 3, 1, 2, 3, 14, 16, 18],
                                            [4, 5, 6, 4, 5, 6, 8, 10, 12],
                                            [7, 8, 9, 7, 8, 9, 2, 4, 6]], [:A, :B, :C])
    @test vcat(df1, df2, df2) == DataFrame([[1, 2, 3, 14, 16, 18, 14, 16, 18],
                                            [4, 5, 6, 8, 10, 12, 8, 10, 12],
                                            [7, 8, 9, 2, 4, 6, 2, 4, 6]], [:A, :B, :C])
    @test vcat(df2, df1, df2) == DataFrame([[2, 4, 6, 7, 8, 9, 2, 4, 6],
                                            [8, 10, 12, 4, 5, 6, 8, 10, 12],
                                            [14, 16, 18, 1, 2, 3, 14, 16, 18]] ,[:C, :B, :A])

>>>>>>> 395754c5
    @test size(vcat(df1, df1, df1, df2, df2, df2)) == (18, 3)
    df3 = df1[[1, 3, 2]]
    res = vcat(df1, df1, df1, df2, df2, df2, df3, df3, df3, df3)
    @test size(res) == (30, 3)
    @test res[1:3,:] == df1
    @test res[4:6,:] == df1
    @test res[7:9,:] == df1
    @test res[10:12,:] == df2[names(res)]
    @test res[13:15,:] == df2[names(res)]
    @test res[16:18,:] == df2[names(res)]
    @test res[19:21,:] == df3[names(res)]
    @test res[22:24,:] == df3[names(res)]
    @test res[25:27,:] == df3[names(res)]
    df1 = DataFrame(A = 1, B = 2)
    df2 = DataFrame(B = 12, A = 11)
    df3 = DataFrame(A = [1, 11], B = [2, 12])
    @test [df1; df2] == df3 == reduce(vcat, [df1, df2])
end

@testset "vcat with :union" begin
    df1 = DataFrame(A = 1:3, B = 4:6)
    df2 = DataFrame(A = 7:9)
    df3 = DataFrame(B = 4:6, A = 1:3)

    @test vcat(df1, df2; columns = :union) ≅
        DataFrame(A = [1, 2, 3, 7, 8, 9],
                  B = [4, 5, 6, missing, missing, missing])
    @test vcat(df1, df2, df3; columns = :union) ≅
        DataFrame(A = [1, 2, 3, 7, 8, 9, 1, 2, 3],
                  B = [4, 5, 6, missing, missing, missing, 4, 5, 6])
end

@testset "vcat with :intersect" begin
    df1 = DataFrame(A = 1:3, B = 4:6)
    df2 = DataFrame(A = 7:9)
    df3 = DataFrame(A = 10:12, C = 13:15)

    @test vcat(df1, df2; columns = :intersect) ≅ DataFrame(A = [1, 2, 3, 7, 8, 9])
    @test vcat(df1, df2, df3; columns = :intersect) ≅ DataFrame(A = [1, 2, 3, 7, 8, 9,
                                                                     10, 11, 12])
end

@testset "vcat with vector of columns" begin
    df1 = DataFrame(A = 1:3, B = 4:6)
    df2 = DataFrame(A = 7:9)
    df3 = DataFrame(A = 10:12, C = 13:15)

    @test vcat(df1, df2; columns = [:A, :B, :C]) ≅
        DataFrame(A = [1, 2, 3, 7, 8, 9],
                  B = [4, 5, 6, missing, missing, missing],
                  C = [missing, missing, missing, missing, missing, missing])

    @test vcat(df1, df2, df3; columns = [:A, :B, :C]) ≅
        DataFrame(A = [1, 2, 3, 7, 8, 9, 10, 11, 12],
                  B = [4, 5, 6, missing, missing, missing, missing, missing, missing],
                  C = [missing, missing, missing, missing, missing, missing, 13, 14, 15])
end

@testset "vcat on empty dataframe in loop" begin
    df1 = DataFrame(A = 1:3, B = 4:6, C = 7:9)
    df2 = DataFrame(colwise(x->2x, df1), reverse(names(df1)))
    d = DataFrame()
    for df in [df1, df2]
        d = vcat(d, df)
    end
    @test d == DataFrame(A = [1, 2, 3, 14, 16, 18],
                         B = [4, 5, 6, 8, 10, 12],
                         C = [7, 8, 9, 2, 4, 6])
end


@testset "vcat errors" begin
    df1 = DataFrame(A = 1:3, B = 1:3)
    df2 = DataFrame(A = 1:3)
    # right missing 1 column
    err = @test_throws ArgumentError vcat(df1, df2)
    @test err.value.msg == "column(s) B are missing from argument(s) 2"
    # left missing 1 column
    err = @test_throws ArgumentError vcat(df2, df1)
    @test err.value.msg == "column(s) B are missing from argument(s) 1"
    # multiple missing 1 column
    err = @test_throws ArgumentError vcat(df1, df2, df2, df2, df2, df2)
    @test err.value.msg == "column(s) B are missing from argument(s) 2, 3, 4, 5 and 6"
    # argument missing >1 columns
    df1 = DataFrame(A = 1:3, B = 1:3, C = 1:3, D = 1:3, E = 1:3)
    err = @test_throws ArgumentError vcat(df1, df2)
    @test err.value.msg == "column(s) B, C, D and E are missing from argument(s) 2"
    # >1 arguments missing >1 columns
    err = @test_throws ArgumentError vcat(df1, df2, df2, df2, df2)
    @test err.value.msg == "column(s) B, C, D and E are missing from argument(s) 2, 3, 4 and 5"
    # missing columns throws error
    df1 = DataFrame(A = 1, B = 1)
    df2 = DataFrame(A = 1)
    df3 = DataFrame(B = 1, A = 1)
    err = @test_throws ArgumentError vcat(df1, df2, df3)
    @test err.value.msg == "column(s) B are missing from argument(s) 2"
    # unique columns for both sides
    df1 = DataFrame(A = 1, B = 1, C = 1, D = 1)
    df2 = DataFrame(A = 1, C = 1, D = 1, E = 1, F = 1)
    err = @test_throws ArgumentError vcat(df1, df2)
    @test err.value.msg == "column(s) E and F are missing from argument(s) 1, and column(s) B are missing from argument(s) 2"
    err = @test_throws ArgumentError vcat(df1, df1, df2, df2)
    @test err.value.msg == "column(s) E and F are missing from argument(s) 1 and 2, and column(s) B are missing from argument(s) 3 and 4"
    df3 = DataFrame(A = 1, B = 1, C = 1, D = 1, E = 1)
    err = @test_throws ArgumentError vcat(df1, df2, df3)
    @test err.value.msg == "column(s) E and F are missing from argument(s) 1, column(s) B are missing from argument(s) 2, and column(s) F are missing from argument(s) 3"
    err = @test_throws ArgumentError vcat(df1, df1, df2, df2, df3, df3)
    @test err.value.msg == "column(s) E and F are missing from argument(s) 1 and 2, column(s) B are missing from argument(s) 3 and 4, and column(s) F are missing from argument(s) 5 and 6"
    err = @test_throws ArgumentError vcat(df1, df1, df1, df2, df2, df2, df3, df3, df3)
    @test err.value.msg == "column(s) E and F are missing from argument(s) 1, 2 and 3, column(s) B are missing from argument(s) 4, 5 and 6, and column(s) F are missing from argument(s) 7, 8 and 9"
    # df4 is a superset of names found in all other DataFrames and won't be shown in error
    df4 = DataFrame(A = 1, B = 1, C = 1, D = 1, E = 1, F = 1)
    err = @test_throws ArgumentError vcat(df1, df2, df3, df4)
    @test err.value.msg == "column(s) E and F are missing from argument(s) 1, column(s) B are missing from argument(s) 2, and column(s) F are missing from argument(s) 3"
    err = @test_throws ArgumentError vcat(df1, df1, df2, df2, df3, df3, df4, df4)
    @test err.value.msg == "column(s) E and F are missing from argument(s) 1 and 2, column(s) B are missing from argument(s) 3 and 4, and column(s) F are missing from argument(s) 5 and 6"
    err = @test_throws ArgumentError vcat(df1, df1, df1, df2, df2, df2, df3, df3, df3, df4, df4, df4)
    @test err.value.msg == "column(s) E and F are missing from argument(s) 1, 2 and 3, column(s) B are missing from argument(s) 4, 5 and 6, and column(s) F are missing from argument(s) 7, 8 and 9"
    err = @test_throws ArgumentError vcat(df1, df2, df3, df4, df1, df2, df3, df4, df1, df2, df3, df4)
    @test err.value.msg == "column(s) E and F are missing from argument(s) 1, 5 and 9, column(s) B are missing from argument(s) 2, 6 and 10, and column(s) F are missing from argument(s) 3, 7 and 11"
end

x = view(DataFrame(A = Vector{Union{Missing, Int}}(1:3)), 2:2, :)
y = DataFrame(A = 4:5)
@test vcat(x, y) == DataFrame(A = [2, 4, 5]) == reduce(vcat, [x, y])

end # module<|MERGE_RESOLUTION|>--- conflicted
+++ resolved
@@ -351,7 +351,6 @@
 
 @testset "vcat out of order" begin
     df1 = DataFrame(A = 1:3, B = 4:6, C = 7:9)
-<<<<<<< HEAD
     df2 = DataFrame(colwise(x->2x, df1), reverse(names(df1)))
     @test vcat(df1, df2) == DataFrame(A = [1, 2, 3, 14, 16, 18],
                                       B = [4, 5, 6, 8, 10, 12],
@@ -369,22 +368,6 @@
     @test vcat(df2, df1, df2) == DataFrame(C = [2, 4, 6, 7, 8, 9, 2, 4, 6],
                                            B = [8, 10, 12, 4, 5, 6, 8, 10, 12],
                                            A = [14, 16, 18, 1, 2, 3, 14, 16, 18])
-=======
-    df2 = DataFrame([2x for x in eachcol(df1)], reverse(names(df1)))
-    @test vcat(df1, df2) == DataFrame([[1, 2, 3, 14, 16, 18],
-                                       [4, 5, 6, 8, 10, 12],
-                                       [7, 8, 9, 2, 4, 6]], [:A, :B, :C])
-    @test vcat(df1, df1, df2) == DataFrame([[1, 2, 3, 1, 2, 3, 14, 16, 18],
-                                            [4, 5, 6, 4, 5, 6, 8, 10, 12],
-                                            [7, 8, 9, 7, 8, 9, 2, 4, 6]], [:A, :B, :C])
-    @test vcat(df1, df2, df2) == DataFrame([[1, 2, 3, 14, 16, 18, 14, 16, 18],
-                                            [4, 5, 6, 8, 10, 12, 8, 10, 12],
-                                            [7, 8, 9, 2, 4, 6, 2, 4, 6]], [:A, :B, :C])
-    @test vcat(df2, df1, df2) == DataFrame([[2, 4, 6, 7, 8, 9, 2, 4, 6],
-                                            [8, 10, 12, 4, 5, 6, 8, 10, 12],
-                                            [14, 16, 18, 1, 2, 3, 14, 16, 18]] ,[:C, :B, :A])
-
->>>>>>> 395754c5
     @test size(vcat(df1, df1, df1, df2, df2, df2)) == (18, 3)
     df3 = df1[[1, 3, 2]]
     res = vcat(df1, df1, df1, df2, df2, df2, df3, df3, df3, df3)
