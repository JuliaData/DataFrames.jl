module TestCat
    using Base.Test, DataTables

    #
    # hcat
    #

<<<<<<< HEAD
    nvint = NullableArray(Nullable{Int}[1, 2, Nullable(), 4])
    nvstr = NullableArray(Nullable{String}["one", "two", Nullable(), "four"])

    df2 = DataFrame(Any[nvint, nvstr])
    df3 = DataFrame(Any[nvint])
    df4 = convert(DataFrame, [1:4 1:4])
    df5 = DataFrame(Any[NullableArray([1,2,3,4]), nvstr])

    dfh = hcat(df3, df4)
    @test size(dfh, 2) == 3
    @test names(dfh) == [:x1, :x1_1, :x2]
    @test isequal(dfh[:x1], df3[:x1])
    @test isequal(dfh, [df3 df4])
    @test isequal(dfh, DataFrames.hcat!(DataFrame(), df3, df4))

    dfh3 = hcat(df3, df4, df5)
    @test names(dfh3) == [:x1, :x1_1, :x2, :x1_2, :x2_1]
    @test isequal(dfh3, hcat(dfh, df5))
    @test isequal(dfh3, DataFrames.hcat!(DataFrame(), df3, df4, df5))

    @test isequal(df2, DataFrames.hcat!(df2))
=======
    nvint = [1, 2, null, 4]
    nvstr = ["one", "two", null, "four"]

    dt2 = DataTable(Any[nvint, nvstr])
    dt3 = DataTable(Any[nvint])
    dt4 = convert(DataTable, [1:4 1:4])
    dt5 = DataTable(Any[Union{Int, Null}[1,2,3,4], nvstr])

    dth = hcat(dt3, dt4)
    @test size(dth, 2) == 3
    @test names(dth) == [:x1, :x1_1, :x2]
    @test dth[:x1] == dt3[:x1]
    @test dth == [dt3 dt4]
    @test dth == DataTables.hcat!(DataTable(), dt3, dt4)

    dth3 = hcat(dt3, dt4, dt5)
    @test names(dth3) == [:x1, :x1_1, :x2, :x1_2, :x2_1]
    @test dth3 == hcat(dth, dt5)
    @test dth3 == DataTables.hcat!(DataTable(), dt3, dt4, dt5)

    @test dt2 == DataTables.hcat!(dt2)

    @testset "hcat ::AbstractDataTable" begin
        dt = DataTable(A = repeat('A':'C', inner=4), B = 1:12)
        gd = groupby(dt, :A)
        answer = DataTable(A = fill('A', 4), B = 1:4, A_1 = 'B', B_1 = 5:8, A_2 = 'C', B_2 = 9:12)
        @test hcat(gd...) == answer
        answer = answer[1:4]
        @test hcat(gd[1], gd[2]) == answer
    end

    @testset "hcat ::Vectors" begin
        dt = DataTable()
        DataTables.hcat!(dt, CategoricalVector{Union{Int, Null}}(1:10))
        @test dt[1] == collect(1:10)
        DataTables.hcat!(dt, 1:10)
        @test dt[2] == collect(1:10)
    end
>>>>>>> b196630f

    @testset "hcat ::AbstractDataFrame" begin
        df = DataFrame(A = repeat('A':'C', inner=4), B = 1:12)
        gd = groupby(df, :A)
        answer = DataFrame(A = fill('A', 4), B = 1:4, A_1 = 'B', B_1 = 5:8, A_2 = 'C', B_2 = 9:12)
        @test hcat(gd...) == answer
        answer = answer[1:4]
        @test hcat(gd[1], gd[2]) == answer
    end

    @testset "hcat ::Vectors" begin
        df = DataFrame()
        DataFrames.hcat!(df, NullableCategoricalVector(1:10))
        @test isequal(df[1], NullableCategoricalVector(1:10))
        DataFrames.hcat!(df, NullableArray(1:10))
        @test isequal(df[2], NullableArray(1:10))
    end

    #
    # vcat
    #

    null_dt = DataTable(Int, 0, 0)
    dt = DataTable(Int, 4, 3)

    # Assignment of rows
<<<<<<< HEAD
    df[1, :] = df[1, :]
    df[1:2, :] = df[1:2, :]
    df[[true,false,false,true], :] = df[2:3, :]

    # Scalar broadcasting assignment of rows
    df[1, :] = 1
    df[1:2, :] = 1
    df[[true,false,false,true], :] = 3

    # Vector broadcasting assignment of rows
    df[1:2, :] = [2,3]
    df[[true,false,false,true], :] = [2,3]

    # Assignment of columns
    df[1] = zeros(4)
    df[:, 2] = ones(4)

    # Broadcasting assignment of columns
    df[:, 1] = 1
    df[1] = 3
    df[:x3] = 2

    # assignment of subtables
    df[1, 1:2] = df[2, 2:3]
    df[1:2, 1:2] = df[2:3, 2:3]
    df[[true,false,false,true], 2:3] = df[1:2,1:2]

    # scalar broadcasting assignment of subtables
    df[1, 1:2] = 3
    df[1:2, 1:2] = 3
    df[[true,false,false,true], 2:3] = 3

    # vector broadcasting assignment of subtables
    df[1:2, 1:2] = [3,2]
    df[[true,false,false,true], 2:3] = [2,3]

    @test vcat(null_df) == DataFrame()
    @test vcat(null_df, null_df) == DataFrame()
    @test_throws ArgumentError vcat(null_df, df)
    @test_throws ArgumentError vcat(df, null_df)
    @test eltypes(vcat(df, df)) == Type[Float64, Float64, Int]
    @test size(vcat(df, df)) == (size(df,1)*2, size(df,2))
    @test eltypes(vcat(df, df, df)) == Type[Float64,Float64,Int]
    @test size(vcat(df, df, df)) == (size(df,1)*3, size(df,2))

    alt_df = deepcopy(df)
    vcat(df, alt_df)

    # Don't fail on non-matching types
    df[1] = zeros(Int, nrow(df))
    vcat(df, alt_df)

    dfr = vcat(df4, df4)
    @test size(dfr, 1) == 8
    @test names(df4) == names(dfr)
    @test isequal(dfr, [df4; df4])

    @test eltypes(vcat(DataFrame(a = [1]), DataFrame(a = [2.1]))) == Type[Float64]
    @test eltypes(vcat(DataFrame(a = NullableArray(Int, 1)), DataFrame(a = [2.1]))) == Type[Nullable{Float64}]

    # Minimal container type promotion
    dfa = DataFrame(a = NullableCategoricalArray([1, 2, 2]))
    dfb = DataFrame(a = NullableCategoricalArray([2, 3, 4]))
    dfc = DataFrame(a = NullableArray([2, 3, 4]))
    dfd = DataFrame(Any[2:4], [:a])
    dfab = vcat(dfa, dfb)
    dfac = vcat(dfa, dfc)
    @test isequal(dfab[:a], Nullable{Int}[1, 2, 2, 2, 3, 4])
    @test isequal(dfac[:a], Nullable{Int}[1, 2, 2, 2, 3, 4])
    @test isa(dfab[:a], NullableCategoricalVector{Int})
    @test isa(dfac[:a], NullableCategoricalVector{Int})
    # ^^ container may flip if container promotion happens in Base/DataArrays
    dc = vcat(dfd, dfc)
    @test isequal(vcat(dfc, dfd), dc)

    # Zero-row DataFrames
    dfc0 = similar(dfc, 0)
    @test isequal(vcat(dfd, dfc0, dfc), dc)
    @test eltypes(vcat(dfd, dfc0)) == eltypes(dc)

    # vcat should be able to concatenate different implementations of AbstractDataFrame (PR #944)
    @test isequal(vcat(view(DataFrame(A=1:3),2),DataFrame(A=4:5)), DataFrame(A=[2,4,5]))

    @testset "vcat >2 args" begin
        @test vcat(DataFrame(), DataFrame(), DataFrame()) == DataFrame()
        df = DataFrame(x = trues(1), y = falses(1))
        @test vcat(df, df, df) == DataFrame(x = trues(3), y = falses(3))
    end

    @testset "vcat mixed coltypes" begin
        drf = CategoricalArrays.DefaultRefType
        df = vcat(DataFrame([[1]], [:x]), DataFrame([[1.0]], [:x]))
        @test df == DataFrame([[1.0, 1.0]], [:x])
        @test typeof.(df.columns) == [Vector{Float64}]
        df = vcat(DataFrame([[1]], [:x]), DataFrame([["1"]], [:x]))
        @test df == DataFrame([[1, "1"]], [:x])
        @test typeof.(df.columns) == [Vector{Any}]
        df = vcat(DataFrame([NullableArray([1])], [:x]), DataFrame([[1]], [:x]))
        @test df == DataFrame([NullableArray([1, 1])], [:x])
        @test typeof.(df.columns) == [NullableVector{Int}]
        df = vcat(DataFrame([CategoricalArray([1])], [:x]), DataFrame([[1]], [:x]))
        @test df == DataFrame([CategoricalArray([1, 1])], [:x])
        @test typeof.(df.columns) == [CategoricalVector{Int, drf}]
        df = vcat(DataFrame([CategoricalArray([1])], [:x]),
                  DataFrame([NullableArray([1])], [:x]))
        @test df == DataFrame([NullableCategoricalArray([1, 1])], [:x])
        @test typeof.(df.columns) == [NullableCategoricalVector{Int, drf}]
        df = vcat(DataFrame([CategoricalArray([1])], [:x]),
                  DataFrame([NullableCategoricalArray([1])], [:x]))
        @test df == DataFrame([NullableCategoricalArray([1, 1])], [:x])
        @test typeof.(df.columns) == [NullableCategoricalVector{Int, drf}]
        df = vcat(DataFrame([NullableArray([1])], [:x]),
                  DataFrame([NullableArray(["1"])], [:x]))
        @test df == DataFrame([NullableArray([1, "1"])], [:x])
        @test typeof.(df.columns) == [NullableVector{Any}]
        df = vcat(DataFrame([CategoricalArray([1])], [:x]),
                  DataFrame([CategoricalArray(["1"])], [:x]))
        @test df == DataFrame([CategoricalArray([1, "1"])], [:x])
        @test typeof.(df.columns) == [CategoricalVector{Any, drf}]
        df = vcat(DataFrame([trues(1)], [:x]), DataFrame([[false]], [:x]))
        @test df == DataFrame([[true, false]], [:x])
        @test typeof.(df.columns) == [Vector{Bool}]
    end

    @testset "vcat errors" begin
        err = @test_throws ArgumentError vcat(DataFrame(), DataFrame(), DataFrame(x=[]))
        @test err.value.msg == "column(s) x are missing from argument(s) 1 and 2"
        err = @test_throws ArgumentError vcat(DataFrame(), DataFrame(), DataFrame(x=[1]))
        @test err.value.msg == "column(s) x are missing from argument(s) 1 and 2"
        df1 = DataFrame(A = 1:3, B = 1:3)
        df2 = DataFrame(A = 1:3)
        # right missing 1 column
        err = @test_throws ArgumentError vcat(df1, df2)
        @test err.value.msg == "column(s) B are missing from argument(s) 2"
        # left missing 1 column
        err = @test_throws ArgumentError vcat(df2, df1)
        @test err.value.msg == "column(s) B are missing from argument(s) 1"
        # multiple missing 1 column
        err = @test_throws ArgumentError vcat(df1, df2, df2, df2, df2, df2)
        @test err.value.msg == "column(s) B are missing from argument(s) 2, 3, 4, 5 and 6"
        # argument missing >1 columns
        df1 = DataFrame(A = 1:3, B = 1:3, C = 1:3, D = 1:3, E = 1:3)
        err = @test_throws ArgumentError vcat(df1, df2)
        @test err.value.msg == "column(s) B, C, D and E are missing from argument(s) 2"
        # >1 arguments missing >1 columns
        err = @test_throws ArgumentError vcat(df1, df2, df2, df2, df2)
        @test err.value.msg == "column(s) B, C, D and E are missing from argument(s) 2, 3, 4 and 5"
        # out of order
        df2 = df1[reverse(names(df1))]
        err = @test_throws ArgumentError vcat(df1, df2)
        @test err.value.msg == "column order of argument(s) 1 != column order of argument(s) 2"
        # first group >1 arguments
        err = @test_throws ArgumentError vcat(df1, df1, df2)
        @test err.value.msg == "column order of argument(s) 1 and 2 != column order of argument(s) 3"
        # second group >1 arguments
        err = @test_throws ArgumentError vcat(df1, df2, df2)
        @test err.value.msg == "column order of argument(s) 1 != column order of argument(s) 2 and 3"
        # first and second groups >1 argument
        err = @test_throws ArgumentError vcat(df1, df1, df1, df2, df2, df2)
        @test err.value.msg == "column order of argument(s) 1, 2 and 3 != column order of argument(s) 4, 5 and 6"
        # >2 groups out of order
        srand(1)
        df3 = df1[shuffle(names(df1))]
        err = @test_throws ArgumentError vcat(df1, df1, df1, df2, df2, df2, df3, df3, df3, df3)
        @test err.value.msg == "column order of argument(s) 1, 2 and 3 != column order of argument(s) 4, 5 and 6 != column order of argument(s) 7, 8, 9 and 10"
        # missing columns throws error before out of order columns
        df1 = DataFrame(A = 1, B = 1)
        df2 = DataFrame(A = 1)
        df3 = DataFrame(B = 1, A = 1)
        err = @test_throws ArgumentError vcat(df1, df2, df3)
        @test err.value.msg == "column(s) B are missing from argument(s) 2"
        # unique columns for both sides
        df1 = DataFrame(A = 1, B = 1, C = 1, D = 1)
        df2 = DataFrame(A = 1, C = 1, D = 1, E = 1, F = 1)
        err = @test_throws ArgumentError vcat(df1, df2)
        @test err.value.msg == "column(s) E and F are missing from argument(s) 1, and column(s) B are missing from argument(s) 2"
        err = @test_throws ArgumentError vcat(df1, df1, df2, df2)
        @test err.value.msg == "column(s) E and F are missing from argument(s) 1 and 2, and column(s) B are missing from argument(s) 3 and 4"
        df3 = DataFrame(A = 1, B = 1, C = 1, D = 1, E = 1)
        err = @test_throws ArgumentError vcat(df1, df2, df3)
        @test err.value.msg == "column(s) E and F are missing from argument(s) 1, column(s) B are missing from argument(s) 2, and column(s) F are missing from argument(s) 3"
        err = @test_throws ArgumentError vcat(df1, df1, df2, df2, df3, df3)
        @test err.value.msg == "column(s) E and F are missing from argument(s) 1 and 2, column(s) B are missing from argument(s) 3 and 4, and column(s) F are missing from argument(s) 5 and 6"
        err = @test_throws ArgumentError vcat(df1, df1, df1, df2, df2, df2, df3, df3, df3)
        @test err.value.msg == "column(s) E and F are missing from argument(s) 1, 2 and 3, column(s) B are missing from argument(s) 4, 5 and 6, and column(s) F are missing from argument(s) 7, 8 and 9"
        # df4 is a superset of names found in all other dataframes and won't be shown in error
        df4 = DataFrame(A = 1, B = 1, C = 1, D = 1, E = 1, F = 1)
        err = @test_throws ArgumentError vcat(df1, df2, df3, df4)
        @test err.value.msg == "column(s) E and F are missing from argument(s) 1, column(s) B are missing from argument(s) 2, and column(s) F are missing from argument(s) 3"
        err = @test_throws ArgumentError vcat(df1, df1, df2, df2, df3, df3, df4, df4)
        @test err.value.msg == "column(s) E and F are missing from argument(s) 1 and 2, column(s) B are missing from argument(s) 3 and 4, and column(s) F are missing from argument(s) 5 and 6"
        err = @test_throws ArgumentError vcat(df1, df1, df1, df2, df2, df2, df3, df3, df3, df4, df4, df4)
        @test err.value.msg == "column(s) E and F are missing from argument(s) 1, 2 and 3, column(s) B are missing from argument(s) 4, 5 and 6, and column(s) F are missing from argument(s) 7, 8 and 9"
        err = @test_throws ArgumentError vcat(df1, df2, df3, df4, df1, df2, df3, df4, df1, df2, df3, df4)
        @test err.value.msg == "column(s) E and F are missing from argument(s) 1, 5 and 9, column(s) B are missing from argument(s) 2, 6 and 10, and column(s) F are missing from argument(s) 3, 7 and 11"
    end
    x = view(DataFrame(A = NullableArray(1:3)), 2)
    y = DataFrame(A = NullableArray(4:5))
    @test isequal(vcat(x, y), DataFrame(A = NullableArray([2, 4, 5])))
=======
    dt[1, :] = dt[1, :]
    dt[1:2, :] = dt[1:2, :]
    dt[[true,false,false,true], :] = dt[2:3, :]

    # Scalar broadcasting assignment of rows
    dt[1, :] = 1
    dt[1:2, :] = 1
    dt[[true,false,false,true], :] = 3

    # Vector broadcasting assignment of rows
    dt[1:2, :] = [2,3]
    dt[[true,false,false,true], :] = [2,3]

    # Assignment of columns
    dt[1] = zeros(4)
    dt[:, 2] = ones(4)

    # Broadcasting assignment of columns
    dt[:, 1] = 1
    dt[1] = 3
    dt[:x3] = 2

    # assignment of subtables
    dt[1, 1:2] = dt[2, 2:3]
    dt[1:2, 1:2] = dt[2:3, 2:3]
    dt[[true,false,false,true], 2:3] = dt[1:2,1:2]

    # scalar broadcasting assignment of subtables
    dt[1, 1:2] = 3
    dt[1:2, 1:2] = 3
    dt[[true,false,false,true], 2:3] = 3

    # vector broadcasting assignment of subtables
    dt[1:2, 1:2] = [3,2]
    dt[[true,false,false,true], 2:3] = [2,3]

    @test vcat(null_dt) == DataTable()
    @test vcat(null_dt, null_dt) == DataTable()
    @test_throws ArgumentError vcat(null_dt, dt)
    @test_throws ArgumentError vcat(dt, null_dt)
    @test eltypes(vcat(dt, dt)) == Type[Float64, Float64, Int]
    @test size(vcat(dt, dt)) == (size(dt, 1) * 2, size(dt, 2))
    @test eltypes(vcat(dt, dt, dt)) == Type[Float64, Float64, Int]
    @test size(vcat(dt, dt, dt)) == (size(dt, 1) * 3, size(dt, 2))

    alt_dt = deepcopy(dt)
    vcat(dt, alt_dt)

    # Don't fail on non-matching types
    dt[1] = zeros(Int, nrow(dt))
    vcat(dt, alt_dt)

    dtr = vcat(dt4, dt4)
    @test size(dtr, 1) == 8
    @test names(dt4) == names(dtr)
    @test dtr == [dt4; dt4]

    @test eltypes(vcat(DataTable(a = [1]), DataTable(a = [2.1]))) == Type[Float64]
    @test eltypes(vcat(DataTable(a = nulls(Int, 1)), DataTable(a = Union{Float64, Null}[2.1]))) == Type[Union{Float64, Null}]

    # Minimal container type promotion
    dta = DataTable(a = CategoricalArray{Union{Int, Null}}([1, 2, 2]))
    dtb = DataTable(a = CategoricalArray{Union{Int, Null}}([2, 3, 4]))
    dtc = DataTable(a = Union{Int, Null}[2, 3, 4])
    dtd = DataTable(Any[2:4], [:a])
    dtab = vcat(dta, dtb)
    dtac = vcat(dta, dtc)
    @test dtab[:a] == [1, 2, 2, 2, 3, 4]
    @test dtac[:a] == [1, 2, 2, 2, 3, 4]
    @test isa(dtab[:a], CategoricalVector{Union{Int, Null}})
    @test isa(dtac[:a], CategoricalVector{Union{Int, Null}})
    # ^^ container may flip if container promotion happens in Base/DataArrays
    dc = vcat(dtd, dtc)
    @test vcat(dtc, dtd) == dc

    # Zero-row DataTables
    dtc0 = similar(dtc, 0)
    @test vcat(dtd, dtc0, dtc) == dc
    @test eltypes(vcat(dtd, dtc0)) == eltypes(dc)

    # vcat should be able to concatenate different implementations of AbstractDataTable (PR #944)
    @test vcat(view(DataTable(A=1:3),2),DataTable(A=4:5)) == DataTable(A=[2,4,5])

    @testset "vcat >2 args" begin
        @test vcat(DataTable(), DataTable(), DataTable()) == DataTable()
        dt = DataTable(x = trues(1), y = falses(1))
        @test vcat(dt, dt, dt) == DataTable(x = trues(3), y = falses(3))
    end

    @testset "vcat mixed coltypes" begin
        dt = vcat(DataTable([[1]], [:x]), DataTable([[1.0]], [:x]))
        @test dt == DataTable([[1.0, 1.0]], [:x])
        @test typeof.(dt.columns) == [Vector{Float64}]
        dt = vcat(DataTable([[1]], [:x]), DataTable([["1"]], [:x]))
        @test dt == DataTable([[1, "1"]], [:x])
        @test typeof.(dt.columns) == [Vector{Any}]
        dt = vcat(DataTable([Union{Null, Int}[1]], [:x]), DataTable([[1]], [:x]))
        @test dt == DataTable([[1, 1]], [:x])
        @test typeof.(dt.columns) == [Vector{Union{Null, Int}}]
        dt = vcat(DataTable([CategoricalArray([1])], [:x]), DataTable([[1]], [:x]))
        @test dt == DataTable([[1, 1]], [:x])
        @test typeof(dt[:x]) <: CategoricalVector{Int}
        dt = vcat(DataTable([CategoricalArray([1])], [:x]),
                  DataTable([Union{Null, Int}[1]], [:x]))
        @test dt == DataTable([[1, 1]], [:x])
        @test typeof(dt[:x]) <: CategoricalVector{Union{Int, Null}}
        dt = vcat(DataTable([CategoricalArray([1])], [:x]),
                  DataTable([CategoricalArray{Union{Int, Null}}([1])], [:x]))
        @test dt == DataTable([[1, 1]], [:x])
        @test typeof(dt[:x]) <: CategoricalVector{Union{Int, Null}}
        dt = vcat(DataTable([Union{Int, Null}[1]], [:x]),
                  DataTable([["1"]], [:x]))
        @test dt == DataTable([[1, "1"]], [:x])
        @test typeof.(dt.columns) == [Vector{Any}]
        dt = vcat(DataTable([CategoricalArray([1])], [:x]),
                  DataTable([CategoricalArray(["1"])], [:x]))
        @test dt == DataTable([[1, "1"]], [:x])
        @test typeof(dt[:x]) <: CategoricalVector{Any}
        dt = vcat(DataTable([trues(1)], [:x]), DataTable([[false]], [:x]))
        @test dt == DataTable([[true, false]], [:x])
        @test typeof.(dt.columns) == [Vector{Bool}]
    end

    @testset "vcat errors" begin
        err = @test_throws ArgumentError vcat(DataTable(), DataTable(), DataTable(x=[]))
        @test err.value.msg == "column(s) x are missing from argument(s) 1 and 2"
        err = @test_throws ArgumentError vcat(DataTable(), DataTable(), DataTable(x=[1]))
        @test err.value.msg == "column(s) x are missing from argument(s) 1 and 2"
        dt1 = DataTable(A = 1:3, B = 1:3)
        dt2 = DataTable(A = 1:3)
        # right missing 1 column
        err = @test_throws ArgumentError vcat(dt1, dt2)
        @test err.value.msg == "column(s) B are missing from argument(s) 2"
        # left missing 1 column
        err = @test_throws ArgumentError vcat(dt2, dt1)
        @test err.value.msg == "column(s) B are missing from argument(s) 1"
        # multiple missing 1 column
        err = @test_throws ArgumentError vcat(dt1, dt2, dt2, dt2, dt2, dt2)
        @test err.value.msg == "column(s) B are missing from argument(s) 2, 3, 4, 5 and 6"
        # argument missing >1 columns
        dt1 = DataTable(A = 1:3, B = 1:3, C = 1:3, D = 1:3, E = 1:3)
        err = @test_throws ArgumentError vcat(dt1, dt2)
        @test err.value.msg == "column(s) B, C, D and E are missing from argument(s) 2"
        # >1 arguments missing >1 columns
        err = @test_throws ArgumentError vcat(dt1, dt2, dt2, dt2, dt2)
        @test err.value.msg == "column(s) B, C, D and E are missing from argument(s) 2, 3, 4 and 5"
        # out of order
        dt2 = dt1[reverse(names(dt1))]
        err = @test_throws ArgumentError vcat(dt1, dt2)
        @test err.value.msg == "column order of argument(s) 1 != column order of argument(s) 2"
        # first group >1 arguments
        err = @test_throws ArgumentError vcat(dt1, dt1, dt2)
        @test err.value.msg == "column order of argument(s) 1 and 2 != column order of argument(s) 3"
        # second group >1 arguments
        err = @test_throws ArgumentError vcat(dt1, dt2, dt2)
        @test err.value.msg == "column order of argument(s) 1 != column order of argument(s) 2 and 3"
        # first and second groups >1 argument
        err = @test_throws ArgumentError vcat(dt1, dt1, dt1, dt2, dt2, dt2)
        @test err.value.msg == "column order of argument(s) 1, 2 and 3 != column order of argument(s) 4, 5 and 6"
        # >2 groups out of order
        srand(1)
        dt3 = dt1[shuffle(names(dt1))]
        err = @test_throws ArgumentError vcat(dt1, dt1, dt1, dt2, dt2, dt2, dt3, dt3, dt3, dt3)
        @test err.value.msg == "column order of argument(s) 1, 2 and 3 != column order of argument(s) 4, 5 and 6 != column order of argument(s) 7, 8, 9 and 10"
        # missing columns throws error before out of order columns
        dt1 = DataTable(A = 1, B = 1)
        dt2 = DataTable(A = 1)
        dt3 = DataTable(B = 1, A = 1)
        err = @test_throws ArgumentError vcat(dt1, dt2, dt3)
        @test err.value.msg == "column(s) B are missing from argument(s) 2"
        # unique columns for both sides
        dt1 = DataTable(A = 1, B = 1, C = 1, D = 1)
        dt2 = DataTable(A = 1, C = 1, D = 1, E = 1, F = 1)
        err = @test_throws ArgumentError vcat(dt1, dt2)
        @test err.value.msg == "column(s) E and F are missing from argument(s) 1, and column(s) B are missing from argument(s) 2"
        err = @test_throws ArgumentError vcat(dt1, dt1, dt2, dt2)
        @test err.value.msg == "column(s) E and F are missing from argument(s) 1 and 2, and column(s) B are missing from argument(s) 3 and 4"
        dt3 = DataTable(A = 1, B = 1, C = 1, D = 1, E = 1)
        err = @test_throws ArgumentError vcat(dt1, dt2, dt3)
        @test err.value.msg == "column(s) E and F are missing from argument(s) 1, column(s) B are missing from argument(s) 2, and column(s) F are missing from argument(s) 3"
        err = @test_throws ArgumentError vcat(dt1, dt1, dt2, dt2, dt3, dt3)
        @test err.value.msg == "column(s) E and F are missing from argument(s) 1 and 2, column(s) B are missing from argument(s) 3 and 4, and column(s) F are missing from argument(s) 5 and 6"
        err = @test_throws ArgumentError vcat(dt1, dt1, dt1, dt2, dt2, dt2, dt3, dt3, dt3)
        @test err.value.msg == "column(s) E and F are missing from argument(s) 1, 2 and 3, column(s) B are missing from argument(s) 4, 5 and 6, and column(s) F are missing from argument(s) 7, 8 and 9"
        # dt4 is a superset of names found in all other datatables and won't be shown in error
        dt4 = DataTable(A = 1, B = 1, C = 1, D = 1, E = 1, F = 1)
        err = @test_throws ArgumentError vcat(dt1, dt2, dt3, dt4)
        @test err.value.msg == "column(s) E and F are missing from argument(s) 1, column(s) B are missing from argument(s) 2, and column(s) F are missing from argument(s) 3"
        err = @test_throws ArgumentError vcat(dt1, dt1, dt2, dt2, dt3, dt3, dt4, dt4)
        @test err.value.msg == "column(s) E and F are missing from argument(s) 1 and 2, column(s) B are missing from argument(s) 3 and 4, and column(s) F are missing from argument(s) 5 and 6"
        err = @test_throws ArgumentError vcat(dt1, dt1, dt1, dt2, dt2, dt2, dt3, dt3, dt3, dt4, dt4, dt4)
        @test err.value.msg == "column(s) E and F are missing from argument(s) 1, 2 and 3, column(s) B are missing from argument(s) 4, 5 and 6, and column(s) F are missing from argument(s) 7, 8 and 9"
        err = @test_throws ArgumentError vcat(dt1, dt2, dt3, dt4, dt1, dt2, dt3, dt4, dt1, dt2, dt3, dt4)
        @test err.value.msg == "column(s) E and F are missing from argument(s) 1, 5 and 9, column(s) B are missing from argument(s) 2, 6 and 10, and column(s) F are missing from argument(s) 3, 7 and 11"
    end
    x = view(DataTable(A = Vector{Union{Null, Int}}(1:3)), 2)
    y = DataTable(A = 4:5)
    @test vcat(x, y) == DataTable(A = [2, 4, 5])
>>>>>>> b196630f
end<|MERGE_RESOLUTION|>--- conflicted
+++ resolved
@@ -1,72 +1,48 @@
 module TestCat
-    using Base.Test, DataTables
+    using Base.Test, DataFrames
 
     #
     # hcat
     #
 
-<<<<<<< HEAD
-    nvint = NullableArray(Nullable{Int}[1, 2, Nullable(), 4])
-    nvstr = NullableArray(Nullable{String}["one", "two", Nullable(), "four"])
-
-    df2 = DataFrame(Any[nvint, nvstr])
-    df3 = DataFrame(Any[nvint])
-    df4 = convert(DataFrame, [1:4 1:4])
-    df5 = DataFrame(Any[NullableArray([1,2,3,4]), nvstr])
-
-    dfh = hcat(df3, df4)
-    @test size(dfh, 2) == 3
-    @test names(dfh) == [:x1, :x1_1, :x2]
-    @test isequal(dfh[:x1], df3[:x1])
-    @test isequal(dfh, [df3 df4])
-    @test isequal(dfh, DataFrames.hcat!(DataFrame(), df3, df4))
-
-    dfh3 = hcat(df3, df4, df5)
-    @test names(dfh3) == [:x1, :x1_1, :x2, :x1_2, :x2_1]
-    @test isequal(dfh3, hcat(dfh, df5))
-    @test isequal(dfh3, DataFrames.hcat!(DataFrame(), df3, df4, df5))
-
-    @test isequal(df2, DataFrames.hcat!(df2))
-=======
     nvint = [1, 2, null, 4]
     nvstr = ["one", "two", null, "four"]
 
-    dt2 = DataTable(Any[nvint, nvstr])
-    dt3 = DataTable(Any[nvint])
-    dt4 = convert(DataTable, [1:4 1:4])
-    dt5 = DataTable(Any[Union{Int, Null}[1,2,3,4], nvstr])
+    dt2 = DataFrame(Any[nvint, nvstr])
+    dt3 = DataFrame(Any[nvint])
+    dt4 = convert(DataFrame, [1:4 1:4])
+    dt5 = DataFrame(Any[Union{Int, Null}[1,2,3,4], nvstr])
 
     dth = hcat(dt3, dt4)
     @test size(dth, 2) == 3
     @test names(dth) == [:x1, :x1_1, :x2]
     @test dth[:x1] == dt3[:x1]
     @test dth == [dt3 dt4]
-    @test dth == DataTables.hcat!(DataTable(), dt3, dt4)
+    @test dth == DataFrames.hcat!(DataFrame(), dt3, dt4)
 
     dth3 = hcat(dt3, dt4, dt5)
     @test names(dth3) == [:x1, :x1_1, :x2, :x1_2, :x2_1]
     @test dth3 == hcat(dth, dt5)
-    @test dth3 == DataTables.hcat!(DataTable(), dt3, dt4, dt5)
-
-    @test dt2 == DataTables.hcat!(dt2)
-
-    @testset "hcat ::AbstractDataTable" begin
-        dt = DataTable(A = repeat('A':'C', inner=4), B = 1:12)
+    @test dth3 == DataFrames.hcat!(DataFrame(), dt3, dt4, dt5)
+
+    @test dt2 == DataFrames.hcat!(dt2)
+
+    @testset "hcat ::AbstractDataFrame" begin
+        dt = DataFrame(A = repeat('A':'C', inner=4), B = 1:12)
         gd = groupby(dt, :A)
-        answer = DataTable(A = fill('A', 4), B = 1:4, A_1 = 'B', B_1 = 5:8, A_2 = 'C', B_2 = 9:12)
+        answer = DataFrame(A = fill('A', 4), B = 1:4, A_1 = 'B', B_1 = 5:8, A_2 = 'C', B_2 = 9:12)
         @test hcat(gd...) == answer
         answer = answer[1:4]
         @test hcat(gd[1], gd[2]) == answer
     end
 
     @testset "hcat ::Vectors" begin
-        dt = DataTable()
-        DataTables.hcat!(dt, CategoricalVector{Union{Int, Null}}(1:10))
+        dt = DataFrame()
+        DataFrames.hcat!(dt, CategoricalVector{Union{Int, Null}}(1:10))
         @test dt[1] == collect(1:10)
-        DataTables.hcat!(dt, 1:10)
+        DataFrames.hcat!(dt, 1:10)
         @test dt[2] == collect(1:10)
     end
->>>>>>> b196630f
 
     @testset "hcat ::AbstractDataFrame" begin
         df = DataFrame(A = repeat('A':'C', inner=4), B = 1:12)
@@ -89,211 +65,10 @@
     # vcat
     #
 
-    null_dt = DataTable(Int, 0, 0)
-    dt = DataTable(Int, 4, 3)
+    null_dt = DataFrame(Int, 0, 0)
+    dt = DataFrame(Int, 4, 3)
 
     # Assignment of rows
-<<<<<<< HEAD
-    df[1, :] = df[1, :]
-    df[1:2, :] = df[1:2, :]
-    df[[true,false,false,true], :] = df[2:3, :]
-
-    # Scalar broadcasting assignment of rows
-    df[1, :] = 1
-    df[1:2, :] = 1
-    df[[true,false,false,true], :] = 3
-
-    # Vector broadcasting assignment of rows
-    df[1:2, :] = [2,3]
-    df[[true,false,false,true], :] = [2,3]
-
-    # Assignment of columns
-    df[1] = zeros(4)
-    df[:, 2] = ones(4)
-
-    # Broadcasting assignment of columns
-    df[:, 1] = 1
-    df[1] = 3
-    df[:x3] = 2
-
-    # assignment of subtables
-    df[1, 1:2] = df[2, 2:3]
-    df[1:2, 1:2] = df[2:3, 2:3]
-    df[[true,false,false,true], 2:3] = df[1:2,1:2]
-
-    # scalar broadcasting assignment of subtables
-    df[1, 1:2] = 3
-    df[1:2, 1:2] = 3
-    df[[true,false,false,true], 2:3] = 3
-
-    # vector broadcasting assignment of subtables
-    df[1:2, 1:2] = [3,2]
-    df[[true,false,false,true], 2:3] = [2,3]
-
-    @test vcat(null_df) == DataFrame()
-    @test vcat(null_df, null_df) == DataFrame()
-    @test_throws ArgumentError vcat(null_df, df)
-    @test_throws ArgumentError vcat(df, null_df)
-    @test eltypes(vcat(df, df)) == Type[Float64, Float64, Int]
-    @test size(vcat(df, df)) == (size(df,1)*2, size(df,2))
-    @test eltypes(vcat(df, df, df)) == Type[Float64,Float64,Int]
-    @test size(vcat(df, df, df)) == (size(df,1)*3, size(df,2))
-
-    alt_df = deepcopy(df)
-    vcat(df, alt_df)
-
-    # Don't fail on non-matching types
-    df[1] = zeros(Int, nrow(df))
-    vcat(df, alt_df)
-
-    dfr = vcat(df4, df4)
-    @test size(dfr, 1) == 8
-    @test names(df4) == names(dfr)
-    @test isequal(dfr, [df4; df4])
-
-    @test eltypes(vcat(DataFrame(a = [1]), DataFrame(a = [2.1]))) == Type[Float64]
-    @test eltypes(vcat(DataFrame(a = NullableArray(Int, 1)), DataFrame(a = [2.1]))) == Type[Nullable{Float64}]
-
-    # Minimal container type promotion
-    dfa = DataFrame(a = NullableCategoricalArray([1, 2, 2]))
-    dfb = DataFrame(a = NullableCategoricalArray([2, 3, 4]))
-    dfc = DataFrame(a = NullableArray([2, 3, 4]))
-    dfd = DataFrame(Any[2:4], [:a])
-    dfab = vcat(dfa, dfb)
-    dfac = vcat(dfa, dfc)
-    @test isequal(dfab[:a], Nullable{Int}[1, 2, 2, 2, 3, 4])
-    @test isequal(dfac[:a], Nullable{Int}[1, 2, 2, 2, 3, 4])
-    @test isa(dfab[:a], NullableCategoricalVector{Int})
-    @test isa(dfac[:a], NullableCategoricalVector{Int})
-    # ^^ container may flip if container promotion happens in Base/DataArrays
-    dc = vcat(dfd, dfc)
-    @test isequal(vcat(dfc, dfd), dc)
-
-    # Zero-row DataFrames
-    dfc0 = similar(dfc, 0)
-    @test isequal(vcat(dfd, dfc0, dfc), dc)
-    @test eltypes(vcat(dfd, dfc0)) == eltypes(dc)
-
-    # vcat should be able to concatenate different implementations of AbstractDataFrame (PR #944)
-    @test isequal(vcat(view(DataFrame(A=1:3),2),DataFrame(A=4:5)), DataFrame(A=[2,4,5]))
-
-    @testset "vcat >2 args" begin
-        @test vcat(DataFrame(), DataFrame(), DataFrame()) == DataFrame()
-        df = DataFrame(x = trues(1), y = falses(1))
-        @test vcat(df, df, df) == DataFrame(x = trues(3), y = falses(3))
-    end
-
-    @testset "vcat mixed coltypes" begin
-        drf = CategoricalArrays.DefaultRefType
-        df = vcat(DataFrame([[1]], [:x]), DataFrame([[1.0]], [:x]))
-        @test df == DataFrame([[1.0, 1.0]], [:x])
-        @test typeof.(df.columns) == [Vector{Float64}]
-        df = vcat(DataFrame([[1]], [:x]), DataFrame([["1"]], [:x]))
-        @test df == DataFrame([[1, "1"]], [:x])
-        @test typeof.(df.columns) == [Vector{Any}]
-        df = vcat(DataFrame([NullableArray([1])], [:x]), DataFrame([[1]], [:x]))
-        @test df == DataFrame([NullableArray([1, 1])], [:x])
-        @test typeof.(df.columns) == [NullableVector{Int}]
-        df = vcat(DataFrame([CategoricalArray([1])], [:x]), DataFrame([[1]], [:x]))
-        @test df == DataFrame([CategoricalArray([1, 1])], [:x])
-        @test typeof.(df.columns) == [CategoricalVector{Int, drf}]
-        df = vcat(DataFrame([CategoricalArray([1])], [:x]),
-                  DataFrame([NullableArray([1])], [:x]))
-        @test df == DataFrame([NullableCategoricalArray([1, 1])], [:x])
-        @test typeof.(df.columns) == [NullableCategoricalVector{Int, drf}]
-        df = vcat(DataFrame([CategoricalArray([1])], [:x]),
-                  DataFrame([NullableCategoricalArray([1])], [:x]))
-        @test df == DataFrame([NullableCategoricalArray([1, 1])], [:x])
-        @test typeof.(df.columns) == [NullableCategoricalVector{Int, drf}]
-        df = vcat(DataFrame([NullableArray([1])], [:x]),
-                  DataFrame([NullableArray(["1"])], [:x]))
-        @test df == DataFrame([NullableArray([1, "1"])], [:x])
-        @test typeof.(df.columns) == [NullableVector{Any}]
-        df = vcat(DataFrame([CategoricalArray([1])], [:x]),
-                  DataFrame([CategoricalArray(["1"])], [:x]))
-        @test df == DataFrame([CategoricalArray([1, "1"])], [:x])
-        @test typeof.(df.columns) == [CategoricalVector{Any, drf}]
-        df = vcat(DataFrame([trues(1)], [:x]), DataFrame([[false]], [:x]))
-        @test df == DataFrame([[true, false]], [:x])
-        @test typeof.(df.columns) == [Vector{Bool}]
-    end
-
-    @testset "vcat errors" begin
-        err = @test_throws ArgumentError vcat(DataFrame(), DataFrame(), DataFrame(x=[]))
-        @test err.value.msg == "column(s) x are missing from argument(s) 1 and 2"
-        err = @test_throws ArgumentError vcat(DataFrame(), DataFrame(), DataFrame(x=[1]))
-        @test err.value.msg == "column(s) x are missing from argument(s) 1 and 2"
-        df1 = DataFrame(A = 1:3, B = 1:3)
-        df2 = DataFrame(A = 1:3)
-        # right missing 1 column
-        err = @test_throws ArgumentError vcat(df1, df2)
-        @test err.value.msg == "column(s) B are missing from argument(s) 2"
-        # left missing 1 column
-        err = @test_throws ArgumentError vcat(df2, df1)
-        @test err.value.msg == "column(s) B are missing from argument(s) 1"
-        # multiple missing 1 column
-        err = @test_throws ArgumentError vcat(df1, df2, df2, df2, df2, df2)
-        @test err.value.msg == "column(s) B are missing from argument(s) 2, 3, 4, 5 and 6"
-        # argument missing >1 columns
-        df1 = DataFrame(A = 1:3, B = 1:3, C = 1:3, D = 1:3, E = 1:3)
-        err = @test_throws ArgumentError vcat(df1, df2)
-        @test err.value.msg == "column(s) B, C, D and E are missing from argument(s) 2"
-        # >1 arguments missing >1 columns
-        err = @test_throws ArgumentError vcat(df1, df2, df2, df2, df2)
-        @test err.value.msg == "column(s) B, C, D and E are missing from argument(s) 2, 3, 4 and 5"
-        # out of order
-        df2 = df1[reverse(names(df1))]
-        err = @test_throws ArgumentError vcat(df1, df2)
-        @test err.value.msg == "column order of argument(s) 1 != column order of argument(s) 2"
-        # first group >1 arguments
-        err = @test_throws ArgumentError vcat(df1, df1, df2)
-        @test err.value.msg == "column order of argument(s) 1 and 2 != column order of argument(s) 3"
-        # second group >1 arguments
-        err = @test_throws ArgumentError vcat(df1, df2, df2)
-        @test err.value.msg == "column order of argument(s) 1 != column order of argument(s) 2 and 3"
-        # first and second groups >1 argument
-        err = @test_throws ArgumentError vcat(df1, df1, df1, df2, df2, df2)
-        @test err.value.msg == "column order of argument(s) 1, 2 and 3 != column order of argument(s) 4, 5 and 6"
-        # >2 groups out of order
-        srand(1)
-        df3 = df1[shuffle(names(df1))]
-        err = @test_throws ArgumentError vcat(df1, df1, df1, df2, df2, df2, df3, df3, df3, df3)
-        @test err.value.msg == "column order of argument(s) 1, 2 and 3 != column order of argument(s) 4, 5 and 6 != column order of argument(s) 7, 8, 9 and 10"
-        # missing columns throws error before out of order columns
-        df1 = DataFrame(A = 1, B = 1)
-        df2 = DataFrame(A = 1)
-        df3 = DataFrame(B = 1, A = 1)
-        err = @test_throws ArgumentError vcat(df1, df2, df3)
-        @test err.value.msg == "column(s) B are missing from argument(s) 2"
-        # unique columns for both sides
-        df1 = DataFrame(A = 1, B = 1, C = 1, D = 1)
-        df2 = DataFrame(A = 1, C = 1, D = 1, E = 1, F = 1)
-        err = @test_throws ArgumentError vcat(df1, df2)
-        @test err.value.msg == "column(s) E and F are missing from argument(s) 1, and column(s) B are missing from argument(s) 2"
-        err = @test_throws ArgumentError vcat(df1, df1, df2, df2)
-        @test err.value.msg == "column(s) E and F are missing from argument(s) 1 and 2, and column(s) B are missing from argument(s) 3 and 4"
-        df3 = DataFrame(A = 1, B = 1, C = 1, D = 1, E = 1)
-        err = @test_throws ArgumentError vcat(df1, df2, df3)
-        @test err.value.msg == "column(s) E and F are missing from argument(s) 1, column(s) B are missing from argument(s) 2, and column(s) F are missing from argument(s) 3"
-        err = @test_throws ArgumentError vcat(df1, df1, df2, df2, df3, df3)
-        @test err.value.msg == "column(s) E and F are missing from argument(s) 1 and 2, column(s) B are missing from argument(s) 3 and 4, and column(s) F are missing from argument(s) 5 and 6"
-        err = @test_throws ArgumentError vcat(df1, df1, df1, df2, df2, df2, df3, df3, df3)
-        @test err.value.msg == "column(s) E and F are missing from argument(s) 1, 2 and 3, column(s) B are missing from argument(s) 4, 5 and 6, and column(s) F are missing from argument(s) 7, 8 and 9"
-        # df4 is a superset of names found in all other dataframes and won't be shown in error
-        df4 = DataFrame(A = 1, B = 1, C = 1, D = 1, E = 1, F = 1)
-        err = @test_throws ArgumentError vcat(df1, df2, df3, df4)
-        @test err.value.msg == "column(s) E and F are missing from argument(s) 1, column(s) B are missing from argument(s) 2, and column(s) F are missing from argument(s) 3"
-        err = @test_throws ArgumentError vcat(df1, df1, df2, df2, df3, df3, df4, df4)
-        @test err.value.msg == "column(s) E and F are missing from argument(s) 1 and 2, column(s) B are missing from argument(s) 3 and 4, and column(s) F are missing from argument(s) 5 and 6"
-        err = @test_throws ArgumentError vcat(df1, df1, df1, df2, df2, df2, df3, df3, df3, df4, df4, df4)
-        @test err.value.msg == "column(s) E and F are missing from argument(s) 1, 2 and 3, column(s) B are missing from argument(s) 4, 5 and 6, and column(s) F are missing from argument(s) 7, 8 and 9"
-        err = @test_throws ArgumentError vcat(df1, df2, df3, df4, df1, df2, df3, df4, df1, df2, df3, df4)
-        @test err.value.msg == "column(s) E and F are missing from argument(s) 1, 5 and 9, column(s) B are missing from argument(s) 2, 6 and 10, and column(s) F are missing from argument(s) 3, 7 and 11"
-    end
-    x = view(DataFrame(A = NullableArray(1:3)), 2)
-    y = DataFrame(A = NullableArray(4:5))
-    @test isequal(vcat(x, y), DataFrame(A = NullableArray([2, 4, 5])))
-=======
     dt[1, :] = dt[1, :]
     dt[1:2, :] = dt[1:2, :]
     dt[[true,false,false,true], :] = dt[2:3, :]
@@ -330,8 +105,8 @@
     dt[1:2, 1:2] = [3,2]
     dt[[true,false,false,true], 2:3] = [2,3]
 
-    @test vcat(null_dt) == DataTable()
-    @test vcat(null_dt, null_dt) == DataTable()
+    @test vcat(null_dt) == DataFrame()
+    @test vcat(null_dt, null_dt) == DataFrame()
     @test_throws ArgumentError vcat(null_dt, dt)
     @test_throws ArgumentError vcat(dt, null_dt)
     @test eltypes(vcat(dt, dt)) == Type[Float64, Float64, Int]
@@ -351,14 +126,14 @@
     @test names(dt4) == names(dtr)
     @test dtr == [dt4; dt4]
 
-    @test eltypes(vcat(DataTable(a = [1]), DataTable(a = [2.1]))) == Type[Float64]
-    @test eltypes(vcat(DataTable(a = nulls(Int, 1)), DataTable(a = Union{Float64, Null}[2.1]))) == Type[Union{Float64, Null}]
+    @test eltypes(vcat(DataFrame(a = [1]), DataFrame(a = [2.1]))) == Type[Float64]
+    @test eltypes(vcat(DataFrame(a = nulls(Int, 1)), DataFrame(a = Union{Float64, Null}[2.1]))) == Type[Union{Float64, Null}]
 
     # Minimal container type promotion
-    dta = DataTable(a = CategoricalArray{Union{Int, Null}}([1, 2, 2]))
-    dtb = DataTable(a = CategoricalArray{Union{Int, Null}}([2, 3, 4]))
-    dtc = DataTable(a = Union{Int, Null}[2, 3, 4])
-    dtd = DataTable(Any[2:4], [:a])
+    dta = DataFrame(a = CategoricalArray{Union{Int, Null}}([1, 2, 2]))
+    dtb = DataFrame(a = CategoricalArray{Union{Int, Null}}([2, 3, 4]))
+    dtc = DataFrame(a = Union{Int, Null}[2, 3, 4])
+    dtd = DataFrame(Any[2:4], [:a])
     dtab = vcat(dta, dtb)
     dtac = vcat(dta, dtc)
     @test dtab[:a] == [1, 2, 2, 2, 3, 4]
@@ -369,61 +144,61 @@
     dc = vcat(dtd, dtc)
     @test vcat(dtc, dtd) == dc
 
-    # Zero-row DataTables
+    # Zero-row DataFrames
     dtc0 = similar(dtc, 0)
     @test vcat(dtd, dtc0, dtc) == dc
     @test eltypes(vcat(dtd, dtc0)) == eltypes(dc)
 
-    # vcat should be able to concatenate different implementations of AbstractDataTable (PR #944)
-    @test vcat(view(DataTable(A=1:3),2),DataTable(A=4:5)) == DataTable(A=[2,4,5])
+    # vcat should be able to concatenate different implementations of AbstractDataFrame (PR #944)
+    @test vcat(view(DataFrame(A=1:3),2),DataFrame(A=4:5)) == DataFrame(A=[2,4,5])
 
     @testset "vcat >2 args" begin
-        @test vcat(DataTable(), DataTable(), DataTable()) == DataTable()
-        dt = DataTable(x = trues(1), y = falses(1))
-        @test vcat(dt, dt, dt) == DataTable(x = trues(3), y = falses(3))
+        @test vcat(DataFrame(), DataFrame(), DataFrame()) == DataFrame()
+        dt = DataFrame(x = trues(1), y = falses(1))
+        @test vcat(dt, dt, dt) == DataFrame(x = trues(3), y = falses(3))
     end
 
     @testset "vcat mixed coltypes" begin
-        dt = vcat(DataTable([[1]], [:x]), DataTable([[1.0]], [:x]))
-        @test dt == DataTable([[1.0, 1.0]], [:x])
+        dt = vcat(DataFrame([[1]], [:x]), DataFrame([[1.0]], [:x]))
+        @test dt == DataFrame([[1.0, 1.0]], [:x])
         @test typeof.(dt.columns) == [Vector{Float64}]
-        dt = vcat(DataTable([[1]], [:x]), DataTable([["1"]], [:x]))
-        @test dt == DataTable([[1, "1"]], [:x])
+        dt = vcat(DataFrame([[1]], [:x]), DataFrame([["1"]], [:x]))
+        @test dt == DataFrame([[1, "1"]], [:x])
         @test typeof.(dt.columns) == [Vector{Any}]
-        dt = vcat(DataTable([Union{Null, Int}[1]], [:x]), DataTable([[1]], [:x]))
-        @test dt == DataTable([[1, 1]], [:x])
+        dt = vcat(DataFrame([Union{Null, Int}[1]], [:x]), DataFrame([[1]], [:x]))
+        @test dt == DataFrame([[1, 1]], [:x])
         @test typeof.(dt.columns) == [Vector{Union{Null, Int}}]
-        dt = vcat(DataTable([CategoricalArray([1])], [:x]), DataTable([[1]], [:x]))
-        @test dt == DataTable([[1, 1]], [:x])
+        dt = vcat(DataFrame([CategoricalArray([1])], [:x]), DataFrame([[1]], [:x]))
+        @test dt == DataFrame([[1, 1]], [:x])
         @test typeof(dt[:x]) <: CategoricalVector{Int}
-        dt = vcat(DataTable([CategoricalArray([1])], [:x]),
-                  DataTable([Union{Null, Int}[1]], [:x]))
-        @test dt == DataTable([[1, 1]], [:x])
+        dt = vcat(DataFrame([CategoricalArray([1])], [:x]),
+                  DataFrame([Union{Null, Int}[1]], [:x]))
+        @test dt == DataFrame([[1, 1]], [:x])
         @test typeof(dt[:x]) <: CategoricalVector{Union{Int, Null}}
-        dt = vcat(DataTable([CategoricalArray([1])], [:x]),
-                  DataTable([CategoricalArray{Union{Int, Null}}([1])], [:x]))
-        @test dt == DataTable([[1, 1]], [:x])
+        dt = vcat(DataFrame([CategoricalArray([1])], [:x]),
+                  DataFrame([CategoricalArray{Union{Int, Null}}([1])], [:x]))
+        @test dt == DataFrame([[1, 1]], [:x])
         @test typeof(dt[:x]) <: CategoricalVector{Union{Int, Null}}
-        dt = vcat(DataTable([Union{Int, Null}[1]], [:x]),
-                  DataTable([["1"]], [:x]))
-        @test dt == DataTable([[1, "1"]], [:x])
+        dt = vcat(DataFrame([Union{Int, Null}[1]], [:x]),
+                  DataFrame([["1"]], [:x]))
+        @test dt == DataFrame([[1, "1"]], [:x])
         @test typeof.(dt.columns) == [Vector{Any}]
-        dt = vcat(DataTable([CategoricalArray([1])], [:x]),
-                  DataTable([CategoricalArray(["1"])], [:x]))
-        @test dt == DataTable([[1, "1"]], [:x])
+        dt = vcat(DataFrame([CategoricalArray([1])], [:x]),
+                  DataFrame([CategoricalArray(["1"])], [:x]))
+        @test dt == DataFrame([[1, "1"]], [:x])
         @test typeof(dt[:x]) <: CategoricalVector{Any}
-        dt = vcat(DataTable([trues(1)], [:x]), DataTable([[false]], [:x]))
-        @test dt == DataTable([[true, false]], [:x])
+        dt = vcat(DataFrame([trues(1)], [:x]), DataFrame([[false]], [:x]))
+        @test dt == DataFrame([[true, false]], [:x])
         @test typeof.(dt.columns) == [Vector{Bool}]
     end
 
     @testset "vcat errors" begin
-        err = @test_throws ArgumentError vcat(DataTable(), DataTable(), DataTable(x=[]))
+        err = @test_throws ArgumentError vcat(DataFrame(), DataFrame(), DataFrame(x=[]))
         @test err.value.msg == "column(s) x are missing from argument(s) 1 and 2"
-        err = @test_throws ArgumentError vcat(DataTable(), DataTable(), DataTable(x=[1]))
+        err = @test_throws ArgumentError vcat(DataFrame(), DataFrame(), DataFrame(x=[1]))
         @test err.value.msg == "column(s) x are missing from argument(s) 1 and 2"
-        dt1 = DataTable(A = 1:3, B = 1:3)
-        dt2 = DataTable(A = 1:3)
+        dt1 = DataFrame(A = 1:3, B = 1:3)
+        dt2 = DataFrame(A = 1:3)
         # right missing 1 column
         err = @test_throws ArgumentError vcat(dt1, dt2)
         @test err.value.msg == "column(s) B are missing from argument(s) 2"
@@ -434,7 +209,7 @@
         err = @test_throws ArgumentError vcat(dt1, dt2, dt2, dt2, dt2, dt2)
         @test err.value.msg == "column(s) B are missing from argument(s) 2, 3, 4, 5 and 6"
         # argument missing >1 columns
-        dt1 = DataTable(A = 1:3, B = 1:3, C = 1:3, D = 1:3, E = 1:3)
+        dt1 = DataFrame(A = 1:3, B = 1:3, C = 1:3, D = 1:3, E = 1:3)
         err = @test_throws ArgumentError vcat(dt1, dt2)
         @test err.value.msg == "column(s) B, C, D and E are missing from argument(s) 2"
         # >1 arguments missing >1 columns
@@ -459,27 +234,27 @@
         err = @test_throws ArgumentError vcat(dt1, dt1, dt1, dt2, dt2, dt2, dt3, dt3, dt3, dt3)
         @test err.value.msg == "column order of argument(s) 1, 2 and 3 != column order of argument(s) 4, 5 and 6 != column order of argument(s) 7, 8, 9 and 10"
         # missing columns throws error before out of order columns
-        dt1 = DataTable(A = 1, B = 1)
-        dt2 = DataTable(A = 1)
-        dt3 = DataTable(B = 1, A = 1)
+        dt1 = DataFrame(A = 1, B = 1)
+        dt2 = DataFrame(A = 1)
+        dt3 = DataFrame(B = 1, A = 1)
         err = @test_throws ArgumentError vcat(dt1, dt2, dt3)
         @test err.value.msg == "column(s) B are missing from argument(s) 2"
         # unique columns for both sides
-        dt1 = DataTable(A = 1, B = 1, C = 1, D = 1)
-        dt2 = DataTable(A = 1, C = 1, D = 1, E = 1, F = 1)
+        dt1 = DataFrame(A = 1, B = 1, C = 1, D = 1)
+        dt2 = DataFrame(A = 1, C = 1, D = 1, E = 1, F = 1)
         err = @test_throws ArgumentError vcat(dt1, dt2)
         @test err.value.msg == "column(s) E and F are missing from argument(s) 1, and column(s) B are missing from argument(s) 2"
         err = @test_throws ArgumentError vcat(dt1, dt1, dt2, dt2)
         @test err.value.msg == "column(s) E and F are missing from argument(s) 1 and 2, and column(s) B are missing from argument(s) 3 and 4"
-        dt3 = DataTable(A = 1, B = 1, C = 1, D = 1, E = 1)
+        dt3 = DataFrame(A = 1, B = 1, C = 1, D = 1, E = 1)
         err = @test_throws ArgumentError vcat(dt1, dt2, dt3)
         @test err.value.msg == "column(s) E and F are missing from argument(s) 1, column(s) B are missing from argument(s) 2, and column(s) F are missing from argument(s) 3"
         err = @test_throws ArgumentError vcat(dt1, dt1, dt2, dt2, dt3, dt3)
         @test err.value.msg == "column(s) E and F are missing from argument(s) 1 and 2, column(s) B are missing from argument(s) 3 and 4, and column(s) F are missing from argument(s) 5 and 6"
         err = @test_throws ArgumentError vcat(dt1, dt1, dt1, dt2, dt2, dt2, dt3, dt3, dt3)
         @test err.value.msg == "column(s) E and F are missing from argument(s) 1, 2 and 3, column(s) B are missing from argument(s) 4, 5 and 6, and column(s) F are missing from argument(s) 7, 8 and 9"
-        # dt4 is a superset of names found in all other datatables and won't be shown in error
-        dt4 = DataTable(A = 1, B = 1, C = 1, D = 1, E = 1, F = 1)
+        # dt4 is a superset of names found in all other DataFrames and won't be shown in error
+        dt4 = DataFrame(A = 1, B = 1, C = 1, D = 1, E = 1, F = 1)
         err = @test_throws ArgumentError vcat(dt1, dt2, dt3, dt4)
         @test err.value.msg == "column(s) E and F are missing from argument(s) 1, column(s) B are missing from argument(s) 2, and column(s) F are missing from argument(s) 3"
         err = @test_throws ArgumentError vcat(dt1, dt1, dt2, dt2, dt3, dt3, dt4, dt4)
@@ -489,8 +264,7 @@
         err = @test_throws ArgumentError vcat(dt1, dt2, dt3, dt4, dt1, dt2, dt3, dt4, dt1, dt2, dt3, dt4)
         @test err.value.msg == "column(s) E and F are missing from argument(s) 1, 5 and 9, column(s) B are missing from argument(s) 2, 6 and 10, and column(s) F are missing from argument(s) 3, 7 and 11"
     end
-    x = view(DataTable(A = Vector{Union{Null, Int}}(1:3)), 2)
-    y = DataTable(A = 4:5)
-    @test vcat(x, y) == DataTable(A = [2, 4, 5])
->>>>>>> b196630f
+    x = view(DataFrame(A = Vector{Union{Null, Int}}(1:3)), 2)
+    y = DataFrame(A = 4:5)
+    @test vcat(x, y) == DataFrame(A = [2, 4, 5])
 end