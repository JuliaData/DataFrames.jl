--- conflicted
+++ resolved
@@ -6,13 +6,13 @@
     # hcat
     #
 
-    nvint = NullableArray(Nullable{Int}[1, 2, Nullable(), 4])
-    nvstr = NullableArray(Nullable{String}["one", "two", Nullable(), "four"])
+    dvint = @data([1, 2, NA, 4])
+    dvstr = @data(["one", "two", NA, "four"])
 
-    df2 = DataFrame(Any[nvint, nvstr])
-    df3 = DataFrame(Any[nvint])
+    df2 = DataFrame(Any[dvint, dvstr])
+    df3 = DataFrame(Any[dvint])
     df4 = convert(DataFrame, [1:4 1:4])
-    df5 = DataFrame(Any[NullableArray([1,2,3,4]), nvstr])
+    df5 = DataFrame(Any[@data([1,2,3,4]), dvstr])
 
     dfh = hcat(df3, df4)
     @test size(dfh, 2) == 3
@@ -38,39 +38,17 @@
     # Assignment of rows
     df[1, :] = df[1, :]
     df[1:2, :] = df[1:2, :]
-    df[[true,false,false,true], :] = df[2:3, :]
 
-    # Scalar broadcasting assignment of rows
+    # Broadcasting assignment of rows
     df[1, :] = 1
-    df[1:2, :] = 1
-    df[[true,false,false,true], :] = 3
-
-    # Vector broadcasting assignment of rows
-    df[1:2, :] = [2,3]
-    df[[true,false,false,true], :] = [2,3]
 
     # Assignment of columns
     df[1] = zeros(4)
-    df[:, 2] = ones(4)
 
     # Broadcasting assignment of columns
     df[:, 1] = 1
     df[1] = 3
     df[:x3] = 2
-
-    # assignment of subframes
-    df[1, 1:2] = df[2, 2:3]
-    df[1:2, 1:2] = df[2:3, 2:3]
-    df[[true,false,false,true], 2:3] = df[1:2,1:2]
-
-    # scalar broadcasting assignment of subframes
-    df[1, 1:2] = 3
-    df[1:2, 1:2] = 3
-    df[[true,false,false,true], 2:3] = 3
-
-    # vector broadcasting assignment of subframes
-    df[1:2, 1:2] = [3,2]
-    df[[true,false,false,true], 2:3] = [2,3]
 
     vcat([])
     vcat(null_df)
@@ -100,56 +78,37 @@
     dfr = vcat(df2, df3)
     @test size(dfr) == (8,2)
     @test names(df2) == names(dfr)
-    @test isnull(dfr[8,:x2])
+    @test isna(dfr[8,:x2])
 
     # Eltype promotion
-    # Fails on Julia 0.4 since promote_type(Nullable{Int}, Nullable{Float64}) gives Nullable{T}
-    if VERSION >= v"0.5.0-dev"
-        @test eltypes(vcat(DataFrame(a = [1]), DataFrame(a = [2.1]))) == [Nullable{Float64}]
-        @test eltypes(vcat(DataFrame(a = NullableArray(Int, 1)), DataFrame(a = [2.1]))) == [Nullable{Float64}]
-    else
-        @test eltypes(vcat(DataFrame(a = [1]), DataFrame(a = [2.1]))) == [Nullable{Any}]
-        @test eltypes(vcat(DataFrame(a = NullableArray(Int, 1)), DataFrame(a = [2.1]))) == [Nullable{Any}]
-    end
+    @test eltypes(vcat(DataFrame(a = [1]), DataFrame(a = [2.1]))) == [Float64]
+    @test eltypes(vcat(DataFrame(a = [NA]), DataFrame(a = [2.1]))) == [Float64]
 
     # Minimal container type promotion
-    dfa = DataFrame(a = CategoricalArray([1, 2, 2]))
-    dfb = DataFrame(a = CategoricalArray([2, 3, 4]))
-    dfc = DataFrame(a = NullableArray([2, 3, 4]))
+    dfa = DataFrame(a = @pdata([1, 2, 2]))
+    dfb = DataFrame(a = @pdata([2, 3, 4]))
+    dfc = DataFrame(a = @data([2, 3, 4]))
     dfd = DataFrame(Any[2:4], [:a])
-    dfab = vcat(dfa, dfb)
-    dfac = vcat(dfa, dfc)
-    @test isequal(dfab[:a], Nullable{Int}[1, 2, 2, 2, 3, 4])
-    @test isequal(dfac[:a], Nullable{Int}[1, 2, 2, 2, 3, 4])
-    @test isa(dfab[:a], NullableCategoricalVector{Int})
-    # Fails on Julia 0.4 since promote_type(Nullable{Int}, Nullable{Float64}) gives Nullable{T}
-    if VERSION >= v"0.5.0-dev"
-        @test isa(dfac[:a], NullableCategoricalVector{Int})
-    else
-        @test isa(dfac[:a], NullableCategoricalVector{Any})
-    end
+    @test vcat(dfa, dfb)[:a] == @pdata([1, 2, 2, 2, 3, 4])
+    @test vcat(dfa, dfc)[:a] == @pdata([1, 2, 2, 2, 3, 4])
     # ^^ container may flip if container promotion happens in Base/DataArrays
     dc = vcat(dfd, dfc)
-    @test isequal(vcat(dfc, dfd), dc)
+    @test vcat(dfc, dfd) == dc
 
     # Zero-row DataFrames
     dfc0 = similar(dfc, 0)
-    @test isequal(vcat(dfd, dfc0, dfc), dc)
+    @test vcat(dfd, dfc0, dfc) == dc
     @test eltypes(vcat(dfd, dfc0)) == eltypes(dc)
 
     # Missing columns
     rename!(dfd, :a, :b)
-    dfda = DataFrame(b = NullableArray(Nullable{Int}[2, 3, 4, Nullable(), Nullable(), Nullable()]),
-                     a = NullableCategoricalVector(Nullable{Int}[Nullable(), Nullable(), Nullable(), 1, 2, 2]))
+    dfda = DataFrame(b = @data([2, 3, 4, NA, NA, NA]),
+                     a = @pdata([NA, NA, NA, 1, 2, 2]))
     @test isequal(vcat(dfd, dfa), dfda)
 
     # Alignment
     @test isequal(vcat(dfda, dfd, dfa), vcat(dfda, dfda))
 
     # vcat should be able to concatenate different implementations of AbstractDataFrame (PR #944)
-<<<<<<< HEAD
-    @test isequal(vcat(sub(DataFrame(A=1:3),2),DataFrame(A=4:5)), DataFrame(A=[2,4,5]))
-=======
     @test vcat(view(DataFrame(A=1:3),2),DataFrame(A=4:5)) == DataFrame(A=[2,4,5])
->>>>>>> 7f24835c
 end