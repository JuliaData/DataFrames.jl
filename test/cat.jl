--- conflicted
+++ resolved
@@ -314,16 +314,10 @@
     @test df == DataFrame([[1, "1"]], [:x])
     @test typeof.(eachcol(df)) == [Vector{Any}]
     df = vcat(DataFrame([CategoricalArray([1])], [:x]),
-<<<<<<< HEAD
-              DataFrame([CategoricalArray(["1"])], [:x]))
-    @test df == DataFrame([[1, "1"]], [:x])
-    @test df[!, :x] isa CategoricalVector{Union{Int, String}}
-=======
               DataFrame([CategoricalArray([1.0])], [:x]))
     @test df == DataFrame([[1.0, 1.0]], [:x])
     @test df.x isa CategoricalVector{Float64}
     @test levels(df.x) == [1.0]
->>>>>>> 384025bb
     df = vcat(DataFrame([trues(1)], [:x]), DataFrame([[false]], [:x]))
     @test df == DataFrame([[true, false]], [:x])
     @test typeof.(eachcol(df)) == [Vector{Bool}]
