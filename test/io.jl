--- conflicted
+++ resolved
@@ -1,28 +1,13 @@
 module TestIO
-<<<<<<< HEAD
-    using Base.Test
-    using DataFrames
-    using LaTeXStrings
-    using NullableArrays
-    using CategoricalArrays
-
-    # Test LaTeX export
-    df = DataFrame(A = 1:4,
-                   B = ["\$10.0", "M&F", "A~B", "\\alpha"],
-                   C = [L"\alpha", L"\beta", L"\gamma", L"\sum_{i=1}^n \delta_i"],
-                   D = [1.0, 2.0, Nullable(), 3.0],
-                   E = NullableCategoricalArray(["a", Nullable(), "c", "d"])
-=======
-    using Base.Test, DataTables, CategoricalArrays
+    using Base.Test, DataFrames, CategoricalArrays
     using LaTeXStrings
 
     # Test LaTeX export
-    dt = DataTable(A = 1:4,
+    dt = DataFrame(A = 1:4,
                    B = ["\$10.0", "M&F", "A~B", "\\alpha"],
                    C = [L"\alpha", L"\beta", L"\gamma", L"\sum_{i=1}^n \delta_i"],
                    D = [1.0, 2.0, null, 3.0],
                    E = CategoricalArray(["a", null, "c", "d"])
->>>>>>> b196630f
                    )
     str = """
         \\begin{tabular}{r|ccccc}
@@ -34,65 +19,17 @@
         \t4 & 4 & \\textbackslash{}alpha & \$\\sum_{i=1}^n \\delta_i\$ & 3.0 & d \\\\
         \\end{tabular}
         """
-<<<<<<< HEAD
-    @test reprmime(MIME("text/latex"), df) == str
-
-    #Test HTML output for IJulia and similar
-    df = DataFrame(Fish = ["Suzy", "Amir"], Mass = [1.5, Nullable()],
-                   E = NullableCategoricalArray(["a", Nullable()]))
-    io = IOBuffer()
-    show(io, "text/html", df)
-    str = String(take!(io))
-    @test str ==
-        "<table class=\"data-frame\"><thead><tr><th></th><th>Fish</th><th>Mass</th><th>E</th></tr></thead>" *
-        "<tbody><tr><th>1</th><td>Suzy</td><td>1.5</td><td>a</td></tr>" *
-        "<tr><th>2</th><td>Amir</td><td>#NULL</td><td>#NULL</td></tr></tbody></table>"
-
-
-    # test limit attribute of IOContext is used
-    df = DataFrame(a=collect(1:1000))
-    ioc = IOContext(IOBuffer(), displaysize=(10, 10), limit=false)
-    show(ioc, "text/html", df)
-    @test length(String(take!(ioc.io))) > 10000
-
-    io = IOBuffer()
-    show(io, "text/html", df)
-    @test length(String(take!(io))) < 10000
-
-    df = DataFrame(A = 1:3,
-                   B = 'a':'c',
-                   C = ["A", "B", "C"],
-                   D = CategoricalArray('a':'c'),
-                   E = NullableCategoricalArray(["A", "B", "C"]),
-                   F = NullableArray(1:3),
-                   G = NullableArray(fill(Nullable(), 3)),
-                   H = fill(Nullable(), 3))
-
-    @test sprint(printtable, df) == """
-        \"A\",\"B\",\"C\",\"D\",\"E\",\"F\",\"G\",\"H\"
-        1,\"'a'\",\"A\",\"'a'\",\"A\",\"1\",NULL,NULL
-        2,\"'b'\",\"B\",\"'b'\",\"B\",\"2\",NULL,NULL
-        3,\"'c'\",\"C\",\"'c'\",\"C\",\"3\",NULL,NULL
-        """
-
-
-    # DataStreams
-    using CSV
-
-    df = CSV.read(joinpath(dirname(@__FILE__), "data/iris.csv"), DataFrame)
-    @test size(df) == (150, 5)
-=======
     @test reprmime(MIME("text/latex"), dt) == str
 
     #Test HTML output for IJulia and similar
-    dt = DataTable(Fish = ["Suzy", "Amir"], Mass = [1.5, null])
+    dt = DataFrame(Fish = ["Suzy", "Amir"], Mass = [1.5, null])
     io = IOBuffer()
     show(io, "text/html", dt)
     str = String(take!(io))
     @test str == "<table class=\"data-frame\"><tr><th></th><th>Fish</th><th>Mass</th></tr><tr><th>1</th><td>Suzy</td><td>1.5</td></tr><tr><th>2</th><td>Amir</td><td>null</td></tr></table>"
 
     # test limit attribute of IOContext is used
-    dt = DataTable(a=collect(1:1000))
+    dt = DataFrame(a=collect(1:1000))
     ioc = IOContext(IOBuffer(), displaysize=(10, 10), limit=false)
     show(ioc, "text/html", dt)
     @test length(String(take!(ioc.io))) > 10000
@@ -101,7 +38,7 @@
     show(io, "text/html", dt)
     @test length(String(take!(io))) < 10000
 
-    dt = DataTable(A = 1:3,
+    dt = DataFrame(A = 1:3,
                    B = 'a':'c',
                    C = ["A", "B", "C"],
                    D = CategoricalArray('a':'c'),
@@ -120,7 +57,7 @@
 
     # DataStreams
     using DataStreams
-    I = DataTables.DataTable(id = Int64[1, 2, 3, 4, 5],
+    I = DataFrames.DataFrame(id = Int64[1, 2, 3, 4, 5],
         firstname = Union{String, Null}["Benjamin", "Wayne", "Sean", "Charles", null],
         lastname = String["Chavez", "Burke", "Richards", "Long", "Rose"],
         salary = Union{Float64, Null}[null, 46134.1, 45046.2, 30555.6, 88894.1],
@@ -143,11 +80,10 @@
     @test DataStreams.Data.types(sch) == (Int64, Union{String, Null}, String, Union{Float64, Null}, Float64, Union{Date, Null}, DateTime)
     @test sink[:id] == [1,2,3,4,5,2,3,4,5,6]
 
-    sink = DataStreams.Data.close!(Data.stream!(I, DataTable, deepcopy(I)))
+    sink = DataStreams.Data.close!(Data.stream!(I, DataFrame, deepcopy(I)))
     sch = DataStreams.Data.schema(sink)
     @test size(sch) == (5, 7)
     @test DataStreams.Data.header(sch) == ["id","firstname","lastname","salary","rate","hired","fired"]
     @test DataStreams.Data.types(sch) == (Int64, Union{String, Null}, String, Union{Float64, Null}, Float64, Union{Date, Null}, DateTime)
     @test sink[:id] == [1,2,3,4,5]
->>>>>>> b196630f
 end