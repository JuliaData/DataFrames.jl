module TestIO
    using Base.Test
    using DataFrames, Compat
<<<<<<< HEAD
    using JSON
=======
    using LaTeXStrings
>>>>>>> 400da840

    #test_group("We can read various file types.")

    data = joinpath(dirname(@__FILE__), "data")

    filenames = ["$data/blanklines/blanklines.csv",
                 "$data/compressed/movies.csv.gz",
                 "$data/headeronly/headeronly.csv",
                 "$data/newlines/embedded_os9.csv",
                 "$data/newlines/embedded_osx.csv",
                 "$data/newlines/embedded_windows.csv",
                 "$data/padding/space_after_delimiter.csv",
                 "$data/padding/space_around_delimiter.csv",
                 "$data/padding/space_before_delimiter.csv",
                 "$data/quoting/empty.csv",
                 "$data/quoting/escaping.csv",
                 "$data/quoting/quotedcommas.csv",
                 "$data/scaling/10000rows.csv",
                 "$data/utf8/corrupt_utf8.csv",
                 "$data/utf8/short_corrupt_utf8.csv",
                 "$data/utf8/utf8.csv"]

    for filename in filenames
        try
            df = readtable(filename)
        catch
            error(@sprintf "Failed to read %s\n" filename)
        end
    end

    #test_group("We get the right size, types, values for a basic csv.")

    filename = "$data/scaling/movies.csv"
    df = readtable(filename)

    @test size(df) == (58788, 25)

    @test df[1, 1] === Nullable(1)
    @test isequal(df[1, 2], Nullable("\$"))
    @test df[1, 3] === Nullable(1971)
    @test df[1, 4] === Nullable(121)
    @test isnull(df[1, 5])
    @test df[1, 6] === Nullable(6.4)
    @test df[1, 7] === Nullable(348)
    @test df[1, 8] === Nullable(4.5)
    @test df[1, 9] === Nullable(4.5)
    @test df[1, 10] === Nullable(4.5)
    @test df[1, 11] === Nullable(4.5)
    @test df[1, 12] === Nullable(14.5)
    @test df[1, 13] === Nullable(24.5)
    @test df[1, 14] === Nullable(24.5)
    @test df[1, 15] === Nullable(14.5)
    @test df[1, 16] === Nullable(4.5)
    @test df[1, 17] === Nullable(4.5)
    @test isequal(df[1, 18], Nullable(""))
    @test df[1, 19] === Nullable(0)
    @test df[1, 20] === Nullable(0)
    @test df[1, 21] === Nullable(1)
    @test df[1, 22] === Nullable(1)
    @test df[1, 23] === Nullable(0)
    @test df[1, 24] === Nullable(0)
    @test df[1, 25] === Nullable(0)

    @test df[end, 1] === Nullable(58788)
    @test isequal(df[end, 2], Nullable("xXx: State of the Union"))
    @test df[end, 3] === Nullable(2005)
    @test df[end, 4] === Nullable(101)
    @test df[end, 5] === Nullable(87000000)
    @test df[end, 6] === Nullable(3.9)
    @test df[end, 7] === Nullable(1584)
    @test df[end, 8] === Nullable(24.5)
    @test df[end, 9] === Nullable(4.5)
    @test df[end, 10] === Nullable(4.5)
    @test df[end, 11] === Nullable(4.5)
    @test df[end, 12] === Nullable(4.5)
    @test df[end, 13] === Nullable(14.5)
    @test df[end, 14] === Nullable(4.5)
    @test df[end, 15] === Nullable(4.5)
    @test df[end, 16] === Nullable(4.5)
    @test df[end, 17] === Nullable(14.5)
    @test isequal(df[end, 18], Nullable("PG-13"))
    @test df[end, 19] === Nullable(1)
    @test df[end, 20] === Nullable(0)
    @test df[end, 21] === Nullable(0)
    @test df[end, 22] === Nullable(0)
    @test df[end, 23] === Nullable(0)
    @test df[end, 24] === Nullable(0)
    @test df[end, 25] === Nullable(0)

    #test_group("readtable handles common separators and infers them from extensions.")

    df1 = readtable("$data/separators/sample_data.csv")
    df2 = readtable("$data/separators/sample_data.tsv")
    df3 = readtable("$data/separators/sample_data.wsv")
    df4 = readtable("$data/separators/sample_data_white.txt", separator = ' ')

    @test isequal(df1, df2)
    @test isequal(df2, df3)
    @test isequal(df3, df4)

    readtable("$data/quoting/quotedwhitespace.txt", separator = ' ')

    #test_group("readtable handles common newlines.")

    df = readtable("$data/newlines/os9.csv")
    @test isequal(readtable("$data/newlines/osx.csv"), df)
    @test isequal(readtable("$data/newlines/windows.csv"), df)

    @test isequal(df, readtable("$data/newlines/os9.csv", skipblanks = false))
    @test isequal(df, readtable("$data/newlines/osx.csv", skipblanks = false))
    @test isequal(df, readtable("$data/newlines/windows.csv", skipblanks = false))

    #test_group("readtable treats rows as specified.")

    df1 = readtable("$data/comments/before_after_data.csv", allowcomments = true)
    df2 = readtable("$data/comments/middata.csv", allowcomments = true)
    df3 = readtable("$data/skiplines/skipfront.csv", skipstart = 3)
    df4 = readtable("$data/skiplines/skipfront.csv", skipstart = 4, header = false)
    names!(df4, names(df1))
    df5 = readtable("$data/comments/before_after_data_windows.csv", allowcomments = true)
    df6 = readtable("$data/comments/middata_windows.csv", allowcomments = true)
    df7 = readtable("$data/skiplines/skipfront_windows.csv", skipstart = 3)
    df8 = readtable("$data/skiplines/skipfront_windows.csv", skipstart = 4, header = false)
    names!(df8, names(df1))
    # df9 = readtable("$data/skiplines/skipfront.csv", skipstart = 3, skiprows = 5:6)
    # df10 = readtable("$data/skiplines/skipfront.csv", skipstart = 3, header = false, skiprows = [4, 6])
    # names!(df10, names(df1))

    @test isequal(df2, df1)
    @test isequal(df3, df1)
    @test isequal(df4, df1)

    # Windows EOLS
    @test isequal(df5, df1)
    @test isequal(df6, df1)
    @test isequal(df7, df1)
    @test isequal(df8, df1)

    # @test isequal(df9, df1[3:end])
    # @test isequal(df10, df1[[1, 3:end]])

    function normalize_eol!(df)
        for (name, col) in eachcol(df)
            if eltype(col) <: AbstractString
                df[name] = map(s -> replace(s, "\r\n", "\n"), col)
            elseif eltype(col) <: Nullable && eltype(eltype(col)) <: AbstractString
                df[name] = map(s -> replace(get(s), "\r\n", "\n"), col)
            end
        end
        df
    end

    osxpath = "$data/skiplines/complex_osx.csv"
    winpath = "$data/skiplines/complex_windows.csv"

    opts1 = @compat Dict{Any,Any}(:allowcomments => true)
    opts2 = @compat Dict{Any,Any}(:skipstart => 4, :skiprows => [6, 7, 12, 14, 17], :skipblanks => false)

    df1 = readtable(osxpath; opts1...)
    # df2 = readtable(osxpath; opts2...)
    df1w = readtable(winpath; opts1...)
    # df2w = readtable(winpath; opts2...)

    # Normalize line endings in both and test equality
    @test isequal(normalize_eol!(df1w), normalize_eol!(df1))
    # @test normalize_eol!(df2w) == df1

    opts1[:nrows] = 3
    opts2[:nrows] = 3

    @test isequal(normalize_eol!(readtable(osxpath; opts1...)), df1[1:3, :])
    # @test isequalreadtable(osxpath; opts2...), df1[1:3, :]
    @test isequal(normalize_eol!(readtable(winpath; opts1...)), df1[1:3, :])
    # @test isequalreadtable(winpath; opts2...), df1[1:3, :])

    #test_group("readtable handles custom delimiters.")

    readtable("$data/skiplines/skipfront.csv", allowcomments = true, commentmark = '%')

    readtable("$data/separators/sample_data.csv", quotemark = Char[])
    @test_throws ErrorException readtable("$data/newlines/embedded_osx.csv", quotemark = Char[])
    df = readtable("$data/quoting/single.csv", quotemark = ['\''])
    @test isequal(df, readtable("$data/quoting/mixed.csv", quotemark = ['\'', '"']))

    # df = readtable("$data/decimal/period.csv")
    # @test isequaldf[2, :A], 0.3)
    # @test isequaldf[2, :B], 4.0)

    # @test isequal(df, readtable("$data/decimal/comma.tsv", decimal = ','))

    #test_group("readtable column names.")

    ns = [:Var1, :Var2, :Var3, :Var4, :Var5]
    df = readtable("$data/typeinference/mixedtypes.csv")
    names!(df, ns)
    @test isequal(df, readtable("$data/typeinference/mixedtypes.csv", names = ns))

    df = readtable("$data/separators/sample_data.csv", header = false, names = ns[1:3])
    @test isequal(df[1, :Var1], Nullable(0))
    df = readtable("$data/separators/sample_data.csv", names = ns[1:3])
    @test isequal(df[1, :Var1], Nullable(1))

    #test_group("Properties of data frames returned by readtable method.")

    # Readtable ignorepadding
    io = IOBuffer("A , \tB  , C\n1 , \t2, 3\n")
    @test isequal(readtable(io, ignorepadding = true), DataFrame(A = 1, B = 2, C = 3))

    # Readtable c-style escape options

    df = readtable("$data/escapes/escapes.csv", allowescapes = true)
    @test isequal(df[1, :V], Nullable("\t\r\n"))
    @test isequal(df[2, :V], Nullable("\\\\t"))
    @test isequal(df[3, :V], Nullable("\\\""))

    df = readtable("$data/escapes/escapes.csv")
    @test isequal(df[1, :V], Nullable("\\t\\r\\n"))
    @test isequal(df[2, :V], Nullable("\\\\t"))
    @test isequal(df[3, :V], Nullable("\\\""))

    # df = readtable("$data/escapes/escapes.csv", escapechars = ['"'], nrows = 2)
    # @test isequal(df[1, :V], "\\t\\r\\n")
    # @test isequal(df[2, :V], "\\\\\\\\t")

    # Readtable with makefactors active should only make factors from columns
    # of strings.
    filename = "$data/factors/mixedvartypes.csv"
    df = readtable(filename, makefactors = true)

    @test isa(df[:factorvar], NullableCategoricalArray{Compat.UTF8String,1})
    @test isa(df[:floatvar], NullableArray{Float64,1})

    # Readtable shouldn't silently drop data when reading highly compressed gz.
    df = readtable("$data/compressed/1000x2.csv.gz")
    @test size(df) == (1000, 2)

    # Readtable type inference
    filename = "$data/typeinference/bool.csv"
    df = readtable(filename)
    @test isa(df[:Name], NullableArray{Compat.UTF8String,1})
    @test isa(df[:IsMale], NullableArray{Bool,1})
    @test get(df[:IsMale][1])
    @test !get(df[:IsMale][4])

    filename = "$data/typeinference/standardtypes.csv"
    df = readtable(filename)
    @test isa(df[:IntColumn], NullableArray{Int,1})
    @test isa(df[:IntlikeColumn], NullableArray{Float64,1})
    @test isa(df[:FloatColumn], NullableArray{Float64,1})
    @test isa(df[:BoolColumn], NullableArray{Bool,1})
    @test isa(df[:StringColumn], NullableArray{Compat.UTF8String,1})

    filename = "$data/typeinference/mixedtypes.csv"
    df = readtable(filename)
    @test isa(df[:c1], NullableArray{Compat.UTF8String,1})
    @test isequal(df[:c1][1], Nullable("1"))
    @test isequal(df[:c1][2], Nullable("2.0"))
    @test isequal(df[:c1][3], Nullable("true"))
    @test isa(df[:c2], NullableArray{Float64,1})
    @test isequal(df[:c2][1], Nullable(1.0))
    @test isequal(df[:c2][2], Nullable(3.0))
    @test isequal(df[:c2][3], Nullable(4.5))
    @test isa(df[:c3], NullableArray{Compat.UTF8String,1})
    @test isequal(df[:c3][1], Nullable("0"))
    @test isequal(df[:c3][2], Nullable("1"))
    @test isequal(df[:c3][3], Nullable("f"))
    @test isa(df[:c4], NullableArray{Bool,1})
    @test isequal(df[:c4][1], Nullable(true))
    @test isequal(df[:c4][2], Nullable(false))
    @test isequal(df[:c4][3], Nullable(true))
    @test isa(df[:c5], NullableArray{Compat.UTF8String,1})
    @test isequal(df[:c5][1], Nullable("False"))
    @test isequal(df[:c5][2], Nullable("true"))
    @test isequal(df[:c5][3], Nullable("true"))

    # Readtable defining column types
    filename = "$data/definedtypes/mixedvartypes.csv"

    df = readtable(filename)
    @test isa(df[:n], NullableArray{Int,1})
    @test isequal(df[:n][1], Nullable(1))
    @test isa(df[:s], NullableArray{Compat.UTF8String,1})
    @test isequal(df[:s][1], Nullable("text"))
    @test isa(df[:f], NullableArray{Float64,1})
    @test isequal(df[:f][1], Nullable(2.3))
    @test isa(df[:b], NullableArray{Bool,1})
    @test isequal(df[:b][1], Nullable(true))

    df = readtable(filename, eltypes = [Int64, Compat.UTF8String, Float64, Bool])
    @test isa(df[:n], NullableArray{Int64,1})
    @test isequal(df[:n][1], Nullable(1))
    @test isa(df[:s], NullableArray{Compat.UTF8String,1})
    @test isequal(df[:s][1], Nullable("text"))
    @test isequal(df[:s][4], Nullable("text ole"))
    @test isa(df[:f], NullableArray{Float64,1})
    @test isequal(df[:f][1], Nullable(2.3))
    @test isa(df[:b], NullableArray{Bool,1})
    @test isequal(df[:b][1], Nullable(true))
    @test isequal(df[:b][2], Nullable(false))

    df = readtable(filename, eltypes = [Int64, Compat.UTF8String, Float64, Compat.UTF8String])
    @test isa(df[:n], NullableArray{Int64,1})
    @test isequal(df[:n][1], Nullable(1.0))
    @test isnull(df[:s][3])
    @test isa(df[:f], NullableArray{Float64,1})
    # Float are not converted to int
    @test isequal(df[:f][1], Nullable(2.3))
    @test isequal(df[:f][2], Nullable(0.2))
    @test isequal(df[:f][3], Nullable(5.7))
    @test isa(df[:b], NullableArray{Compat.UTF8String,1})
    @test isequal(df[:b][1], Nullable("T"))
    @test isequal(df[:b][2], Nullable("FALSE"))

    # Readtable name normalization
    abnormal = "\u212b"
    ns = [:Å, :_B_C_, :_end]
    @test !in(Symbol(abnormal), ns)

    io = IOBuffer(abnormal*",%_B*\tC*,end\n1,2,3\n")
    @test names(readtable(io)) == ns

    # With normalization disabled
    io = IOBuffer(abnormal*",%_B*\tC*,end\n1,2,3\n")
    @test names(readtable(io, normalizenames=false)) == [Symbol(abnormal),Symbol("%_B*\tC*"),:end]

    # Test writetable with Nullable() and compare to the results
    tf = tempname()
    isfile(tf) && rm(tf)
    df = DataFrame(A = NullableArray(Nullable{Int}[1,Nullable()]),
                   B = NullableArray(Nullable{String}["b", Nullable()]))
    writetable(tf, df)
    @test readcsv(tf) == ["A" "B"; 1 "b"; "NULL" "NULL"]    

    # Test writetable with nastring set and compare to the results
    isfile(tf) && rm(tf)
    writetable(tf, df, nastring="none")
    @test readcsv(tf) == ["A" "B"; 1 "b"; "none" "none"]
    rm(tf)

    # Test writetable with append
    df1 = DataFrame(a = NullableArray([1, 2, 3]), b = NullableArray([4, 5, 6]))
    df2 = DataFrame(a = NullableArray([1, 2, 3]), b = NullableArray([4, 5, 6]))
    df3 = DataFrame(a = NullableArray([1, 2, 3]), c = NullableArray([4, 5, 6])) # 2nd column mismatch
    df3b = DataFrame(a = NullableArray([1, 2, 3]), b = NullableArray([4, 5, 6]), c = NullableArray([4, 5, 6])) # number of columns mismatch


    # Would use joinpath(tempdir(), randstring()) to get around tempname
    # creating a file on Windows, but Julia 0.3 has no srand() to unset the
    # seed set in test/data.jl -- annoying for local testing.
    tf = tempname()
    isfile(tf) && rm(tf)

    # Written as normal if file doesn't exist
    writetable(tf, df1, append = true)
    @test isequal(readtable(tf), df1)

    # Written as normal if file is empty
    open(io -> print(io, ""), tf, "w")
    writetable(tf, df1, append = true)
    @test isequal(readtable(tf), df1)

    # Appends to existing file if append == true
    writetable(tf, df1)
    writetable(tf, df2, header = false, append = true)
    @test isequal(readtable(tf), vcat(df1, df2))

    # Overwrites file if append == false
    writetable(tf, df1)
    writetable(tf, df2)
    @test isequal(readtable(tf), df2)

    # Enforces matching column names iff append == true && header == true
    writetable(tf, df2)
    @test_throws KeyError writetable(tf, df3, append = true)
    writetable(tf, df3, header = false, append = true)

    # Enforces matching column count if append == true
    writetable(tf, df3)
    @test_throws DimensionMismatch writetable(tf, df3b, header = false, append = true)
    rm(tf)

    # Quotemarks are escaped
    tf = tempname()
    isfile(tf) && rm(tf)

    df = DataFrame(a = ["who's"]) # We have a ' in our string

    # Make sure the ' doesn't get escaped for no reason
    writetable(tf, df)
    @test isequal(readtable(tf), df)

    # Make sure the ' does get escaped when needed
    writetable(tf, df, quotemark='\'')
    @test readstring(tf) == "'a'\n'who\\'s'\n"
    rm(tf)

    ### Tests for nonstandard string literals
    # Test basic @csv_str usage
    df1 = csv"""
        name,  age, squidPerWeek
        Alice,  36,         3.14
        Bob,    24,         0
        Carol,  58,         2.71
        Eve,    49,         7.77
        """
    @test size(df1) == (4, 3)
    @test names(df1) == [:name, :age, :squidPerWeek]
    @test isequal(df1[1], NullableArray(["Alice","Bob","Carol","Eve"]))
    @test isequal(df1[2], NullableArray([36,24,58,49]))
    @test isequal(df1[3], NullableArray([3.14,0,2.71,7.77]))
    @test isa(df1[1], NullableArray{Compat.UTF8String,1})

    # Test @wsv_str
    df2 = wsv"""
        name  age squidPerWeek
        Alice  36         3.14
        Bob    24         0
        Carol  58         2.71
        Eve    49         7.77
        """
    @test isequal(df2, df1)

    # Test @tsv_str
    df3 = tsv"""
        name	age	squidPerWeek
        Alice	36	3.14
        Bob	24	0
        Carol	58	2.71
        Eve	49	7.77
        """
    @test isequal(df3, df1)

    # csv2 can't be tested until non-'.' decimals are implemented
    #df4 = csv2"""
    #    name;  age; squidPerWeek
    #    Alice;  36;         3,14
    #    Bob;    24;         0
    #    Carol;  58;         2,71
    #    Eve;    49;         7,77
    #    """
    #@test isequal(df4, df1)

    # Test 'f' flag
    df5 = csv"""
        name,  age, squidPerWeek
        Alice,  36,         3.14
        Bob,    24,         0
        Carol,  58,         2.71
        Eve,    49,         7.77
        """f
    @test isa(df5[1], NullableCategoricalArray{Compat.UTF8String,1})

    # Test 'c' flag
    df6 = csv"""
        name,  age, squidPerWeek
        Alice,  36,         3.14
        Bob,    24,         0
        #Carol,  58,         2.71
        Eve,    49,         7.77
        """c
    @test isequal(df6, df1[[1,2,4],:])

    # Test 'H' flag
    df7 = csv"""
        Alice,  36,         3.14
        Bob,    24,         0
        Carol,  58,         2.71
        Eve,    49,         7.77
        """H
    @test names(df7) == [:x1,:x2,:x3]
    names!(df7, names(df1))
    @test isequal(df7, df1)

    # Test multiple flags at once
    df8 = csv"""
        Alice,  36,         3.14
        Bob,    24,         0
        #Carol,  58,         2.71
        Eve,    49,         7.77
        """fcH
    @test isa(df8[1], NullableCategoricalArray{Compat.UTF8String,1})
    @test names(df8) == [:x1,:x2,:x3]
    names!(df8, names(df1))
    @test isequal(df8, df1[[1,2,4],:])

    # Test invalid flag
    # Need to wrap macro call inside eval to prevent the error from being
    # thrown prematurely
    @test_throws ArgumentError eval(:(csv"foo,bar"a))

<<<<<<< HEAD
    # test JSON serialisation
    df = readtable("$data/iris.csv")
    df[:TimeStamp] = now()
    nullify!(df[:SepalWidth], 1)
    nullify!(df[:Species], 2)
    nullify!(df[:TimeStamp], 3)
    s = JSON.json(df)
    @test isequal(readjson(IOBuffer(s)), df)

    df = DataFrames.DataFrame(
        A=[1, 2, 3], B=[1.1, 2.2, 3.3],
        C=["X", "Y", "Z"], D=['p', 'q', 'r'],
        E=[Date("2016-02-03"), Date("2016-04-01"), Date("0001-01-01")],
        F=[DateTime("1970-01-01T00:00:00.000"), DateTime("2014-04-08T01:42:02.162"), DateTime("2015-02-09T10:11:04.652")]
    )
    @test isequal(JSON.parse(JSON.json(df)), JSON.parse(readstring(open("$data/json/test.json", "r"))))
    @test isequal(readjson("$data/json/test.json"), df)
=======
    # Test LaTeX export
    df = DataFrame(A = 1:4, 
                   B = ["\$10.0", "M&F", "A~B", "\\alpha"], 
                   C = [L"\alpha", L"\beta", L"\gamma", L"\sum_{i=1}^n \delta_i"],
                   D = [1.0, 2.0, Nullable(), 3.0]
                   )
    @test isequal(reprmime(MIME("text/latex"), df),
            """
            \\begin{tabular}{r|cccc}
            \t& A & B & C & D\\\\ 
            \t\\hline 
            \t1 & 1 & \\\$10.0 & \$\\alpha\$ & 1.0 \\\\ 
            \t2 & 2 & M\\&F & \$\\beta\$ & 2.0 \\\\ 
            \t3 & 3 & A\\textasciitilde{}B & \$\\gamma\$ &  \\\\ 
            \t4 & 4 & \\textbackslash{}alpha & \$\\sum_{i=1}^n \\delta_i\$ & 3.0 \\\\ 
            \\end{tabular}
            """)
>>>>>>> 400da840
end<|MERGE_RESOLUTION|>--- conflicted
+++ resolved
@@ -1,11 +1,8 @@
 module TestIO
     using Base.Test
     using DataFrames, Compat
-<<<<<<< HEAD
     using JSON
-=======
     using LaTeXStrings
->>>>>>> 400da840
 
     #test_group("We can read various file types.")
 
@@ -496,7 +493,6 @@
     # thrown prematurely
     @test_throws ArgumentError eval(:(csv"foo,bar"a))
 
-<<<<<<< HEAD
     # test JSON serialisation
     df = readtable("$data/iris.csv")
     df[:TimeStamp] = now()
@@ -514,7 +510,7 @@
     )
     @test isequal(JSON.parse(JSON.json(df)), JSON.parse(readstring(open("$data/json/test.json", "r"))))
     @test isequal(readjson("$data/json/test.json"), df)
-=======
+
     # Test LaTeX export
     df = DataFrame(A = 1:4, 
                    B = ["\$10.0", "M&F", "A~B", "\\alpha"], 
@@ -532,5 +528,4 @@
             \t4 & 4 & \\textbackslash{}alpha & \$\\sum_{i=1}^n \\delta_i\$ & 3.0 \\\\ 
             \\end{tabular}
             """)
->>>>>>> 400da840
 end