--- conflicted
+++ resolved
@@ -1,33 +1,16 @@
 module TestDuplicates
-    using Base.Test, DataTables
+    using Base.Test, DataFrames
 
-    dt = DataTable(a = [1, 2, 3, 3, 4])
-    udt = DataTable(a = [1, 2, 3, 4])
+    dt = DataFrame(a = [1, 2, 3, 3, 4])
+    udt = DataFrame(a = [1, 2, 3, 4])
     @test nonunique(dt) == [false, false, false, true, false]
     @test udt == unique(dt)
     unique!(dt)
     @test dt == udt
 
-<<<<<<< HEAD
-    pdf = DataFrame(a = NullableCategoricalArray(Nullable{String}["a", "a", Nullable(),
-                                             Nullable(), "b", Nullable(), "a", Nullable()]),
-                    b = NullableCategoricalArray(Nullable{String}["a", "b", Nullable(),
-                                                              Nullable(), "b", "a", "a", "a"]))
-    updf = DataFrame(a = NullableCategoricalArray(Nullable{String}["a", "a", Nullable(), "b", Nullable()]),
-                     b = NullableCategoricalArray(Nullable{String}["a", "b", Nullable(), "b", "a"]))
-    @test isequal(nonunique(pdf), [false, false, false, true, false, false, true, true])
-    @test isequal(nonunique(updf), falses(5) )
-    @test isequal(updf, unique(pdf))
-    unique!(pdf)
-    @test isequal(pdf, updf)
-
-    @testset "missing" begin
-        df = DataFrame(A = 1:12, B = repeat('A':'C', inner=4))
-        @test DataFrames.colmissing(df) == [0, 0]
-=======
-    pdt = DataTable(a = CategoricalArray(["a", "a", null, null, "b", null, "a", null]),
+    pdt = DataFrame(a = CategoricalArray(["a", "a", null, null, "b", null, "a", null]),
                     b = CategoricalArray(["a", "b", null, null, "b", "a", "a", "a"]))
-    updt = DataTable(a = CategoricalArray(["a", "a", null, "b", null]),
+    updt = DataFrame(a = CategoricalArray(["a", "a", null, "b", null]),
                      b = CategoricalArray(["a", "b", null, "b", "a"]))
     @test nonunique(pdt) == [false, false, false, true, false, false, true, true]
     @test nonunique(updt) == falses(5)
@@ -36,8 +19,7 @@
     @test pdt == updt
 
     @testset "missing" begin
-        dt = DataTable(A = 1:12, B = repeat('A':'C', inner=4))
-        @test DataTables.colmissing(dt) == [0, 0]
->>>>>>> b196630f
+        dt = DataFrame(A = 1:12, B = repeat('A':'C', inner=4))
+        @test DataFrames.colmissing(dt) == [0, 0]
     end
 end