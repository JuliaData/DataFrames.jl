--- conflicted
+++ resolved
@@ -1,7 +1,6 @@
 module TestShow
     using DataFrames
     using Compat
-    using Base.Test
     import Compat.String
     df = DataFrame(A = 1:3, B = ["x", "y", "z"])
 
@@ -16,14 +15,6 @@
     show(io, subdf, true)
     showall(io, subdf)
     showall(io, subdf, true)
-
-    if VERSION > v"0.5-"
-        using Juno
-        out = DataFrames._render(df)
-        @assert out.head.xs[1] == DataFrame
-        @assert isa(out.children()[1], Juno.Table)
-        @assert size(out.children()[1].xs) == (4, 2)
-    end
 
     dfvec = DataFrame[df for _=1:3]
     show(io, dfvec)
@@ -45,18 +36,4 @@
     A = DataFrames.RepeatedVector([1, 2, 3], 1, 5)
     show(io, A)
 
-<<<<<<< HEAD
-    #Test show output for REPL and similar
-    df = DataFrame(Fish = ["Suzy", "Amir"], Mass = [1.5, Nullable()])
-    io = IOBuffer()
-    show(io, df)
-    str = takebuf_string(io)
-    @test str == """
-2×2 DataFrames.DataFrame
-│ Row │ Fish │ Mass  │
-├─────┼──────┼───────┤
-│ 1   │ Suzy │ 1.5   │
-│ 2   │ Amir │ #NULL │"""
-=======
->>>>>>> 7f24835c
 end