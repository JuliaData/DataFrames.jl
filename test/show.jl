--- conflicted
+++ resolved
@@ -1,30 +1,7 @@
 module TestShow
-<<<<<<< HEAD
-    using DataFrames
-    using Base.Test
-    df = DataFrame(A = 1:3, B = ["x", "y", "z"])
+    using Base.Test, DataFrames
 
-    io = IOBuffer()
-    show(io, df)
-    show(io, df, true)
-    showall(io, df)
-    showall(io, df, true)
-
-    subdf = view(df, [2, 3]) # df[df[:A] .> 1.0, :]
-    show(io, subdf)
-    show(io, subdf, true)
-    showall(io, subdf)
-    showall(io, subdf, true)
-
-    dfvec = DataFrame[df for _=1:3]
-    show(io, dfvec)
-    showall(io, dfvec)
-
-    gd = groupby(df, :A)
-=======
-    using Base.Test, DataTables
-
-    dt = DataTable(A = 1:3, B = ["x", "y", "z"])
+    dt = DataFrame(A = 1:3, B = ["x", "y", "z"])
 
     io = IOBuffer()
     show(io, dt)
@@ -38,72 +15,45 @@
     showall(io, subdt)
     showall(io, subdt, true)
 
-    dtvec = DataTable[dt for _=1:3]
+    dtvec = DataFrame[dt for _=1:3]
     show(io, dtvec)
     showall(io, dtvec)
 
     gd = groupby(dt, :A)
->>>>>>> b196630f
     show(io, gd)
     showall(io, gd)
 
-    dtr = DataTableRow(dt, 1)
+    dtr = DataFrameRow(dt, 1)
     show(io, dtr)
 
-<<<<<<< HEAD
-    df = DataFrame(A = Vector{String}(3))
-=======
-    dt = DataTable(A = Vector{String}(3))
->>>>>>> b196630f
+    dt = DataFrame(A = Vector{String}(3))
 
-    A = DataTables.StackedVector(Any[[1, 2, 3], [4, 5, 6], [7, 8, 9]])
+    A = DataFrames.StackedVector(Any[[1, 2, 3], [4, 5, 6], [7, 8, 9]])
     show(io, A)
-    A = DataTables.RepeatedVector([1, 2, 3], 5, 1)
+    A = DataFrames.RepeatedVector([1, 2, 3], 5, 1)
     show(io, A)
-    A = DataTables.RepeatedVector([1, 2, 3], 1, 5)
+    A = DataFrames.RepeatedVector([1, 2, 3], 1, 5)
     show(io, A)
 
     #Test show output for REPL and similar
-<<<<<<< HEAD
-    df = DataFrame(Fish = ["Suzy", "Amir"], Mass = [1.5, Nullable()],
-                   E = NullableCategoricalArray(["a", Nullable()]))
-    io = IOBuffer()
-    show(io, df)
-    str = String(take!(io))
-    @test str == """
-    2×3 DataFrames.DataFrame
-    │ Row │ Fish │ Mass  │ E     │
-    ├─────┼──────┼───────┼───────┤
-    │ 1   │ Suzy │ 1.5   │ a     │
-    │ 2   │ Amir │ #NULL │ #NULL │"""
-
-    # Test computing width for Array{String} columns
-    df = DataFrame(Any[["a"]], [:x])
-    io = IOBuffer()
-    show(io, df)
-    str = String(take!(io))
-    @test str == """
-    1×1 DataFrames.DataFrame
-=======
-    dt = DataTable(Fish = ["Suzy", "Amir"], Mass = [1.5, null])
+    dt = DataFrame(Fish = ["Suzy", "Amir"], Mass = [1.5, null])
     io = IOBuffer()
     show(io, dt)
     str = String(take!(io))
     @test str == """
-    2×2 DataTables.DataTable
+    2×2 DataFrames.DataFrame
     │ Row │ Fish │ Mass │
     ├─────┼──────┼──────┤
     │ 1   │ Suzy │ 1.5  │
     │ 2   │ Amir │ null │"""
 
     # Test computing width for Array{String} columns
-    dt = DataTable(Any[["a"]], [:x])
+    dt = DataFrame(Any[["a"]], [:x])
     io = IOBuffer()
     show(io, dt)
     str = String(take!(io))
     @test str == """
-    1×1 DataTables.DataTable
->>>>>>> b196630f
+    1×1 DataFrames.DataFrame
     │ Row │ x │
     ├─────┼───┤
     │ 1   │ a │"""
