module TestShow
    using Compat, Compat.Test, DataFrames

    # In the future newline character \n should be added to this test case
    df = DataFrame(A = Int64[1:4;], B = ["x\"", "∀ε>0: x+ε>x", "z\$", "ABC"],
                   C = Float32[1.0, 2.0, 3.0, 4.0])

    refstr = """
    4×3 $DataFrame
    │ Row │ A │ B           │ C   │
    ├─────┼───┼─────────────┼─────┤
    │ 1   │ 1 │ x\"          │ 1.0 │
    │ 2   │ 2 │ ∀ε>0: x+ε>x │ 2.0 │
    │ 3   │ 3 │ z\$          │ 3.0 │
    │ 4   │ 4 │ ABC         │ 4.0 │"""

    for f in [show, showall], allcols in [true, false]
        io = IOBuffer()
        f(io, df, allcols)
        str = String(take!(io))
        @test str == refstr
    end

    srand(1)
    df_big = DataFrame(rand(25,5))

    io = IOContext(IOBuffer(), :displaysize=>(10,40))
    show(io, df_big)
    str = String(take!(io.io))
    @test str == """
    25×5 $DataFrame. Omitted printing of 2 columns
    │ Row │ x1       │ x2       │ x3       │
    ├─────┼──────────┼──────────┼──────────┤
    │ 1   │ 0.236033 │ 0.644883 │ 0.440897 │
    ⋮
    │ 24  │ 0.278582 │ 0.241591 │ 0.990741 │
    │ 25  │ 0.751313 │ 0.884837 │ 0.550334 │"""

    io = IOContext(IOBuffer(), :displaysize=>(10,40))
    show(io, df_big, true)
    str = String(take!(io.io))
    @test str == """
    25×5 $DataFrame
    │ Row │ x1       │ x2       │ x3       │
    ├─────┼──────────┼──────────┼──────────┤
    │ 1   │ 0.236033 │ 0.644883 │ 0.440897 │
    ⋮
    │ 24  │ 0.278582 │ 0.241591 │ 0.990741 │
    │ 25  │ 0.751313 │ 0.884837 │ 0.550334 │
    
    │ Row │ x4       │ x5       │
    ├─────┼──────────┼──────────┤
    │ 1   │ 0.580782 │ 0.138763 │
    ⋮
    │ 24  │ 0.762276 │ 0.755415 │
    │ 25  │ 0.339081 │ 0.649056 │"""

    io = IOContext(IOBuffer(), :displaysize=>(10,40))
    showall(io, df_big)
    str = String(take!(io.io))
    @test str == """
    25×5 $DataFrame
    │ Row │ x1         │ x2        │ x3        │ x4        │ x5        │
    ├─────┼────────────┼───────────┼───────────┼───────────┼───────────┤
    │ 1   │ 0.236033   │ 0.644883  │ 0.440897  │ 0.580782  │ 0.138763  │
    │ 2   │ 0.346517   │ 0.0778264 │ 0.404673  │ 0.768359  │ 0.456446  │
    │ 3   │ 0.312707   │ 0.848185  │ 0.736787  │ 0.519525  │ 0.739918  │
    │ 4   │ 0.00790928 │ 0.0856352 │ 0.953803  │ 0.514863  │ 0.816004  │
    │ 5   │ 0.488613   │ 0.553206  │ 0.0951856 │ 0.998136  │ 0.114529  │
    │ 6   │ 0.210968   │ 0.46335   │ 0.519675  │ 0.603682  │ 0.748928  │
    │ 7   │ 0.951916   │ 0.185821  │ 0.0135403 │ 0.758775  │ 0.878108  │
    │ 8   │ 0.999905   │ 0.111981  │ 0.303399  │ 0.590953  │ 0.930481  │
    │ 9   │ 0.251662   │ 0.976312  │ 0.702557  │ 0.722086  │ 0.896291  │
    │ 10  │ 0.986666   │ 0.0516146 │ 0.596537  │ 0.953207  │ 0.663145  │
    │ 11  │ 0.555751   │ 0.53803   │ 0.638935  │ 0.384411  │ 0.472799  │
    │ 12  │ 0.437108   │ 0.455692  │ 0.872347  │ 0.320011  │ 0.880525  │
    │ 13  │ 0.424718   │ 0.279395  │ 0.548635  │ 0.865625  │ 0.0141033 │
    │ 14  │ 0.773223   │ 0.178246  │ 0.262992  │ 0.45457   │ 0.502774  │
    │ 15  │ 0.28119    │ 0.548983  │ 0.526443  │ 0.420287  │ 0.224851  │
    │ 16  │ 0.209472   │ 0.370971  │ 0.465019  │ 0.225151  │ 0.287858  │
    │ 17  │ 0.251379   │ 0.894166  │ 0.275519  │ 0.286169  │ 0.104033  │
    │ 18  │ 0.0203749  │ 0.648054  │ 0.461823  │ 0.309144  │ 0.475749  │
    │ 19  │ 0.287702   │ 0.417039  │ 0.951861  │ 0.170391  │ 0.416681  │
    │ 20  │ 0.859512   │ 0.144566  │ 0.288737  │ 0.147162  │ 0.521387  │
    │ 21  │ 0.0769509  │ 0.622403  │ 0.661232  │ 0.230063  │ 0.908499  │
    │ 22  │ 0.640396   │ 0.872334  │ 0.194568  │ 0.0929292 │ 0.102832  │
    │ 23  │ 0.873544   │ 0.524975  │ 0.393193  │ 0.681415  │ 0.670421  │
    │ 24  │ 0.278582   │ 0.241591  │ 0.990741  │ 0.762276  │ 0.755415  │
    │ 25  │ 0.751313   │ 0.884837  │ 0.550334  │ 0.339081  │ 0.649056  │"""

    io = IOContext(IOBuffer(), :displaysize=>(10,40))
    showall(io, df_big, false)
    str = String(take!(io.io))
    @test str == """
    25×5 $DataFrame. Omitted printing of 3 columns
    │ Row │ x1         │ x2        │
    ├─────┼────────────┼───────────┤
    │ 1   │ 0.236033   │ 0.644883  │
    │ 2   │ 0.346517   │ 0.0778264 │
    │ 3   │ 0.312707   │ 0.848185  │
    │ 4   │ 0.00790928 │ 0.0856352 │
    │ 5   │ 0.488613   │ 0.553206  │
    │ 6   │ 0.210968   │ 0.46335   │
    │ 7   │ 0.951916   │ 0.185821  │
    │ 8   │ 0.999905   │ 0.111981  │
    │ 9   │ 0.251662   │ 0.976312  │
    │ 10  │ 0.986666   │ 0.0516146 │
    │ 11  │ 0.555751   │ 0.53803   │
    │ 12  │ 0.437108   │ 0.455692  │
    │ 13  │ 0.424718   │ 0.279395  │
    │ 14  │ 0.773223   │ 0.178246  │
    │ 15  │ 0.28119    │ 0.548983  │
    │ 16  │ 0.209472   │ 0.370971  │
    │ 17  │ 0.251379   │ 0.894166  │
    │ 18  │ 0.0203749  │ 0.648054  │
    │ 19  │ 0.287702   │ 0.417039  │
    │ 20  │ 0.859512   │ 0.144566  │
    │ 21  │ 0.0769509  │ 0.622403  │
    │ 22  │ 0.640396   │ 0.872334  │
    │ 23  │ 0.873544   │ 0.524975  │
    │ 24  │ 0.278582   │ 0.241591  │
    │ 25  │ 0.751313   │ 0.884837  │"""

    subdf = view(df, [2, 3]) # df[df[:A] .> 1.0, :]
    show(io, subdf)
    show(io, subdf, true)
    showall(io, subdf)
    showall(io, subdf, false)

    dfvec = DataFrame[df for _=1:3]
    show(io, dfvec)
    showall(io, dfvec)

    gd = groupby(df, :A)
    show(io, gd)
    showall(io, gd)

    dfr = DataFrameRow(df, 1)
    show(io, dfr)

    df = DataFrame(A = Vector{String}(3))

    A = DataFrames.StackedVector(Any[[1, 2, 3], [4, 5, 6], [7, 8, 9]])
    show(io, A)
    A = DataFrames.RepeatedVector([1, 2, 3], 5, 1)
    show(io, A)
    A = DataFrames.RepeatedVector([1, 2, 3], 1, 5)
    show(io, A)

    #Test show output for REPL and similar
    df = DataFrame(Fish = ["Suzy", "Amir"], Mass = [1.5, missing])
    if VERSION >= v"0.7.0-DEV.3077"
        @test sprint(show, df, context=:color=>true) == """
        2×2 DataFrame
        │ Row │ Fish │ Mass    │
        ├─────┼──────┼─────────┤
        │ 1   │ Suzy │ 1.5     │
        │ 2   │ Amir │ \e[90mmissing\e[39m │"""
    else
        io = IOBuffer()
        show(io, df)
        str = String(take!(io))
        @test str == (Base.have_color ? """
        2×2 $DataFrame
        │ Row │ Fish │ Mass    │
        ├─────┼──────┼─────────┤
        │ 1   │ Suzy │ 1.5     │
        │ 2   │ Amir │ \e[90mmissing\e[39m │""" : """
        2×2 $DataFrame
        │ Row │ Fish │ Mass    │
        ├─────┼──────┼─────────┤
        │ 1   │ Suzy │ 1.5     │
        │ 2   │ Amir │ missing │""")
    end

  
    # Test showing missing
    df = DataFrame(A = [:Symbol, missing, :missing],
                   B = [missing, "String", "missing"],
                   C = [:missing, "missing", missing])
    if VERSION ≥ v"0.7.0-DEV.2762"
        @test sprint(show, df, context=:color=>true) == """
        3×3 DataFrame
        │ Row │ A       │ B       │ C       │
        ├─────┼─────────┼─────────┼─────────┤
        │ 1   │ Symbol  │ \e[90mmissing\e[39m │ missing │
        │ 2   │ \e[90mmissing\e[39m │ String  │ missing │
        │ 3   │ missing │ missing │ \e[90mmissing\e[39m │"""
    else
        io = IOBuffer()
        show(io, df)
        str = String(take!(io))
        @test str == (Base.have_color ? """
        3×3 $DataFrame
        │ Row │ A       │ B       │ C       │
        ├─────┼─────────┼─────────┼─────────┤
        │ 1   │ Symbol  │ \e[90mmissing\e[39m │ missing │
        │ 2   │ \e[90mmissing\e[39m │ String  │ missing │
        │ 3   │ missing │ missing │ \e[90mmissing\e[39m │""" : """
        3×3 $DataFrame
        │ Row │ A       │ B       │ C       │
        ├─────┼─────────┼─────────┼─────────┤
        │ 1   │ Symbol  │ missing │ missing │
        │ 2   │ missing │ String  │ missing │
        │ 3   │ missing │ missing │ missing │""")
    end

    # Test showing nothing
<<<<<<< HEAD
    df_nothing = DataFrame(A = [1.0, 2.0, 3.0], B = ["g", "g", nothing])
=======
    df_nothing = DataFrame(A = [1.0, 2.0, 3.0], B = ["something", "g", nothing])
>>>>>>> e7319820
    io = IOBuffer()
    show(io, df_nothing)
    str = String(take!(io))
    @test str == """
    3×2 DataFrames.DataFrame
<<<<<<< HEAD
    │ Row │ A   │ B │
    ├─────┼─────┼───┤
    │ 1   │ 1.0 │ g │
    │ 2   │ 2.0 │ g │
    │ 3   │ 3.0 │   │"""
=======
    │ Row │ A   │ B         │
    ├─────┼─────┼───────────┤
    │ 1   │ 1.0 │ something │
    │ 2   │ 2.0 │ g         │
    │ 3   │ 3.0 │           │"""
>>>>>>> e7319820

    # Test computing width for Array{String} columns
    df = DataFrame(Any[["a"]], [:x])
    io = IOBuffer()
    show(io, df)
    str = String(take!(io))
    @test str == """
    1×1 $DataFrame
    │ Row │ x │
    ├─────┼───┤
    │ 1   │ a │"""

    # Test escape characters
    df = DataFrame(a = ["1\n1", "2\t2", "3\r3", "4\$4", "5\"5", "6\\6"])
    io = IOBuffer()
    show(io, df)
    str = String(take!(io))
    @test str == """
    6×1 $DataFrame
    │ Row │ a    │
    ├─────┼──────┤
    │ 1   │ 1\\n1 │
    │ 2   │ 2\\t2 │
    │ 3   │ 3\\r3 │
    │ 4   │ 4\$4  │
    │ 5   │ 5\"5  │
    │ 6   │ 6\\\\6 │"""

end<|MERGE_RESOLUTION|>--- conflicted
+++ resolved
@@ -206,29 +206,17 @@
     end
 
     # Test showing nothing
-<<<<<<< HEAD
-    df_nothing = DataFrame(A = [1.0, 2.0, 3.0], B = ["g", "g", nothing])
-=======
     df_nothing = DataFrame(A = [1.0, 2.0, 3.0], B = ["something", "g", nothing])
->>>>>>> e7319820
     io = IOBuffer()
     show(io, df_nothing)
     str = String(take!(io))
     @test str == """
     3×2 DataFrames.DataFrame
-<<<<<<< HEAD
     │ Row │ A   │ B │
     ├─────┼─────┼───┤
     │ 1   │ 1.0 │ g │
     │ 2   │ 2.0 │ g │
     │ 3   │ 3.0 │   │"""
-=======
-    │ Row │ A   │ B         │
-    ├─────┼─────┼───────────┤
-    │ 1   │ 1.0 │ something │
-    │ 2   │ 2.0 │ g         │
-    │ 3   │ 3.0 │           │"""
->>>>>>> e7319820
 
     # Test computing width for Array{String} columns
     df = DataFrame(Any[["a"]], [:x])
