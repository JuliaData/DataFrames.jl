--- conflicted
+++ resolved
@@ -133,18 +133,12 @@
     end
 
     @testset "dump" begin
-<<<<<<< HEAD
-        y = collect(1.0:10.0)
-        df = view(DataFrame(y = y), 2:6, :)
-        @test sprint(dump, df) == "SubDataFrame{UnitRange{$(Int)}}  5 observations of 1 variables\n  y: [2.0, 3.0, 4.0, 5.0, 6.0]\n\n"
-=======
         y = 1.0:10.0
         df = view(DataFrame(y=y), 2:6, :)
         @test sprint(dump, df) == """
                                   SubDataFrame{UnitRange{$Int}}  5 observations of 1 variables
                                     y: Array{Float64}((5,)) [2.0, 3.0, 4.0, 5.0, 6.0]
                                   """
->>>>>>> 18750569
     end
 
     @testset "deleterows!" begin
