module TestGrouping

using Test, DataFrames, Random, Statistics, PooledArrays
const ≅ = isequal

"""Check that groups in gd are equal to provided data frames, ignoring order"""
function isequal_unordered(gd::GroupedDataFrame,
                            dfs::AbstractVector{<:AbstractDataFrame})
    n = length(gd)
    @assert n == length(dfs)
    remaining = Set(1:n)
    for i in 1:n
        for j in remaining
            if gd[i] ≅ dfs[j]
                pop!(remaining, j)
                break
            end
        end
    end
    isempty(remaining) || error("gd is not equal to provided groups")
end

"""Helper to set the order of values in the pool and add unused values"""
function _levels!(x::PooledArray, levels::AbstractVector)
    res = similar(x)
    copyto!(res, levels)
    copyto!(res, x)
end
_levels!(x::CategoricalArray, levels::AbstractVector) = levels!(x, levels)

function groupby_checked(df::AbstractDataFrame, keys, args...; kwargs...)
    ogd = groupby(df, keys, args...; kwargs...)

    # To return original object to test when indices have not been computed
    gd = deepcopy(ogd)

    # checking that groups field is consistent with other fields
    # (since == and isequal do not use it)
    # and that idx is increasing per group
    new_groups = zeros(Int, length(gd.groups))
    for idx in eachindex(gd.starts)
        subidx = gd.idx[gd.starts[idx]:gd.ends[idx]]
        @assert issorted(subidx)
        new_groups[subidx] .= idx
    end
    @assert new_groups == gd.groups

    if length(gd) > 0
        se = sort!(collect(zip(gd.starts, gd.ends)))

        # correct start-end range
        @assert se[1][1] > 0
        @assert se[end][2] == length(gd.idx)

        # correct start-end relations
        for i in eachindex(se)
            firstkeys = gd.parent[gd.idx[se[i][1]], gd.cols]
            # all grouping keys must be equal within a group
            @assert all(j -> gd.parent[gd.idx[j], gd.cols] ≅ firstkeys, se[i][1]:se[i][2])
            @assert se[i][1] <= se[i][2]
            if i > 1
                # the blocks returned by groupby must be continuous
                @assert se[i-1][2] + 1 == se[i][1]
            end
        end

        # all grouping keys must be equal within a group
        for (s, e) in zip(gd.starts, gd.ends)
            firstkeys = gd.parent[gd.idx[s], gd.cols]
            @assert all(j -> gd.parent[gd.idx[j], gd.cols] ≅ firstkeys, s:e)
        end
        # all groups have different grouping keys
        @test allunique(eachrow(gd.parent[gd.idx[gd.starts], gd.cols]))
    end

    ogd
end

@testset "parent" begin
    df = DataFrame(a = [1, 1, 2, 2], b = [5, 6, 7, 8])
    gd = groupby(df, :a)
    @test parent(gd) === df
    @test_throws ArgumentError identity.(gd)
end

@testset "consistency" begin
    df = DataFrame(a = [1, 1, 2, 2], b = [5, 6, 7, 8], c = 1:4)
    push!(df.c, 5)
    @test_throws AssertionError gd = groupby(df, :a)

    df = DataFrame(a = [1, 1, 2, 2], b = [5, 6, 7, 8], c = 1:4)
    push!(DataFrames._columns(df), df[:, :a])
    @test_throws AssertionError gd = groupby(df, :a)
end

@testset "accepted columns" begin
    df = DataFrame(A=[1,1,1,2,2,2], B=[1,2,1,2,1,2], C=1:6)
    @test groupby(df, [1,2]) == groupby(df, 1:2) == groupby(df, [:A, :B])
    @test groupby(df, [2,1]) == groupby(df, 2:-1:1) == groupby(df, [:B, :A])
end

@testset "by, groupby and map(::Function, ::GroupedDataFrame)" begin
    Random.seed!(1)
    df = DataFrame(a = repeat(Union{Int, Missing}[1, 3, 2, 4], outer=[2]),
                   b = repeat(Union{Int, Missing}[2, 1], outer=[4]),
                   c = repeat([0, 1], outer=[4]),
                   x = Vector{Union{Float64, Missing}}(randn(8)))

    f1(df) = DataFrame(xmax = maximum(df.x))
    f2(df) = (xmax = maximum(df.x),)
    f3(df) = maximum(df.x)
    f4(df) = [maximum(df.x), minimum(df.x)]
    f5(df) = reshape([maximum(df.x), minimum(df.x)], 2, 1)
    f6(df) = [maximum(df.x) minimum(df.x)]
    f7(df) = (x2 = df.x.^2,)
    f8(df) = DataFrame(x2 = df.x.^2)

    for cols in ([:a, :b], [:b, :a], [:a, :c], [:c, :a],
                 [1, 2], [2, 1], [1, 3], [3, 1],
                 [true, true, false, false], [true, false, true, false])
        colssym = names(df[!, cols])
        hcatdf = hcat(df[!, cols], df[!, Not(cols)])
        nms = names(hcatdf)
        res = unique(df[:, cols])
        res.xmax = [maximum(df[(df[!, colssym[1]] .== a) .& (df[!, colssym[2]] .== b), :x])
                    for (a, b) in zip(res[!, colssym[1]], res[!, colssym[2]])]
        res2 = unique(df[:, cols])[repeat(1:4, inner=2), :]
        res2.x1 = collect(Iterators.flatten(
            [[maximum(df[(df[!, colssym[1]] .== a) .& (df[!, colssym[2]] .== b), :x]),
              minimum(df[(df[!, colssym[1]] .== a) .& (df[!, colssym[2]] .== b), :x])]
             for (a, b) in zip(res[!, colssym[1]], res[!, colssym[2]])]))
        res3 = unique(df[:, cols])
        res3.x1 = [maximum(df[(df[!, colssym[1]] .== a) .& (df[!, colssym[2]] .== b), :x])
                   for (a, b) in zip(res[!, colssym[1]], res[!, colssym[2]])]
        res3.x2 = [minimum(df[(df[!, colssym[1]] .== a) .& (df[!, colssym[2]] .== b), :x])
                   for (a, b) in zip(res[!, colssym[1]], res[!, colssym[2]])]
        res4 = df[:, cols]
        res4.x2 = df.x.^2
        shcatdf = sort(hcatdf, colssym)
        sres = sort(res, colssym)
        sres2 = sort(res2, colssym)
        sres3 = sort(res3, colssym)
        sres4 = sort(res4, colssym)

        # by() without groups sorting
        @test sort(by(df, cols, identity), colssym) == shcatdf
        @test sort(by(df, cols, df -> df[1, :]), colssym) ==
            shcatdf[.!nonunique(shcatdf, colssym), :]
        @test by(df, cols, f1) == res
        @test by(df, cols, f2) == res
        @test rename(by(df, cols, f3), :x1 => :xmax) == res
        @test by(df, cols, f4) == res2
        @test by(df, cols, f5) == res2
        @test by(df, cols, f6) == res3
        @test sort(by(df, cols, f7), colssym) == sres4
        @test sort(by(df, cols, f8), colssym) == sres4

        # by() with groups sorting
        @test by(df, cols, identity, sort=true) == shcatdf
        @test by(df, cols, df -> df[1, :], sort=true) ==
            shcatdf[.!nonunique(shcatdf, colssym), :]
        @test by(df, cols, f1, sort=true) == sres
        @test by(df, cols, f2, sort=true) == sres
        @test rename(by(df, cols, f3, sort=true), :x1 => :xmax) == sres
        @test by(df, cols, f4, sort=true) == sres2
        @test by(df, cols, f5, sort=true) == sres2
        @test by(df, cols, f6, sort=true) == sres3
        @test by(df, cols, f7, sort=true) == sres4
        @test by(df, cols, f8, sort=true) == sres4

        @test by(df, [:a], f1) == by(df, :a, f1)
        @test by(df, [:a], f1, sort=true) == by(df, :a, f1, sort=true)

        # groupby() without groups sorting
        gd = groupby_checked(df, cols)
        @test names(parent(gd))[gd.cols] == colssym
        df_comb = combine(identity, gd)
        @test sort(df_comb, colssym) == shcatdf
        df_ref = DataFrame(gd)
        @test sort(hcat(df_ref[!, cols], df_ref[!, Not(cols)]), colssym) == shcatdf
        @test df_ref.x == df_comb.x
        @test combine(f1, gd) == res
        @test combine(f2, gd) == res
        @test rename(combine(f3, gd), :x1 => :xmax) == res
        @test combine(f4, gd) == res2
        @test combine(f5, gd) == res2
        @test combine(f6, gd) == res3
        @test sort(combine(f7, gd), colssym) == sort(res4, colssym)
        @test sort(combine(f8, gd), colssym) == sort(res4, colssym)

        # groupby() with groups sorting
        gd = groupby_checked(df, cols, sort=true)
        @test names(parent(gd))[gd.cols] == colssym
        for i in 1:length(gd)
            @test all(gd[i][!, colssym[1]] .== sres[i, colssym[1]])
            @test all(gd[i][!, colssym[2]] .== sres[i, colssym[2]])
        end
        @test combine(identity, gd) == shcatdf
        df_ref = DataFrame(gd)
        @test hcat(df_ref[!, cols], df_ref[!, Not(cols)]) == shcatdf
        @test combine(f1, gd) == sres
        @test combine(f2, gd) == sres
        @test rename(combine(f3, gd), :x1 => :xmax) == sres
        @test combine(f4, gd) == sres2
        @test combine(f5, gd) == sres2
        @test combine(f6, gd) == sres3
        @test combine(f7, gd) == sres4
        @test combine(f8, gd) == sres4

        # map() without and with groups sorting
        for sort in (false, true)
            gd = groupby_checked(df, cols, sort=sort)
            v = map(d -> d[:, [:x]], gd)
            @test length(gd) == length(v)
            nms = [colssym; :x]
            @test v[1] == gd[1][:, nms]
            @test v[1] == gd[1][:, nms] &&
                v[2] == gd[2][:, nms] &&
                v[3] == gd[3][:, nms] &&
                v[4] == gd[4][:, nms]
            @test names(parent(v))[v.cols] == colssym
            v = map(f1, gd)
            @test vcat(v[1], v[2], v[3], v[4]) == by(f1, df, cols, sort=sort)
            v = map(f2, gd)
            @test vcat(v[1], v[2], v[3], v[4]) == by(f2, df, cols, sort=sort)
            v = map(f3, gd)
            @test vcat(v[1], v[2], v[3], v[4]) == by(f3, df, cols, sort=sort)
            v = map(f4, gd)
            @test vcat(v[1], v[2], v[3], v[4]) == by(f4, df, cols, sort=sort)
            v = map(f5, gd)
            @test vcat(v[1], v[2], v[3], v[4]) == by(f5, df, cols, sort=sort)
            v = map(f5, gd)
            @test vcat(v[1], v[2], v[3], v[4]) == by(f5, df, cols, sort=sort)
            v = map(f6, gd)
            @test vcat(v[1], v[2], v[3], v[4]) == by(f6, df, cols, sort=sort)
            v = map(f7, gd)
            @test vcat(v[1], v[2], v[3], v[4]) == by(f7, df, cols, sort=sort)
            v = map(f8, gd)
            @test vcat(v[1], v[2], v[3], v[4]) == by(f8, df, cols, sort=sort)
        end
    end

    # test number of potential combinations higher than typemax(Int32)
    N = 2000
    df2 = DataFrame(v1 = levels!(categorical(rand(1:N, 100)), collect(1:N)),
                    v2 = levels!(categorical(rand(1:N, 100)), collect(1:N)),
                    v3 = levels!(categorical(rand(1:N, 100)), collect(1:N)))
    df2b = mapcols(Vector{Int}, df2)
    @test groupby_checked(df2, [:v1, :v2, :v3]) ==
        groupby_checked(df2b, [:v1, :v2, :v3])

    # grouping empty table
    @test length(groupby_checked(DataFrame(A=Int[]), :A)) == 0
    # grouping single row
    @test length(groupby_checked(DataFrame(A=Int[1]), :A)) == 1

    # issue #960
    x = CategoricalArray(collect(1:20))
    df = DataFrame(v1=x, v2=x)
    groupby_checked(df, [:v1, :v2])

    df2 = by(e->1, DataFrame(x=Int64[]), :x)
    @test size(df2) == (0, 1)
    @test sum(df2.x) == 0

    # Check that reordering levels does not confuse groupby
    for df in (DataFrame(Key1 = CategoricalArray(["A", "A", "B", "B", "B", "A"]),
                         Key2 = CategoricalArray(["A", "B", "A", "B", "B", "A"]),
                         Value = 1:6),
                DataFrame(Key1 = PooledArray(["A", "A", "B", "B", "B", "A"]),
                          Key2 = PooledArray(["A", "B", "A", "B", "B", "A"]),
                          Value = 1:6))
        gd = groupby_checked(df, :Key1)
        @test length(gd) == 2
        @test gd[1] == DataFrame(Key1="A", Key2=["A", "B", "A"], Value=[1, 2, 6])
        @test gd[2] == DataFrame(Key1="B", Key2=["A", "B", "B"], Value=[3, 4, 5])
        gd = groupby_checked(df, [:Key1, :Key2])
        @test length(gd) == 4
        @test gd[1] == DataFrame(Key1="A", Key2="A", Value=[1, 6])
        @test gd[2] == DataFrame(Key1="A", Key2="B", Value=2)
        @test gd[3] == DataFrame(Key1="B", Key2="A", Value=3)
        @test gd[4] == DataFrame(Key1="B", Key2="B", Value=[4, 5])
        # Reorder levels, add unused level
        _levels!(df.Key1, ["Z", "B", "A"])
        _levels!(df.Key2, ["Z", "B", "A"])
        gd = groupby_checked(df, :Key1)
        @test gd == groupby_checked(df, :Key1, skipmissing=true)
        @test length(gd) == 2
        if df.Key1 isa CategoricalVector
            @test gd[1] == DataFrame(Key1="B", Key2=["A", "B", "B"], Value=[3, 4, 5])
            @test gd[2] == DataFrame(Key1="A", Key2=["A", "B", "A"], Value=[1, 2, 6])
        else
            @test gd[1] == DataFrame(Key1="A", Key2=["A", "B", "A"], Value=[1, 2, 6])
            @test gd[2] == DataFrame(Key1="B", Key2=["A", "B", "B"], Value=[3, 4, 5])
        end
        gd = groupby_checked(df, [:Key1, :Key2])
        @test gd == groupby_checked(df, [:Key1, :Key2], skipmissing=true)
        @test length(gd) == 4
        if df.Key1 isa CategoricalVector
            @test gd[1] == DataFrame(Key1="B", Key2="B", Value=[4, 5])
            @test gd[2] == DataFrame(Key1="B", Key2="A", Value=3)
            @test gd[3] == DataFrame(Key1="A", Key2="B", Value=2)
            @test gd[4] == DataFrame(Key1="A", Key2="A", Value=[1, 6])
        else
            @test gd[1] == DataFrame(Key1="A", Key2="A", Value=[1, 6])
            @test gd[2] == DataFrame(Key1="A", Key2="B", Value=2)
            @test gd[3] == DataFrame(Key1="B", Key2="A", Value=3)
            @test gd[4] == DataFrame(Key1="B", Key2="B", Value=[4, 5])
        end
        # Make first level unused too
        replace!(df.Key1, "A"=>"B")
        gd = groupby_checked(df, :Key1)
        @test length(gd) == 1
        @test gd[1] == DataFrame(Key1="B", Key2=["A", "B", "A", "B", "B", "A"], Value=1:6)
        gd = groupby_checked(df, [:Key1, :Key2])
        @test gd == groupby_checked(df, [:Key1, :Key2])
        @test length(gd) == 2
        if df.Key1 isa CategoricalVector
            @test gd[1] == DataFrame(Key1="B", Key2="B", Value=[2, 4, 5])
            @test gd[2] == DataFrame(Key1="B", Key2="A", Value=[1, 3, 6])
        else
            @test gd[1] == DataFrame(Key1="B", Key2="A", Value=[1, 3, 6])
            @test gd[2] == DataFrame(Key1="B", Key2="B", Value=[2, 4, 5])
        end
    end

    df = DataFrame(Key1 = CategoricalArray(["A", "A", "B", "B", "B", "A"]),
                    Key2 = CategoricalArray(["A", "B", "A", "B", "B", "A"]),
                    Value = 1:6)

    # Check that CategoricalArray column is preserved when returning a value...
    res = combine(d -> DataFrame(x=d[1, :Key2]), groupby_checked(df, :Key1))
    @test typeof(res.x) == typeof(df.Key2)
    res = combine(d -> (x=d[1, :Key2],), groupby_checked(df, :Key1))
    @test typeof(res.x) == typeof(df.Key2)
    # ...and when returning an array
    res = combine(d -> DataFrame(x=d.Key1), groupby_checked(df, :Key1))
    @test typeof(res.x) == typeof(df.Key1)

    # Check that CategoricalArray and String give a String...
    res = combine(d -> d.Key1 == ["A", "A"] ? DataFrame(x=d[1, :Key1]) : DataFrame(x="C"),
                  groupby_checked(df, :Key1))
    @test res.x isa Vector{String}
    res = combine(d -> d.Key1 == ["A", "A"] ? (x=d[1, :Key1],) : (x="C",),
                  groupby_checked(df, :Key1))
    @test res.x isa Vector{String}
    # ...even when CategoricalString comes second
    res = combine(d -> d.Key1 == ["B", "B"] ? DataFrame(x=d[1, :Key1]) : DataFrame(x="C"),
                  groupby_checked(df, :Key1))
    @test res.x isa Vector{String}
    res = combine(d -> d.Key1 == ["B", "B"] ? (x=d[1, :Key1],) : (x="C",),
                  groupby_checked(df, :Key1))
    @test res.x isa Vector{String}

    df = DataFrame(x = [1, 2, 3], y = [2, 3, 1])

    # Test function returning DataFrameRow
    res = by(d -> DataFrameRow(d, 1, :), df, :x)
    @test res == DataFrame(x=df.x, y=df.y)

    # Test function returning Tuple
    res = by(d -> (sum(d.y),), df, :x)
    @test res == DataFrame(x=df.x, x1=tuple.([2, 3, 1]))

    # Test with some groups returning empty data frames
    @test by(d -> d.x == [1] ? DataFrame(z=[]) : DataFrame(z=1), df, :x) ==
        DataFrame(x=[2, 3], z=[1, 1])
    v = map(d -> d.x == [1] ? DataFrame(z=[]) : DataFrame(z=1), groupby_checked(df, :x))
    @test length(v) == 2
    @test vcat(v[1], v[2]) == DataFrame(x=[2, 3], z=[1, 1])

    # Test that returning values of different types works with NamedTuple
    res = by(d -> d.x == [1] ? 1 : 2.0, df, :x)
    @test res.x1 isa Vector{Float64}
    @test res.x1 == [1, 2, 2]
    # Two columns need to be widened at different times
    res = by(d -> (a=d.x == [1] ? 1 : 2.0, b=d.x == [3] ? missing : "a"), df, :x)
    @test res.a isa Vector{Float64}
    @test res.a == [1, 2, 2]
    @test res.b isa Vector{Union{String,Missing}}
    @test res.b ≅ ["a", "a", missing]
    # Corner case: two columns need to be widened at the same time
    res = by(d -> (a=d.x == [1] ? 1 : 2.0, b=d.x == [1] ? missing : "a"), df, :x)
    @test res.a isa Vector{Float64}
    @test res.a == [1, 2, 2]
    @test res.b isa Vector{Union{String,Missing}}
    @test res.b ≅ [missing, "a", "a"]

    # Test that returning values of different types works with DataFrame
    res = by(d -> DataFrame(x1 = d.x == [1] ? 1 : 2.0), df, :x)
    @test res.x1 isa Vector{Float64}
    @test res.x1 == [1, 2, 2]
    # Two columns need to be widened at different times
    res = by(d -> DataFrame(a=d.x == [1] ? 1 : 2.0, b=d.x == [3] ? missing : "a"), df, :x)
    @test res.a isa Vector{Float64}
    @test res.a == [1, 2, 2]
    @test res.b isa Vector{Union{String,Missing}}
    @test res.b ≅ ["a", "a", missing]
    # Corner case: two columns need to be widened at the same time
    res = by(d -> DataFrame(a=d.x == [1] ? 1 : 2.0, b=d.x == [1] ? missing : "a"), df, :x)
    @test res.a isa Vector{Float64}
    @test res.a == [1, 2, 2]
    @test res.b isa Vector{Union{String,Missing}}
    @test res.b ≅ [missing, "a", "a"]

    # Test return values with columns in different orders
    @test by(d -> d.x == [1] ? (x1=1, x2=3) : (x2=2, x1=4), df, :x) ==
        DataFrame(x=1:3, x1=[1, 4, 4], x2=[3, 2, 2])
    @test by(d -> d.x == [1] ? DataFrame(x1=1, x2=3) : DataFrame(x2=2, x1=4), df, :x) ==
        DataFrame(x=1:3, x1=[1, 4, 4], x2=[3, 2, 2])

    # Test with NamedTuple with columns of incompatible lengths
    @test_throws DimensionMismatch by(d -> (x1=[1], x2=[3, 4]), df, :x)
    @test_throws DimensionMismatch by(d -> d.x == [1] ? (x1=[1], x2=[3]) :
                                                        (x1=[1], x2=[3, 4]), df, :x)

    # Test with incompatible return values
    @test_throws ArgumentError by(d -> d.x == [1] ? (x1=1,) : DataFrame(x1=1), df, :x)
    @test_throws ArgumentError by(d -> d.x == [1] ? DataFrame(x1=1) : (x1=1,), df, :x)
    @test_throws ArgumentError by(d -> d.x == [1] ? NamedTuple() : (x1=1), df, :x)
    @test_throws ArgumentError by(d -> d.x == [1] ? (x1=1) : NamedTuple(), df, :x)
    @test_throws ArgumentError by(d -> d.x == [1] ? 1 : DataFrame(x1=1), df, :x)
    @test_throws ArgumentError by(d -> d.x == [1] ? DataFrame(x1=1) : 1, df, :x)
    @test_throws ArgumentError by(d -> d.x == [1] ? (x1=1) : (x1=[1]), df, :x)
    @test_throws ArgumentError by(d -> d.x == [1] ? (x1=[1]) : (x1=1), df, :x)
    @test_throws ArgumentError by(d -> d.x == [1] ? 1 : [1], df, :x)
    @test_throws ArgumentError by(d -> d.x == [1] ? [1] : 1, df, :x)
    @test_throws ArgumentError by(d -> d.x == [1] ? (x1=1, x2=1) : (x1=[1], x2=1), df, :x)
    @test_throws ArgumentError by(d -> d.x == [1] ? (x1=[1], x2=1) : (x1=1, x2=1), df, :x)
    # Special case allowed due to how implementation works
    @test by(d -> d.x == [1] ? 1 : (x1=1), df, :x) == by(d -> 1, df, :x)

    # Test that columns names and types are respected for empty input
    df = DataFrame(x=Int[], y=String[])
    res = by(d -> 1, df, :x)
    @test size(res) == (0, 1)
    @test res.x isa Vector{Int}

    # Test with empty data frame
    df = DataFrame(x=[], y=[])
    gd = groupby_checked(df, :x)
    @test combine(df -> sum(df.x), gd) == DataFrame(x=[])
    res = map(df -> sum(df.x), gd)
    @test length(res) == 0
    @test res.parent == DataFrame(x=[])

    # Test with zero groups in output
    df = DataFrame(A = [1, 2])
    gd = groupby_checked(df, :A)
    gd2 = map(d -> DataFrame(), gd)
    @test length(gd2) == 0
    @test gd.cols == [1]
    @test isempty(gd2.groups)
    @test isempty(gd2.idx)
    @test isempty(gd2.starts)
    @test isempty(gd2.ends)
    @test parent(gd2) == DataFrame(A=[])
    @test eltype.(eachcol(parent(gd2))) == [Int]

    gd2 = map(d -> DataFrame(X=Int[]), gd)
    @test length(gd2) == 0
    @test gd.cols == [1]
    @test isempty(gd2.groups)
    @test isempty(gd2.idx)
    @test isempty(gd2.starts)
    @test isempty(gd2.ends)
    @test parent(gd2) == DataFrame(A=[], X=[])
    @test eltype.(eachcol(parent(gd2))) == [Int, Int]
end

@testset "grouping with missings" begin
    xv = ["A", missing, "B", "B", "A", "B", "A", "A"]
    yv = ["B", "A", "A", missing, "A", missing, "A", "A"]
    xvars = (xv,
             categorical(xv),
             levels!(categorical(xv), ["A", "B", "X"]),
             levels!(categorical(xv), ["X", "B", "A"]),
             _levels!(PooledArray(xv), ["A", "B", missing]),
             _levels!(PooledArray(xv), ["B", "A", missing, "X"]),
             _levels!(PooledArray(xv), [missing, "X", "A", "B"]))
    yvars = (yv,
             categorical(yv),
             levels!(categorical(yv), ["A", "B", "X"]),
             levels!(categorical(yv), ["B", "X", "A"]),
             _levels!(PooledArray(yv), ["A", "B", missing]),
             _levels!(PooledArray(yv), [missing, "A", "B", "X"]),
             _levels!(PooledArray(yv), ["B", "A", "X", missing]))
    for x in xvars, y in yvars
        df = DataFrame(Key1 = x, Key2 = y, Value = 1:8)

        @testset "sort=false, skipmissing=false" begin
            gd = groupby_checked(df, :Key1)
            @test length(gd) == 3
            @test isequal_unordered(gd, [
                    DataFrame(Key1="A", Key2=["B", "A", "A", "A"], Value=[1, 5, 7, 8]),
                    DataFrame(Key1="B", Key2=["A", missing, missing], Value=[3, 4, 6]),
                    DataFrame(Key1=missing, Key2="A", Value=2)
                ])

            gd = groupby_checked(df, [:Key1, :Key2])
            @test length(gd) == 5
            @test isequal_unordered(gd, [
                    DataFrame(Key1="A", Key2="A", Value=[5, 7, 8]),
                    DataFrame(Key1="A", Key2="B", Value=1),
                    DataFrame(Key1="B", Key2="A", Value=3),
                    DataFrame(Key1="B", Key2=missing, Value=[4, 6]),
                    DataFrame(Key1=missing, Key2="A", Value=2)
                ])
        end

        @testset "sort=false, skipmissing=true" begin
            gd = groupby_checked(df, :Key1, skipmissing=true)
            @test length(gd) == 2
            @test isequal_unordered(gd, [
                DataFrame(Key1="A", Key2=["B", "A", "A", "A"], Value=[1, 5, 7, 8]),
                DataFrame(Key1="B", Key2=["A", missing, missing], Value=[3, 4, 6])
            ])

            gd = groupby_checked(df, [:Key1, :Key2], skipmissing=true)
            @test length(gd) == 3
            @test isequal_unordered(gd, [
                    DataFrame(Key1="A", Key2="A", Value=[5, 7, 8]),
                    DataFrame(Key1="A", Key2="B", Value=1),
                    DataFrame(Key1="B", Key2="A", Value=3),
                ])
        end

        @testset "sort=true, skipmissing=false" begin
            gd = groupby_checked(df, :Key1, sort=true)
            @test length(gd) == 3
            @test isequal_unordered(gd, [
                DataFrame(Key1="A", Key2=["B", "A", "A", "A"], Value=[1, 5, 7, 8]),
                DataFrame(Key1="B", Key2=["A", missing, missing], Value=[3, 4, 6]),
                DataFrame(Key1=missing, Key2="A", Value=2)
            ])
            @test issorted(vcat(gd...), :Key1)

            gd = groupby_checked(df, [:Key1, :Key2], sort=true)
            @test length(gd) == 5
            @test isequal_unordered(gd, [
                DataFrame(Key1="A", Key2="A", Value=[5, 7, 8]),
                DataFrame(Key1="A", Key2="B", Value=1),
                DataFrame(Key1="B", Key2="A", Value=3),
                DataFrame(Key1="B", Key2=missing, Value=[4, 6]),
                DataFrame(Key1=missing, Key2="A", Value=2)
            ])
            @test issorted(vcat(gd...), [:Key1, :Key2])
        end

        @testset "sort=true, skipmissing=true" begin
            gd = groupby_checked(df, :Key1, sort=true, skipmissing=true)
            @test length(gd) == 2
            @test isequal_unordered(gd, [
                DataFrame(Key1="A", Key2=["B", "A", "A", "A"], Value=[1, 5, 7, 8]),
                DataFrame(Key1="B", Key2=["A", missing, missing], Value=[3, 4, 6])
            ])
            @test issorted(vcat(gd...), :Key1)

            gd = groupby_checked(df, [:Key1, :Key2], sort=true, skipmissing=true)
            @test length(gd) == 3
            @test isequal_unordered(gd, [
                DataFrame(Key1="A", Key2="A", Value=[5, 7, 8]),
                DataFrame(Key1="A", Key2="B", Value=1),
                DataFrame(Key1="B", Key2="A", Value=3)
            ])
            @test issorted(vcat(gd...), [:Key1, :Key2])
        end
    end
end

@testset "grouping with three keys" begin
    # We need many rows so that optimized CategoricalArray method is used
    xv = rand(["A", "B", missing], 100)
    yv = rand(["A", "B", missing], 100)
    zv = rand(["A", "B", missing], 100)
    xvars = (xv,
             categorical(xv),
             levels!(categorical(xv), ["A", "B", "X"]),
             levels!(categorical(xv), ["X", "B", "A"]),
             _levels!(PooledArray(xv), ["A", "B", missing]),
             _levels!(PooledArray(xv), ["B", "A", missing, "X"]),
             _levels!(PooledArray(xv), [missing, "X", "A", "B"]))
    yvars = (yv,
             categorical(yv),
             levels!(categorical(yv), ["A", "B", "X"]),
             levels!(categorical(yv), ["B", "X", "A"]),
             _levels!(PooledArray(yv), ["A", "B", missing]),
             _levels!(PooledArray(yv), [missing, "A", "B", "X"]),
             _levels!(PooledArray(yv), ["B", "A", "X", missing]))
    zvars = (zv,
             categorical(zv),
             levels!(categorical(zv), ["B", "A"]),
             levels!(categorical(zv), ["X", "A", "B"]),
             _levels!(PooledArray(zv), ["A", missing, "B"]),
             _levels!(PooledArray(zv), ["B", missing, "A", "X"]),
             _levels!(PooledArray(zv), ["X", "A", missing, "B"]))
    for x in xvars, y in yvars, z in zvars
        df = DataFrame(Key1 = x, Key2 = y, Key3 = z, Value = string.(1:100))
        dfb = mapcols(Vector{Union{String, Missing}}, df)

        gd = groupby_checked(df, [:Key1, :Key2, :Key3], sort=true)
        dfs = [groupby_checked(dfb, [:Key1, :Key2, :Key3], sort=true)...]
        @test isequal_unordered(gd, dfs)
        @test issorted(vcat(gd...), [:Key1, :Key2, :Key3])
        gd = groupby_checked(df, [:Key1, :Key2, :Key3], sort=true, skipmissing=true)
        dfs = [groupby_checked(dfb, [:Key1, :Key2, :Key3], sort=true, skipmissing=true)...]
        @test isequal_unordered(gd, dfs)
        @test issorted(vcat(gd...), [:Key1, :Key2, :Key3])

        # This is an implementation detail but it allows checking
        # that the optimized method is used
        if df.Key1 isa CategoricalVector &&
            df.Key2 isa CategoricalVector &&
            df.Key3 isa CategoricalVector
            @test groupby_checked(df, [:Key1, :Key2, :Key3], sort=true) ≅
                groupby_checked(df, [:Key1, :Key2, :Key3], sort=false)
            @test groupby_checked(df, [:Key1, :Key2, :Key3], sort=true, skipmissing=true) ≅
                groupby_checked(df, [:Key1, :Key2, :Key3], sort=false, skipmissing=true)
        end
    end
end

@testset "grouping with hash collisions" begin
    # Hash collisions are almost certain on 32-bit
    df = DataFrame(A=1:2_000_000)
    gd = groupby_checked(df, :A)
    @test DataFrame(df) == df
end

@testset "by, combine and map with pair interface" begin
    vexp = x -> exp.(x)
    Random.seed!(1)
    df = DataFrame(a = repeat([1, 3, 2, 4], outer=[2]),
                   b = repeat([2, 1], outer=[4]),
                   c = rand(Int, 8))

    # Only test that different by syntaxes work,
    # and rely on tests below for deeper checks
    @test by(:c => sum, df, :a) ==
        by(df, :a, :c => sum) ==
        by(df, :a, (:c => sum,)) ==
        by(df, :a, [:c => sum]) ==
        by(df, :a, c_sum = :c => sum) ==
        by(d -> (c_sum=sum(d.c),), df, :a) ==
        by(df, :a, d -> (c_sum=sum(d.c),))

    @test by(:c => vexp, df, :a) ==
        by(df, :a, :c => vexp) ==
        by(df, :a, (:c => vexp,)) ==
        by(df, :a, [:c => vexp]) ==
        by(df, :a, c_function = :c => vexp) ==
        by(d -> (c_function=vexp(d.c),), df, :a) ==
        by(df, :a, d -> (c_function=vexp(d.c),))

    @test by(df, :a, :b => sum, :c => sum) ==
        by(df, :a, (:b => sum, :c => sum,)) ==
        by(df, :a, [:b => sum, :c => sum]) ==
        by(df, :a, b_sum = :b => sum, c_sum = :c => sum) ==
        by(d -> (b_sum=sum(d.b), c_sum=sum(d.c)), df, :a) ==
        by(df, :a, d -> (b_sum=sum(d.b), c_sum=sum(d.c)))

    @test by(df, :a, :b => vexp, :c => identity) ==
        by(df, :a, (:b => vexp, :c => identity,)) ==
        by(df, :a, [:b => vexp, :c => identity]) ==
        by(df, :a, b_function = :b => vexp, c_identity = :c => identity) ==
        by(d -> (b_function=vexp(d.b), c_identity=identity(d.c)), df, :a) ==
        by(df, :a, d -> (b_function=vexp(d.b), c_identity=identity(d.c)))

    gd = groupby(df, :a)

    # Only test that different combine syntaxes work,
    # and rely on tests below for deeper checks
    @test combine(:c => sum, gd) ==
        combine(gd, :c => sum) ==
        combine(gd, (:c => sum,)) ==
        combine(gd, [:c => sum]) ==
        combine(gd, c_sum = :c => sum) ==
        combine(:c => x -> (c_sum=sum(x),), gd) ==
        combine(gd, :c => x -> (c_sum=sum(x),)) ==
        combine(d -> (c_sum=sum(d.c),), gd) ==
        combine(gd, d -> (c_sum=sum(d.c),))

    @test combine(:c => vexp, gd) ==
        combine(gd, :c => vexp) ==
        combine(gd, (:c => vexp,)) ==
        combine(gd, [:c => vexp]) ==
        combine(gd, c_function = :c => vexp) ==
        combine(:c => x -> (c_function=exp.(x),), gd) ==
        combine(gd, :c => x -> (c_function=exp.(x),)) ==
        combine(d -> (c_function=exp.(d.c),), gd) ==
        combine(gd, d -> (c_function=exp.(d.c),))

    @test combine(gd, :b => sum, :c => sum) ==
        combine(gd, (:b => sum, :c => sum,)) ==
        combine(gd, [:b => sum, :c => sum]) ==
        combine(gd, b_sum = :b => sum, c_sum = :c => sum) ==
        combine((:b, :c) => x -> (b_sum=sum(x.b), c_sum=sum(x.c)), gd) ==
        combine(gd, (:b, :c) => x -> (b_sum=sum(x.b), c_sum=sum(x.c))) ==
        combine(d -> (b_sum=sum(d.b), c_sum=sum(d.c)), gd) ==
        combine(gd, d -> (b_sum=sum(d.b), c_sum=sum(d.c)))

    @test combine(gd, :b => vexp, :c => identity) ==
        combine(gd, (:b => vexp, :c => identity,)) ==
        combine(gd, [:b => vexp, :c => identity]) ==
        combine(gd, b_function = :b => vexp, c_identity = :c => identity) ==
        combine((:b, :c) => x -> (b_function=vexp(x.b), c_identity=x.c), gd) ==
        combine(gd, (:b, :c) => x -> (b_function=vexp(x.b), c_identity=x.c)) ==
        combine(d -> (b_function=vexp(d.b), c_identity=d.c), gd) ==
        combine(gd, d -> (b_function=vexp(d.b), c_identity=d.c))

    for f in (map, combine)
        for col in (:c, 3)
            @test f(col => sum, gd) == f(d -> (c_sum=sum(d.c),), gd)
            @test f(col => x -> sum(x), gd) == f(d -> (c_function=sum(d.c),), gd)
            @test f(col => x -> (z=sum(x),), gd) == f(d -> (z=sum(d.c),), gd)
            @test f(col => x -> DataFrame(z=sum(x),), gd) == f(d -> (z=sum(d.c),), gd)
            @test f(col => identity, gd) == f(d -> (c_identity=d.c,), gd)
            @test f(col => x -> (z=x,), gd) == f(d -> (z=d.c,), gd)

            @test f((xyz = col => sum,), gd) ==
                f(d -> (xyz=sum(d.c),), gd)
            @test f((xyz = col => x -> sum(x),), gd) ==
                f(d -> (xyz=sum(d.c),), gd)
            @test f((xyz = col => x -> (sum(x),),), gd) ==
                f(d -> (xyz=(sum(d.c),),), gd)
            @test_throws ArgumentError f((xyz = col => x -> (z=sum(x),),), gd)
            @test_throws ArgumentError f((xyz = col => x -> DataFrame(z=sum(x),),), gd)
            @test_throws ArgumentError f((xyz = col => x -> (z=x,),), gd)
            @test_throws ArgumentError f(col => x -> (z=1, xzz=[1]), gd)

            for wrap in (vcat, tuple)
                @test f(wrap(col => sum), gd) ==
                    f(d -> (c_sum=sum(d.c),), gd)
                @test f(wrap(col => x -> sum(x)), gd) ==
                    f(d -> (c_function=sum(d.c),), gd)
                @test f(wrap(col => x -> (sum(x),)), gd) ==
                    f(d -> (c_function=(sum(d.c),),), gd)
                @test_throws ArgumentError f(wrap(col => x -> (z=sum(x),)), gd)
                @test_throws ArgumentError f(wrap(col => x -> DataFrame(z=sum(x),)), gd)
                @test_throws ArgumentError f(wrap(col => x -> (z=x,)), gd)
                @test_throws ArgumentError f(wrap(col => x -> (z=1, xzz=[1])), gd)
            end
        end
        for cols in ((:b, :c), [:b, :c], (2, 3), 2:3, [2, 3], [false, true, true])
            @test f(cols => x -> (y=exp.(x.b), z=x.c), gd) ==
                f(d -> (y=exp.(d.b), z=d.c), gd)
            @test f(cols => x -> [exp.(x.b) x.c], gd) ==
                f(d -> [exp.(d.b) d.c], gd)

            @test f((xyz = cols => x -> sum(x.b) + sum(x.c),), gd) ==
                f(d -> (xyz=sum(d.b) + sum(d.c),), gd)
            if eltype(cols) === Bool
                cols2 = [[false, true, false], [false, false, true]]
                @test_throws MethodError f((xyz = cols[1] => sum, xzz = cols2[2] => sum), gd)
                @test_throws MethodError f((xyz = cols[1] => sum, xzz = cols2[1] => sum), gd)
                @test_throws MethodError f((xyz = cols[1] => sum, xzz = cols2[2] => x -> first(x)), gd)
            else
                cols2 = cols
                @test f((xyz = cols2[1] => sum, xzz = cols2[2] => sum), gd) ==
                    f(d -> (xyz=sum(d.b), xzz=sum(d.c)), gd)
                @test f((xyz = cols2[1] => sum, xzz = cols2[1] => sum), gd) ==
                    f(d -> (xyz=sum(d.b), xzz=sum(d.b)), gd)
                @test f((xyz = cols2[1] => sum, xzz = cols2[2] => x -> first(x)), gd) ==
                    f(d -> (xyz=sum(d.b), xzz=first(d.c)), gd)
                @test_throws ArgumentError f((xyz = cols2[1] => vexp, xzz = cols2[2] => sum), gd)
            end

            @test_throws ArgumentError f(cols => x -> (y=exp.(x.b), z=sum(x.c)), gd)
            @test_throws ArgumentError f((xyz = cols2 => x -> DataFrame(y=exp.(x.b), z=sum(x.c)),), gd)
            @test_throws ArgumentError f((xyz = cols2 => x -> [exp.(x.b) x.c],), gd)

            for wrap in (vcat, tuple)
                @test f(wrap(cols => x -> sum(x.b) + sum(x.c)), gd) ==
                    f(d -> sum(d.b) + sum(d.c), gd)

                if eltype(cols) === Bool
                    cols2 = [[false, true, false], [false, false, true]]
                    @test f(wrap(cols2[1] => x -> sum(x.b), cols2[2] => x -> sum(x.c)), gd) ==
                        f(d -> (x1=sum(d.b), x2=sum(d.c)), gd)
                    @test f(wrap(cols2[1] => x -> sum(x.b), cols2[2] => x -> first(x.c)), gd) ==
                        f(d -> (x1=sum(d.b), x2=first(d.c)), gd)
                else
                    cols2 = cols
                    @test f(wrap(cols[1] => sum, cols[2] => sum), gd) ==
                        f(d -> (b_sum=sum(d.b), c_sum=sum(d.c)), gd)
                    @test f(wrap(cols[1] => sum, cols[2] => x -> first(x)), gd) ==
                        f(d -> (b_sum=sum(d.b), c_function=first(d.c)), gd)
                    @test_throws ArgumentError f(wrap(cols2[1] => vexp, cols2[2] => sum), gd)
                end

                @test_throws ArgumentError f(wrap(cols => x -> DataFrame(y=exp.(x.b), z=sum(x.c))), gd)
                @test_throws ArgumentError f(wrap(cols => x -> [exp.(x.b) x.c]), gd)
            end
        end
    end
end

struct TestType end
Base.isless(::TestType, ::Int) = true
Base.isless(::Int, ::TestType) = false
Base.isless(::TestType, ::TestType) = false

@testset "combine with aggregation functions (skipmissing=$skip, sort=$sort, indices=$indices)" for
    skip in (false, true), sort in (false, true), indices in (false, true)
    Random.seed!(1)
    df = DataFrame(a = rand([1:5;missing], 20), x1 = rand(Int, 20), x2 = rand(Complex{Int}, 20))

    for f in (sum, prod, maximum, minimum, mean, var, std, first, last, length)
        gd = groupby_checked(df, :a, skipmissing=skip, sort=sort)
        indices && @test gd.idx !== nothing # Trigger computation of indices

        res = combine(gd, y = :x1 => f)
        expected = combine(gd, y = :x1 => x -> f(x))
        @test res ≅ expected
        @test typeof(res.y) == typeof(expected.y)

        for T in (Union{Missing, Int}, Union{Int, Int8},
                  Union{Missing, Int, Int8})
            df.x3 = Vector{T}(df.x1)
            gd = groupby_checked(df, :a, skipmissing=skip, sort=sort)
            indices && @test gd.idx !== nothing # Trigger computation of indices
            res = combine(gd, y = :x3 => f)
            expected = combine(gd, y = :x3 => x -> f(x))
            @test res ≅ expected
            @test typeof(res.y) == typeof(expected.y)
        end

        f === length && continue

        df.x3 = allowmissing(df.x1)
        df.x3[1] = missing
        gd = groupby_checked(df, :a, skipmissing=skip, sort=sort)
        indices && @test gd.idx !== nothing # Trigger computation of indices
        res = combine(gd, y = :x3 => f)
        expected = combine(gd, y = :x3 => x -> f(x))
        @test res ≅ expected
        @test typeof(res.y) == typeof(expected.y)
        res = combine(gd, y = :x3 => f∘skipmissing)
        expected = combine(gd, y = :x3 => x -> f(collect(skipmissing(x))))
        @test res ≅ expected
        @test typeof(res.y) == typeof(expected.y)

        # Test reduction over group with only missing values
        gd = groupby_checked(df, :a, skipmissing=skip, sort=sort)
        indices && @test gd.idx !== nothing # Trigger computation of indices
        gd[1][:, :x3] .= missing
        if f in (maximum, minimum, first, last)
            @test_throws ArgumentError combine(gd, y = :x3 => f∘skipmissing)
        else
            res = combine(gd, y = :x3 => f∘skipmissing)
            expected = combine(gd, y = :x3 => x -> f(collect(skipmissing(x))))
            @test res ≅ expected
            @test typeof(res.y) == typeof(expected.y)
        end
    end
    # Test complex numbers
    for f in (sum, prod, mean, var, std, first, last, length)
        gd = groupby_checked(df, :a, skipmissing=skip, sort=sort)
        indices && @test gd.idx !== nothing # Trigger computation of indices

        res = combine(gd, y = :x2 => f)
        expected = combine(gd, y = :x2 => x -> f(x))
        @test res ≅ expected
        @test typeof(res.y) == typeof(expected.y)
    end
    # Test CategoricalArray
    for f in (maximum, minimum, first, last, length),
        (T, m) in ((Int, false),
                   (Union{Missing, Int}, false), (Union{Missing, Int}, true))
        df.x3 = CategoricalVector{T}(df.x1)
        m && (df.x3[1] = missing)
        gd = groupby_checked(df, :a, skipmissing=skip, sort=sort)
        indices && @test gd.idx !== nothing # Trigger computation of indices
        res = combine(gd, y = :x3 => f)
        expected = combine(gd, y = :x3 => x -> f(x))
        @test res ≅ expected
        @test typeof(res.y) == typeof(expected.y)

        f === length && continue

        res = combine(gd, y = :x3 => f∘skipmissing)
        expected = combine(gd, y = :x3 => x -> f(collect(skipmissing(x))))
        @test res ≅ expected
        @test typeof(res.y) == typeof(expected.y)
        if m
            gd[1][:, :x3] .= missing
            @test_throws ArgumentError combine(gd, y = :x3 => f∘skipmissing)
        end
    end
    @test combine(gd, y = :x1 => maximum, z = :x2 => sum) ≅
        combine(gd, y = :x1 => x -> maximum(x), z = :x2 => x -> sum(x))
    # Test floating point corner cases
    df = DataFrame(a = [1, 1, 1, 2, 2, 3, 3, 4, 4, 5, 5, 6, 6],
                   x1 = [0.0, 1.0, 2.0, NaN, NaN, NaN, Inf, Inf, Inf, 1.0, NaN, 0.0, -0.0])

    for f in (sum, prod, maximum, minimum, mean, var, std, first, last, length)
        gd = groupby_checked(df, :a, skipmissing=skip, sort=sort)
        indices && @test gd.idx !== nothing # Trigger computation of indices

        res = combine(gd, y = :x1 => f)
        expected = combine(gd, y = :x1 => x -> f(x))
        @test res ≅ expected
        @test typeof(res.y) == typeof(expected.y)

        f === length && continue

        df.x3 = allowmissing(df.x1)
        df.x3[1] = missing
        gd = groupby_checked(df, :a, skipmissing=skip, sort=sort)
        indices && @test gd.idx !== nothing # Trigger computation of indices
        res = combine(gd, y = :x3 => f)
        expected = combine(gd, y = :x3 => x -> f(x))
        @test res ≅ expected
        @test typeof(res.y) == typeof(expected.y)
        res = combine(gd, y = :x3 => f∘skipmissing)
        expected = combine(gd, y = :x3 => x -> f(collect(skipmissing(x))))
        @test res ≅ expected
        @test typeof(res.y) == typeof(expected.y)
    end

    df = DataFrame(x = [1, 1, 2, 2], y = Any[1, 2.0, 3.0, 4.0])
    res = by(df, :x, z = :y => maximum)
    @test res.z isa Vector{Float64}
    @test res.z == by(df, :x, z = :y => x -> maximum(x)).z

    # Test maximum when no promotion rule exists
    df = DataFrame(x = [1, 1, 2, 2], y = [1, TestType(), TestType(), TestType()])
    gd = groupby_checked(df, :x, skipmissing=skip, sort=sort)
    indices && @test gd.idx !== nothing # Trigger computation of indices
    for f in (maximum, minimum)
        res = combine(gd, z = :y => maximum)
        @test res.z isa Vector{Any}
        @test res.z == by(df, :x, z = :y => x -> maximum(x)).z
    end
end

@testset "combine and map with columns named like grouping keys" begin
    df = DataFrame(x=["a", "a", "b", missing], y=1:4)
    gd = groupby(df, :x)
    @test combine(identity, gd) ≅ df
    @test combine(d -> d[:, [2, 1]], gd) ≅ df
    @test_throws ArgumentError combine(f -> DataFrame(x=["a", "b"], z=[1, 1]), gd)
    @test map(identity, gd) ≅ gd
    @test map(d -> d[:, [2, 1]], gd) ≅ gd
    @test_throws ArgumentError map(f -> DataFrame(x=["a", "b"], z=[1, 1]), gd)

    gd = groupby(df, :x, skipmissing=true)
    @test combine(identity, gd) == df[1:3, :]
    @test combine(d -> d[:, [2, 1]], gd) == df[1:3, :]
    @test_throws ArgumentError combine(f -> DataFrame(x=["a", "b"], z=[1, 1]), gd)
    @test map(identity, gd) == gd
    @test map(d -> d[:, [2, 1]], gd) == gd
    @test_throws ArgumentError map(f -> DataFrame(x=["a", "b"], z=[1, 1]), gd)
end

@testset "iteration protocol" begin
    gd = groupby_checked(DataFrame(A = [:A, :A, :B, :B], B = 1:4), :A)
    for v in gd
        @test size(v) == (2,2)
    end
end

@testset "type stability of index fields" begin
    gd = groupby_checked(DataFrame(A = [:A, :A, :B, :B], B = 1:4), :A)
    idx(gd::GroupedDataFrame) = gd.idx
    starts(gd::GroupedDataFrame) = gd.starts
    ends(gd::GroupedDataFrame) = gd.ends
    @inferred idx(gd) == getfield(gd, :idx)
    @inferred starts(gd) == getfield(gd, :starts)
    @inferred ends(gd) == getfield(gd, :ends)
end

@testset "getindex" begin
    df = DataFrame(a = repeat([1, 2, 3, 4], outer=[2]),
                   b = 1:8)
    gd = groupby_checked(df, :a)
    @test gd[1] isa SubDataFrame
    @test gd[1] == view(df, [1, 5], :)
    @test_throws BoundsError gd[5]
    @test_throws ArgumentError gd[true]
    @test_throws ArgumentError gd[[1, 2, 1]]
    @test_throws MethodError gd["a"]
    gd2 = gd[[false, true, false, false]]
    @test length(gd2) == 1
    @test gd2[1] == gd[2]
    @test_throws BoundsError gd[[true, false]]
    @test gd2.groups == [0, 1, 0, 0, 0, 1, 0, 0]
    @test gd2.starts == [3]
    @test gd2.ends == [4]
    @test gd2.idx == gd.idx

    gd3 = gd[:]
    @test gd3 isa GroupedDataFrame
    @test length(gd3) == 4
    @test gd3 == gd
    for i in 1:4
        @test gd3[i] == gd[i]
    end
    gd4 = gd[[2,1]]
    @test gd4 isa GroupedDataFrame
    @test length(gd4) == 2
    for i in 1:2
        @test gd4[i] == gd[3-i]
    end
    @test_throws BoundsError gd[1:5]
    @test gd4.groups == [2, 1, 0, 0, 2, 1, 0, 0]
    @test gd4.starts == [3,1]
    @test gd4.ends == [4,2]
    @test gd4.idx == gd.idx
end

@testset "== and isequal" begin
    df1 = DataFrame(a = repeat([1, 2, 3, 4], outer=[2]),
                    b = 1:8)
    df2 = DataFrame(a = repeat([1, 2, 3, 4], outer=[2]),
                    b = [1:7;missing])
    gd1 = groupby_checked(df1, :a)
    gd2 = groupby_checked(df2, :a)
    @test gd1 == gd1
    @test isequal(gd1, gd1)
    @test ismissing(gd1 == gd2)
    @test !isequal(gd1, gd2)
    @test ismissing(gd2 == gd2)
    @test isequal(gd2, gd2)
    df1.c = df1.a
    df2.c = df2.a
    @test gd1 != groupby_checked(df2, :c)
    df2[7, :b] = 10
    @test gd1 != gd2
    df3 = DataFrame(a = repeat([1, 2, 3, missing], outer=[2]),
                    b = 1:8)
    df4 = DataFrame(a = repeat([1, 2, 3, missing], outer=[2]),
                    b = [1:7;missing])
    gd3 = groupby_checked(df3, :a)
    gd4 = groupby_checked(df4, :a)
    @test ismissing(gd3 == gd4)
    @test !isequal(gd3, gd4)
    gd3 = groupby_checked(df3, :a, skipmissing = true)
    gd4 = groupby_checked(df4, :a, skipmissing = true)
    @test gd3 == gd4
    @test isequal(gd3, gd4)
end

@testset "show" begin
    function capture_stdout(f::Function)
        oldstdout = stdout
        rd, wr = redirect_stdout()
        f()
        str = String(readavailable(rd))
        redirect_stdout(oldstdout)
        size = displaysize(rd)
        close(rd)
        close(wr)
        str, size
    end

    df = DataFrame(A = Int64[1:4;], B = ["x\"", "∀ε>0: x+ε>x", "z\$", "A\nC"],
                   C = Float32[1.0, 2.0, 3.0, 4.0])
    gd = groupby_checked(df, :A)
    io = IOContext(IOBuffer(), :limit=>true)
    show(io, gd)
    str = String(take!(io.io))
    @test str == """
    $GroupedDataFrame with 4 groups based on key: A
    First Group (1 row): A = 1
    │ Row │ A     │ B      │ C       │
    │     │ Int64 │ String │ Float32 │
    ├─────┼───────┼────────┼─────────┤
    │ 1   │ 1     │ x"     │ 1.0     │
    ⋮
    Last Group (1 row): A = 4
    │ Row │ A     │ B      │ C       │
    │     │ Int64 │ String │ Float32 │
    ├─────┼───────┼────────┼─────────┤
    │ 1   │ 4     │ A\\nC   │ 4.0     │"""
    show(io, gd, allgroups=true)
    str = String(take!(io.io))
    @test str == """
    $GroupedDataFrame with 4 groups based on key: A
    Group 1 (1 row): A = 1
    │ Row │ A     │ B      │ C       │
    │     │ Int64 │ String │ Float32 │
    ├─────┼───────┼────────┼─────────┤
    │ 1   │ 1     │ x\"     │ 1.0     │
    Group 2 (1 row): A = 2
    │ Row │ A     │ B           │ C       │
    │     │ Int64 │ String      │ Float32 │
    ├─────┼───────┼─────────────┼─────────┤
    │ 1   │ 2     │ ∀ε>0: x+ε>x │ 2.0     │
    Group 3 (1 row): A = 3
    │ Row │ A     │ B      │ C       │
    │     │ Int64 │ String │ Float32 │
    ├─────┼───────┼────────┼─────────┤
    │ 1   │ 3     │ z\$     │ 3.0     │
    Group 4 (1 row): A = 4
    │ Row │ A     │ B      │ C       │
    │     │ Int64 │ String │ Float32 │
    ├─────┼───────┼────────┼─────────┤
    │ 1   │ 4     │ A\\nC   │ 4.0     │"""

    # Test two-argument show
    str1, dsize = capture_stdout() do
        show(gd)
    end
    io = IOContext(IOBuffer(), :limit=>true, :displaysize=>dsize)
    show(io, gd)
    str2 = String(take!(io.io))
    @test str1 == str2


    @test sprint(show, "text/html", gd) ==
        "<p><b>$GroupedDataFrame with 4 groups based on key: A</b></p>" *
        "<p><i>First Group (1 row): A = 1</i></p><table class=\"data-frame\">" *
        "<thead><tr><th></th><th>A</th><th>B</th><th>C</th></tr><tr><th></th>" *
        "<th>Int64</th><th>String</th><th>Float32</th></tr></thead>" *
        "<tbody><tr><th>1</th><td>1</td><td>x\"</td><td>1.0</td></tr></tbody>" *
        "</table><p>&vellip;</p><p><i>Last Group (1 row): A = 4</i></p>" *
        "<table class=\"data-frame\"><thead><tr><th></th><th>A</th><th>B</th><th>C</th></tr>" *
        "<tr><th></th><th>Int64</th><th>String</th><th>Float32</th></tr></thead>" *
        "<tbody><tr><th>1</th><td>4</td><td>A\\nC</td><td>4.0</td></tr></tbody></table>"

    @test sprint(show, "text/latex", gd) == """
        $GroupedDataFrame with 4 groups based on key: A

        First Group (1 row): A = 1

        \\begin{tabular}{r|ccc}
        \t& A & B & C\\\\
        \t\\hline
        \t& Int64 & String & Float32\\\\
        \t\\hline
        \t1 & 1 & x" & 1.0 \\\\
        \\end{tabular}

        \$\\dots\$

        Last Group (1 row): A = 4

        \\begin{tabular}{r|ccc}
        \t& A & B & C\\\\
        \t\\hline
        \t& Int64 & String & Float32\\\\
        \t\\hline
        \t1 & 4 & A\\textbackslash{}nC & 4.0 \\\\
        \\end{tabular}
        """

    gd = groupby(DataFrame(a=[Symbol("&")], b=["&"]), [1,2])
    @test sprint(show, gd) === """
        $GroupedDataFrame with 1 group based on keys: a, b
        Group 1 (1 row): a = :&, b = "&"
        │ Row │ a      │ b      │
        │     │ Symbol │ String │
        ├─────┼────────┼────────┤
        │ 1   │ &      │ &      │"""

    @test sprint(show, "text/html", gd) ==
        "<p><b>$GroupedDataFrame with 1 group based on keys: a, b</b></p><p><i>" *
        "First Group (1 row): a = :&amp;, b = \"&amp;\"</i></p>" *
        "<table class=\"data-frame\"><thead><tr><th></th><th>a</th><th>b</th></tr>" *
        "<tr><th></th><th>Symbol</th><th>String</th></tr></thead><tbody><tr><th>1</th>" *
        "<td>&amp;</td><td>&amp;</td></tr></tbody></table>"

    @test sprint(show, "text/latex", gd) == """
        $GroupedDataFrame with 1 group based on keys: a, b

        First Group (1 row): a = :\\&, b = "\\&"

        \\begin{tabular}{r|cc}
        \t& a & b\\\\
        \t\\hline
        \t& Symbol & String\\\\
        \t\\hline
        \t1 & \\& & \\& \\\\
        \\end{tabular}
        """

        gd = groupby(DataFrame(a = [1,2], b = [1.0, 2.0]), :a)
        @test sprint(show, "text/csv", gd) == """
        "a","b"
        1,1.0
        2,2.0
        """
        @test sprint(show, "text/tab-separated-values", gd) == """
        "a"\t"b"
        1\t1.0
        2\t2.0
        """
end

@testset "DataFrame" begin
    dfx = DataFrame(A = [missing, :A, :B, :A, :B, missing], B = 1:6)

    for df in [dfx, view(dfx, :, :)]
        gd = groupby_checked(df, :A)
        @test sort(DataFrame(gd), :B) ≅ sort(df, :B)
        @test eltype.(eachcol(DataFrame(gd))) == [Union{Missing, Symbol}, Int]

        gd2 = gd[[3,2]]
        @test DataFrame(gd2) == df[[3,5,2,4], :]

        gd = groupby_checked(df, :A, skipmissing=true)
        @test sort(DataFrame(gd), :B) ==
              sort(dropmissing(df, disallowmissing=false), :B)
        @test eltype.(eachcol(DataFrame(gd))) == [Union{Missing, Symbol}, Int]

        gd2 = gd[[2,1]]
        @test DataFrame(gd2) == df[[3,5,2,4], :]

        @test_throws ArgumentError DataFrame!(gd)
        @test_throws ArgumentError DataFrame(gd, copycols=false)
    end

    df = DataFrame(a=Int[], b=[], c=Union{Missing, String}[])
    gd = groupby_checked(df, :a)
    @test size(DataFrame(gd)) == size(df)
    @test eltype.(eachcol(DataFrame(gd))) == [Int, Any, Union{Missing, String}]

    dfv = view(dfx, 1:0, :)
    gd = groupby_checked(dfv, :A)
    @test size(DataFrame(gd)) == size(dfv)
    @test eltype.(eachcol(DataFrame(gd))) == [Union{Missing, Symbol}, Int]
end

@testset "groupindices and groupvars" begin
    df = DataFrame(A = [missing, :A, :B, :A, :B, missing], B = 1:6)
    gd = groupby_checked(df, :A)
    @inferred groupindices(gd)
    @test groupindices(gd) == [1, 2, 3, 2, 3, 1]
    @test groupvars(gd) == [:A]
    gd2 = gd[[3,2]]
    @inferred groupindices(gd2)
    @test groupindices(gd2) ≅ [missing, 2, 1, 2, 1, missing]
    @test groupvars(gd2) == [:A]

    gd = groupby_checked(df, :A, skipmissing=true)
    @inferred groupindices(gd)
    @test groupindices(gd) ≅ [missing, 1, 2, 1, 2, missing]
    @test groupvars(gd) == [:A]
    gd2 = gd[[2,1]]
    @inferred groupindices(gd2)
    @test groupindices(gd2) ≅ [missing, 2, 1, 2, 1, missing]
    @test groupvars(gd2) == [:A]

    df2 = DataFrame(A = vcat(df.A, df.A), B = repeat([:X, :Y], inner=6), C = 1:12)

    gd = groupby_checked(df2, [:A, :B])
    @inferred groupindices(gd)
    @test groupindices(gd) == [1, 2, 3, 2, 3, 1, 4, 5, 6, 5, 6, 4]
    @test groupvars(gd) == [:A, :B]
    gd2 = gd[[3,2,5]]
    @inferred groupindices(gd2)
    @test groupindices(gd2) ≅ [missing, 2, 1, 2, 1, missing, missing, 3, missing, 3, missing, missing]
    @test groupvars(gd2) == [:A, :B]

    gd = groupby_checked(df2, [:A, :B], skipmissing=true)
    @inferred groupindices(gd)
    @test groupindices(gd) ≅ [missing, 1, 2, 1, 2, missing, missing, 3, 4, 3, 4, missing]
    @test groupvars(gd) == [:A, :B]
    gd2 = gd[[4,2,1]]
    @inferred groupindices(gd2)
    @test groupindices(gd2) ≅ [missing, 3, 2, 3, 2, missing, missing, missing, 1, missing, 1, missing]
    @test groupvars(gd2) == [:A, :B]
end

@testset "by skipmissing and sort" begin
    df = DataFrame(a=[2, 2, missing, missing, 1, 1, 3, 3], b=1:8)
    for dosort in (false, true), doskipmissing in (false, true)
        @test by(df, :a, :b=>sum, sort=dosort, skipmissing=doskipmissing) ≅
            combine(groupby(df, :a, sort=dosort, skipmissing=doskipmissing), :b=>sum)
    end
end

@testset "non standard cols arguments" begin
    df = DataFrame(x1=Int64[1,2,2], x2=Int64[1,1,2], y=Int64[1,2,3])
    gdf = groupby_checked(df, r"x")
    @test groupvars(gdf) == [:x1, :x2]
    @test groupindices(gdf) == [1,2,3]

    gdf = groupby_checked(df, Not(r"x"))
    @test groupvars(gdf) == [:y]
    @test groupindices(gdf) == [1,2,3]

    gdf = groupby_checked(df, [])
    @test groupvars(gdf) == []
    @test groupindices(gdf) == [1,1,1]

    gdf = groupby_checked(df, r"z")
    @test groupvars(gdf) == []
    @test groupindices(gdf) == [1,1,1]

    @test by(df, [], a=:x1=>sum, b=:x2=>length) == DataFrame(a=5, b=3)

    gdf = groupby_checked(df, [])
    @test gdf[1] == df
    @test_throws BoundsError gdf[2]
    @test gdf[:] == gdf
    @test gdf[1:1] == gdf

    @test map(nrow, gdf) == groupby_checked(DataFrame(x1=3), [])
    @test map(:x2 => identity, gdf) == groupby_checked(DataFrame(x2_identity=[1,1,2]), [])
    @test aggregate(df, sum) == aggregate(df, [], sum) == aggregate(df, 1:0, sum)
    @test aggregate(df, sum) == aggregate(df, [], sum, sort=true, skipmissing=true)
    @test DataFrame(gdf) == df

    @test sprint(show, groupby_checked(df, [])) == "GroupedDataFrame with 1 group based on key: \n" *
        "Group 1 (3 rows): \n│ Row │ x1    │ x2    │ y     │\n│     │ Int64 │ Int64 │ Int64 │\n" *
        "├─────┼───────┼───────┼───────┤\n│ 1   │ 1     │ 1     │ 1     │\n" *
        "│ 2   │ 2     │ 1     │ 2     │\n│ 3   │ 2     │ 2     │ 3     │"
end

@testset "GroupedDataFrame dictionary interface" begin
    df = DataFrame(a = repeat([:A, :B, missing], outer=4), b = repeat(1:2, inner=6), c = 1:12)
    gd = groupby_checked(df, [:a, :b])

    @test map(NamedTuple, keys(gd)) ≅
        [(a=:A, b=1), (a=:B, b=1), (a=missing, b=1), (a=:A, b=2), (a=:B, b=2), (a=missing, b=2)]

    @test collect(pairs(gd)) ≅ map(Pair, keys(gd), gd)

    for (i, key) in enumerate(keys(gd))
        # Plain key
        @test gd[key] ≅ gd[i]
        # Named tuple
        @test gd[NamedTuple(key)] ≅ gd[i]
        # Plain tuple
        @test gd[Tuple(key)] ≅ gd[i]
    end

    # Equivalent value of different type
    @test gd[(a=:A, b=1.0)] ≅ gd[1]

    @test get(gd, (a=:A, b=1), nothing) ≅ gd[1]
    @test get(gd, (a=:A, b=3), nothing) == nothing

    # Wrong values
    @test_throws KeyError gd[(a=:A, b=3)]
    @test_throws KeyError gd[(:A, 3)]
    @test_throws KeyError gd[(a=:A, b="1")]
    # Wrong length
    @test_throws KeyError gd[(a=:A,)]
    @test_throws KeyError gd[(:A,)]
    @test_throws KeyError gd[(a=:A, b=1, c=1)]
    @test_throws KeyError gd[(:A, 1, 1)]
    # Out of order
    @test_throws KeyError gd[(b=1, a=:A)]
    @test_throws KeyError gd[(1, :A)]
    # Empty
    @test_throws KeyError gd[()]
    @test_throws KeyError gd[NamedTuple()]
end

@testset "GroupKey and GroupKeys" begin
    df = DataFrame(a = repeat([:A, :B, missing], outer=4), b = repeat([:X, :Y], inner=6), c = 1:12)
    cols = [:a, :b]
    colstup = Tuple(cols)
    gd = groupby_checked(df, cols)
    gdkeys = keys(gd)

    expected =
        [(a=:A, b=:X), (a=:B, b=:X), (a=missing, b=:X), (a=:A, b=:Y), (a=:B, b=:Y), (a=missing, b=:Y)]

    # Check AbstractVector behavior
    @test IndexStyle(gdkeys) === IndexLinear()
    @test length(gdkeys) == length(expected)
    @test size(gdkeys) == size(expected)
    @test eltype(gdkeys) == DataFrames.GroupKey{typeof(gd)}
    @test_throws BoundsError gdkeys[0]
    @test_throws BoundsError gdkeys[length(gdkeys) + 1]

    # Test each key
    cnt = 0
    for (i, key) in enumerate(gdkeys)
        cnt += 1
        nt = expected[i]

        # Check iteration vs indexing of GroupKeys
        @test key == gdkeys[i]

        # Basic methods
        @test parent(key) === gd
        @test length(key) == length(cols)
        @test names(key) == cols
        @test keys(key) == colstup
        @test propertynames(key) == colstup
        @test propertynames(key, true) == colstup
        @test values(key) ≅ values(nt)

        # (Named)Tuple conversion
        @test Tuple(key) ≅ values(nt)
        @test NamedTuple(key) ≅ nt

        # Iteration
        @test collect(key) ≅ collect(nt)

        # Integer/symbol indexing, getproperty of key
        for (j, n) in enumerate(cols)
            @test key[j] ≅ nt[j]
            @test key[n] ≅ nt[j]
            @test getproperty(key, n) ≅ nt[j]
        end

        # Out-of-bounds integer index
        @test_throws BoundsError key[0]
        @test_throws BoundsError key[length(key) + 1]

        # Invalid key/property of key
        @test_throws KeyError key[:foo]
        @test_throws ArgumentError key.foo

        # Using key to index GroupedDataFrame
        @test gd[key] ≅ gd[i]
    end

    # Make sure we actually iterated over all of them
    @test cnt == length(gd)

    # Indexing using another GroupedDataFrame instance should fail
    gd2 = groupby(df, cols, skipmissing=true)
    gd3 = groupby(df, cols, skipmissing=true)
    @test gd2 == gd3  # Use GDF's without missing so they compare equal
    @test_throws ErrorException gd3[first(keys(gd2))]

    # Key equality
    @test collect(keys(gd)) == gdkeys  # These are new instances
    @test all(Ref(gdkeys[1]) .!= gdkeys[2:end])  # Keys should not be equal to each other
    @test !any(collect(keys(gd2)) .== keys(gd3))  # Same values but different (but equal) parent

    # Printing of GroupKey
    df = DataFrame(a = repeat([:foo, :bar, :baz], outer=[4]),
                   b = repeat(1:2, outer=[6]),
                   c = 1:12)

    gd = groupby(df, [:a, :b])

    @test map(repr, keys(gd)) == [
        "GroupKey: (a = :foo, b = 1)",
        "GroupKey: (a = :bar, b = 2)",
        "GroupKey: (a = :baz, b = 1)",
        "GroupKey: (a = :foo, b = 2)",
        "GroupKey: (a = :bar, b = 1)",
        "GroupKey: (a = :baz, b = 2)",
    ]
end

@testset "Parent DataFrame names changed" begin
    df = DataFrame(a = repeat([:A, :B, missing], outer=4), b = repeat([:X, :Y], inner=6), c = 1:12)
    gd = groupby_checked(df, [:a, :b])

    @test names(gd) == names(df)
    @test groupvars(gd) == [:a, :b]
    @test map(NamedTuple, keys(gd)) ≅
        [(a=:A, b=:X), (a=:B, b=:X), (a=missing, b=:X), (a=:A, b=:Y), (a=:B, b=:Y), (a=missing, b=:Y)]
    @test gd[(a=:A, b=:X)] ≅ gd[1]
    @test gd[keys(gd)[1]] ≅ gd[1]
    @test NamedTuple(keys(gd)[1]) == (a=:A, b=:X)
    @test keys(gd)[1].a == :A

    rename!(df, [:d, :e, :f])

    @test names(gd) == names(df)
    @test groupvars(gd) == [:d, :e]
    @test map(NamedTuple, keys(gd)) ≅
        [(d=:A, e=:X), (d=:B, e=:X), (d=missing, e=:X), (d=:A, e=:Y), (d=:B, e=:Y), (d=missing, e=:Y)]
    @test gd[(d=:A, e=:X)] ≅ gd[1]
    @test gd[keys(gd)[1]] ≅ gd[1]
    @test NamedTuple(keys(gd)[1]) == (d=:A, e=:X)
    @test keys(gd)[1].d == :A
    @test_throws KeyError gd[(a=:A, b=:X)]
end

<<<<<<< HEAD
@testset "Allow returning DataFrame() or NamedTuple() to drop group" begin
    for i in typemin(UInt8):typemax(UInt8),
        er in (DataFrame(), view(DataFrame(ones(2,2)), 2:1, 2:1),
               view(DataFrame(ones(2,2)), 1:2, 2:1),
               NamedTuple(), rand(0,0), rand(5,0))
        df = DataFrame(a = 1:8, x1 = Bool.(collect(bitstring(UInt8(i))) .- '0'))
        res = by(sdf -> sdf.x1[1] ? DataFrame(x1=[true]) : er, df, :a)
        @test res == DataFrame(map(sdf -> sdf.x1[1] ? DataFrame(x1=[true]) : er, groupby(df, :a)))
        if nrow(res) == 0
            @test res == DataFrame(a=Int[])
        else
            @test res == df[df.x1, :]
        end

        res = by(sdf -> sdf.x1[1] ? (x1=[true],) : er, df, :a)
        if typemin(UInt8) < i < typemax(UInt8)
            @test_throws ArgumentError by(sdf -> sdf.x1[1] ? (x1=true,) : er, df, :a)
        end
        @test res == DataFrame(map(sdf -> sdf.x1[1] ? (x1=[true],) : er, groupby(df, :a)))
        if nrow(res) == 0
            @test res == DataFrame(a=Int[])
        else
            @test res == df[df.x1, :]
        end

        res = by(sdf -> sdf.x1[1] ? hcat(true) : er, df, :a)
        if typemin(UInt8) < i < typemax(UInt8)
            @test_throws ArgumentError by(sdf -> sdf.x1[1] ? true : er, df, :a)
        end
        @test res == DataFrame(map(sdf -> sdf.x1[1] ? hcat(true) : er, groupby(df, :a)))
        if nrow(res) == 0
            @test res == DataFrame(a=Int[])
        else
            @test res == df[df.x1, :]
        end
    end
=======
@testset "Check aggregation of DataFrameRow" begin
    df = DataFrame(a=1)
    dfr = DataFrame(x=1, y="1")[1, 2:2]
    @test by(sdf -> dfr, df, :a) == DataFrame(a=1, y="1")

    df = DataFrame(a=[1,1,2,2,3,3], b='a':'f', c=string.(1:6))
    @test by(sdf -> sdf[1, [3,2,1]], df, :a) == df[1:2:5, [1,3,2]]
>>>>>>> e2ddb573
end

end # module<|MERGE_RESOLUTION|>--- conflicted
+++ resolved
@@ -1469,7 +1469,15 @@
     @test_throws KeyError gd[(a=:A, b=:X)]
 end
 
-<<<<<<< HEAD
+@testset "Check aggregation of DataFrameRow" begin
+    df = DataFrame(a=1)
+    dfr = DataFrame(x=1, y="1")[1, 2:2]
+    @test by(sdf -> dfr, df, :a) == DataFrame(a=1, y="1")
+
+    df = DataFrame(a=[1,1,2,2,3,3], b='a':'f', c=string.(1:6))
+    @test by(sdf -> sdf[1, [3,2,1]], df, :a) == df[1:2:5, [1,3,2]]
+end
+
 @testset "Allow returning DataFrame() or NamedTuple() to drop group" begin
     for i in typemin(UInt8):typemax(UInt8),
         er in (DataFrame(), view(DataFrame(ones(2,2)), 2:1, 2:1),
@@ -1506,15 +1514,6 @@
             @test res == df[df.x1, :]
         end
     end
-=======
-@testset "Check aggregation of DataFrameRow" begin
-    df = DataFrame(a=1)
-    dfr = DataFrame(x=1, y="1")[1, 2:2]
-    @test by(sdf -> dfr, df, :a) == DataFrame(a=1, y="1")
-
-    df = DataFrame(a=[1,1,2,2,3,3], b='a':'f', c=string.(1:6))
-    @test by(sdf -> sdf[1, [3,2,1]], df, :a) == df[1:2:5, [1,3,2]]
->>>>>>> e2ddb573
 end
 
 end # module