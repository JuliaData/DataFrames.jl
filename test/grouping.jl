--- conflicted
+++ resolved
@@ -2730,13 +2730,8 @@
                 Union{Missing,Real}[1, 1.5, missing],
                 Union{Missing,Number}[1, 1.5, missing], Any[1, 1.5, missing])
         gdf = groupby_checked(DataFrame(g=[1, 1, 1], x=col), :g)
-<<<<<<< HEAD
-        if fun isa typeof(last∘skipmissing)
+        if fun === last∘skipmissing
             # corner case - it fails in slow path, but works in fast path
-=======
-        if fun === last∘skipmissing
-            # this is another hard corner case
->>>>>>> d11e3582
             if eltype(col) === Any
                 @test_throws MethodError combine(gdf, :x => fun => :y)
             else
@@ -2803,27 +2798,16 @@
                 [DataFrame(ones(2,2)), DataFrame(zeros(2,2)), missing],
                 [(a=1, b=2), (a=3, b=4), (a=5, b=6)], [(a=1, b=2), (a=3, b=4), missing])
         gdf = groupby_checked(DataFrame(g=[1, 1, 1], x=col), :g)
-<<<<<<< HEAD
-        if fun isa typeof(length)
+        if fun === length
             @test isequal_coltyped(combine(gdf, :x => fun => :y), DataFrame(g=1, y=3))
             @test isequal_coltyped(combine(gdf, :x => (x -> fun(x)) => :y), DataFrame(g=1, y=3))
-        elseif (fun isa typeof(last) && ismissing(last(col))) ||
-               (fun isa Union{typeof(maximum), typeof(minimum)} && col ≅ [(a=1, b=2), (a=3, b=4), missing])
+        elseif (fun === last && ismissing(last(col))) ||
+               (fun in (maximum, minimum) && col ≅ [(a=1, b=2), (a=3, b=4), missing])
             # this case is a situation when the vector type would not be accepted in
             # general as it contains entries that we do not allow but accidentally
             # its last element is accepted because it is missing
             @test isequal_coltyped(combine(gdf, :x => fun => :y), DataFrame(g=1, y=missing))
             @test isequal_coltyped(combine(gdf, :x => (x -> fun(x)) => :y), DataFrame(g=1, y=missing))
-=======
-        if fun === length
-            @test combine(gdf, :x => fun => :y) ≅ DataFrame(g=1, y=3)
-            @test combine(gdf, :x => (x -> fun(x)) => :y) ≅ DataFrame(g=1, y=3)
-        elseif (fun === last && ismissing(last(col))) ||
-               (fun in (maximum, minimum) && col ≅ [(a=1, b=2), (a=3, b=4), missing])
-            # this case is a hard problem what to do and probably we have to leave it as is
-            @test combine(gdf, :x => fun => :y) ≅ DataFrame(g=1, y=missing)
-            @test combine(gdf, :x => (x -> fun(x)) => :y) ≅ DataFrame(g=1, y=missing)
->>>>>>> d11e3582
         else
             @test_throws Union{ArgumentError, MethodError} combine(gdf, :x => fun => :y)
             @test_throws Union{ArgumentError, MethodError} combine(gdf, :x => (x -> fun(x)) => :y)
