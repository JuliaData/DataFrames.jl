--- conflicted
+++ resolved
@@ -3178,7 +3178,6 @@
                     :min => min.(df.y, df.z), :max => max.(df.y, df.z), :y => df.y) |> sort
 end
 
-<<<<<<< HEAD
 @testset "extra CategoricalArray aggregation tests" begin
     for ord in (true, false)
         df = DataFrame(id = [1, 1, 1, 2, 2, 2], x = categorical(1:6, ordered=ord))
@@ -3206,7 +3205,8 @@
         @test res.x_maximum.pool !== df.x.pool
         @test res.x_first.pool !== df.x.pool
         @test res.x_last.pool !== df.x.pool
-=======
+end
+
 @testset "hashing of pooled vectors" begin
     # test both hashrow calculation paths - the of pool length threshold is 50%
     for x in ([1:9; fill(1, 101)], [1:100;],
@@ -3219,7 +3219,6 @@
         @test DataFrames.hashrows((x,), true) ==
               DataFrames.hashrows((x1,), true) ==
               DataFrames.hashrows((x2,), true)
->>>>>>> b9e47e6e
     end
 end
 
