module TestConversions

using Test, DataFrames
using DataStructures: OrderedDict, SortedDict
const ≅ = isequal

@testset "Conversion tests" begin
    df = DataFrame()
    df[!, :A] = 1:5
    df[!, :B] = [:A, :B, :C, :D, :E]
    @test isa(convert(Matrix, df), Matrix{Any})
    @test isa(convert(Matrix{Any}, df), Matrix{Any})

    df = DataFrame()
    df[!, :A] = 1:5
    df[!, :B] = 1.0:5.0
    @test isa(convert(Matrix, df), Matrix{Float64})
    @test isa(convert(Matrix{Any}, df), Matrix{Any})
    @test isa(convert(Matrix{Float64}, df), Matrix{Float64})
    @test isa(Matrix(df), Matrix{Float64})
    @test isa(Matrix{Any}(df), Matrix{Any})
    @test isa(Matrix{Float64}(df), Matrix{Float64})

    df = DataFrame()
    df[!, :A] = Vector{Union{Float64, Missing}}(1.0:5.0)
    df[!, :B] = Vector{Union{Float64, Missing}}(1.0:5.0)
    a = convert(Matrix, df)
    aa = convert(Matrix{Any}, df)
    ai = convert(Matrix{Int}, df)
    @test isa(a, Matrix{Union{Float64, Missing}})
    @test a == convert(Array, convert(Matrix{Union{Float64, Missing}}, df))
    @test a == convert(Matrix, df)
    @test a == Matrix(df)
    @test isa(aa, Matrix{Any})
    @test aa == convert(Matrix{Any}, df)
    @test aa == Matrix{Any}(df)
    @test isa(ai, Matrix{Int})
    @test ai == convert(Matrix{Int}, df)
    @test ai == Matrix{Int}(df)

<<<<<<< HEAD
    df[1,1] = missing
    @test_throws ErrorException convert(Matrix{Float64}, df)
    na = convert(Matrix{Union{Float64, Missing}}, df)
    naa = convert(Matrix{Any}, df)
    nai = convert(Matrix{Union{Int, Missing}}, df)
    @test isa(na, Matrix{Union{Float64, Missing}})
    @test na ≅ convert(Matrix, df)
    @test na ≅ Matrix(df)
    @test isa(naa, Matrix{Union{Any, Missing}})
    @test naa ≅ convert(Matrix{Any}, df)
    @test naa ≅ Matrix{Any}(df)
    @test isa(nai, Matrix{Union{Int, Missing}})
    @test nai ≅ convert(Matrix{Union{Int, Missing}}, df)
    @test nai ≅ Matrix{Union{Int, Missing}}(df)
=======
df[1,1] = missing
@test_throws ArgumentError convert(Matrix{Float64}, df)
na = convert(Matrix{Union{Float64, Missing}}, df)
naa = convert(Matrix{Any}, df)
nai = convert(Matrix{Union{Int, Missing}}, df)
@test isa(na, Matrix{Union{Float64, Missing}})
@test na ≅ convert(Matrix, df)
@test na ≅ Matrix(df)
@test isa(naa, Matrix{Union{Any, Missing}})
@test naa ≅ convert(Matrix{Any}, df)
@test naa ≅ Matrix{Any}(df)
@test isa(nai, Matrix{Union{Int, Missing}})
@test nai ≅ convert(Matrix{Union{Int, Missing}}, df)
@test nai ≅ Matrix{Union{Int, Missing}}(df)
>>>>>>> a081a290

    a = Union{Float64, Missing}[1.0,2.0]
    b = Union{Float64, Missing}[-0.1,3]
    c = Union{Float64, Missing}[-3.1,7]
    di = Dict("a"=>a, "b"=>b, "c"=>c)

    df = convert(DataFrame, di)
    @test isa(df, DataFrame)
    @test names(df) == [Symbol(x) for x in sort(collect(keys(di)))]
    @test df[!, :a] == a
    @test df[!, :b] == b
    @test df[!, :c] == c

    od = OrderedDict("c"=>c, "a"=>a, "b"=>b)
    df = convert(DataFrame,od)
    @test isa(df, DataFrame)
    @test names(df) == [Symbol(x) for x in keys(od)]
    @test df[!, :a] == a
    @test df[!, :b] == b
    @test df[!, :c] == c

    sd = SortedDict("c"=>c, "a"=>a, "b"=>b)
    df = convert(DataFrame,sd)
    @test isa(df, DataFrame)
    @test names(df) == [Symbol(x) for x in keys(sd)]
    @test df[!, :a] == a
    @test df[!, :b] == b
    @test df[!, :c] == c

    a = [1.0]
    di = Dict("a"=>a, "b"=>b, "c"=>c)
    @test_throws DimensionMismatch convert(DataFrame,di)
end

end # module<|MERGE_RESOLUTION|>--- conflicted
+++ resolved
@@ -38,9 +38,8 @@
     @test ai == convert(Matrix{Int}, df)
     @test ai == Matrix{Int}(df)
 
-<<<<<<< HEAD
     df[1,1] = missing
-    @test_throws ErrorException convert(Matrix{Float64}, df)
+    @test_throws ArgumentError convert(Matrix{Float64}, df)
     na = convert(Matrix{Union{Float64, Missing}}, df)
     naa = convert(Matrix{Any}, df)
     nai = convert(Matrix{Union{Int, Missing}}, df)
@@ -53,22 +52,6 @@
     @test isa(nai, Matrix{Union{Int, Missing}})
     @test nai ≅ convert(Matrix{Union{Int, Missing}}, df)
     @test nai ≅ Matrix{Union{Int, Missing}}(df)
-=======
-df[1,1] = missing
-@test_throws ArgumentError convert(Matrix{Float64}, df)
-na = convert(Matrix{Union{Float64, Missing}}, df)
-naa = convert(Matrix{Any}, df)
-nai = convert(Matrix{Union{Int, Missing}}, df)
-@test isa(na, Matrix{Union{Float64, Missing}})
-@test na ≅ convert(Matrix, df)
-@test na ≅ Matrix(df)
-@test isa(naa, Matrix{Union{Any, Missing}})
-@test naa ≅ convert(Matrix{Any}, df)
-@test naa ≅ Matrix{Any}(df)
-@test isa(nai, Matrix{Union{Int, Missing}})
-@test nai ≅ convert(Matrix{Union{Int, Missing}}, df)
-@test nai ≅ Matrix{Union{Int, Missing}}(df)
->>>>>>> a081a290
 
     a = Union{Float64, Missing}[1.0,2.0]
     b = Union{Float64, Missing}[-0.1,3]
