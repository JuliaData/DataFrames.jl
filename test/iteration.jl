--- conflicted
+++ resolved
@@ -20,15 +20,9 @@
 
     @test size(eachcol(df)) == (size(df, 2),)
     @test length(eachcol(df)) == size(df, 2)
-<<<<<<< HEAD
-    @test eachcol(df)[1] == df[:, 1]
+    @test eachcol(df)[1] == df[1]
     @test collect(eachcol(df)) isa Vector{Tuple{Symbol, AbstractVector}}
     @test eltype(eachcol(df)) == Tuple{Symbol, AbstractVector}
-=======
-    @test eachcol(df)[1] == df[1]
-    @test collect(eachcol(df)) isa Vector{Tuple{Symbol, Any}}
-    @test eltype(eachcol(df)) == Tuple{Symbol, Any}
->>>>>>> d102854d
     for col in eachcol(df)
         @test isa(col, Tuple{Symbol, AbstractVector})
     end
