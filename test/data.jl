--- conflicted
+++ resolved
@@ -405,7 +405,6 @@
     @test_throws TypeError filter!((:) => (r...) -> r[1] > 1, df)
 end
 
-<<<<<<< HEAD
 @testset "filter and filter! with AsTable" begin
     df = DataFrame(x = [3, 1, 2, 1], y = ["b", "c", "a", "b"])
 
@@ -423,7 +422,8 @@
     @test_throws ArgumentError filter(AsTable(r"z") => () -> true, df)
     @test_throws ArgumentError filter!([] => () -> true, df)
     @test_throws ArgumentError filter!(AsTable(r"z") => () -> true, df)
-=======
+end
+
 @testset "names with cols" begin
     df = DataFrame(a = 1, x1 = 2, x2 = 3, x3 = 4, x4 = 5)
 
@@ -440,7 +440,6 @@
         @test names(v, Not(:a)) == names(v, r"x") == [:x3, :x2, :x1]
         @test names(v, :x1) == names(v, 3) == [:x1]
     end
->>>>>>> 1bbdb12e
 end
 
 end # module