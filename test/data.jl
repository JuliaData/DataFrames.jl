module TestData
    using Base.Test, DataTables
    importall Base # so that we get warnings for conflicts
<<<<<<< HEAD
    using Base.Test
    using DataFrames

    #test_group("NullableArray creation")
    nvint = NullableArray(Nullable{Int}[1, 2, Nullable(), 4])
    nvint2 = NullableArray(5:8)
    nvint3 = NullableArray(5:8)
    nvflt = NullableArray(Nullable{Float64}[1.0, 2.0, Nullable(), 4.0])
    nvstr = NullableArray(Nullable{String}["one", "two", Nullable(), "four"])
    dvdict = NullableArray(Dict, 4)    # for issue #199

    #test_group("constructors")
    df1 = DataFrame(Any[nvint, nvstr], [:Ints, :Strs])
    df2 = DataFrame(Any[nvint, nvstr])
    df3 = DataFrame(Any[nvint])
    df4 = DataFrame(Any[NullableArray(1:4), NullableArray(1:4)])
    df5 = DataFrame(Any[NullableArray([1,2,3,4]), nvstr])
    df6 = DataFrame(Any[nvint, nvint, nvstr], [:A, :B, :C])
    df7 = DataFrame(x = nvint, y = nvstr)
    @test size(df7) == (4, 2)
    @test isequal(df7[:x], nvint)
=======

    #test_group("constructors")
    dt1 = DataTable(Any[[1, 2, null, 4], ["one", "two", null, "four"]], [:Ints, :Strs])
    dt2 = DataTable(Any[[1, 2, null, 4], ["one", "two", null, "four"]])
    dt3 = DataTable(Any[[1, 2, null, 4]])
    dt4 = DataTable(Any[Vector{Union{Int, Null}}(1:4), Vector{Union{Int, Null}}(1:4)])
    dt5 = DataTable(Any[Union{Int, Null}[1, 2, 3, 4], ["one", "two", null, "four"]])
    dt6 = DataTable(Any[[1, 2, null, 4], [1, 2, null, 4], ["one", "two", null, "four"]],
                    [:A, :B, :C])
    dt7 = DataTable(x = [1, 2, null, 4], y = ["one", "two", null, "four"])
    @test size(dt7) == (4, 2)
    @test dt7[:x] == [1, 2, null, 4]
>>>>>>> b196630f

    #test_group("description functions")
    @test size(dt6, 1) == 4
    @test size(dt6, 2) == 3
    @test names(dt6) == [:A, :B, :C]
    @test names(dt2) == [:x1, :x2]
    @test names(dt7) == [:x, :y]

    #test_group("ref")
<<<<<<< HEAD
    @test isequal(df6[2, 3], Nullable("two"))
    @test isnull(df6[3, 3])
    @test isequal(df6[2, :C], Nullable("two"))
    @test isequal(df6[:B], nvint)
    @test size(df6[[2,3]], 2) == 2
    @test size(df6[2,:], 1) == 1
    @test size(df6[[1, 3], [1, 3]]) == (2, 2)
    @test size(df6[1:2, 1:2]) == (2, 2)
    @test size(head(df6,2)) == (2, 3)
    # lots more to do

    #test_group("assign")
    df6[3] = NullableArray(["un", "deux", "troix", "quatre"])
    @test isequal(df6[1, 3], Nullable("un"))
    df6[:B] = NullableArray([4, 3, 2, 1])
    @test isequal(df6[1,2], Nullable(4))
    df6[:D] = NullableArray([true, false, true, false])
    @test isequal(df6[1,4], Nullable(true))
    delete!(df6, :D)
    @test names(df6) == [:A, :B, :C]
    @test size(df6, 2) == 3

    #test_group("null handling")
    @test nrow(df5[completecases(df5), :]) == 3
    @test nrow(dropnull(df5)) == 3
    returned = dropnull(df4)
    @test df4 == returned && df4 !== returned
    @test nrow(dropnull!(df5)) == 3
    returned = dropnull!(df4)
    @test df4 == returned && df4 === returned

    #test_context("SubDataFrames")

    #test_group("constructors")
    # single index is rows
    sdf6a = view(df6, 1)
    sdf6b = view(df6, 2:3)
    sdf6c = view(df6, [true, false, true, false])
    @test size(sdf6a) == (1,3)
    sdf6d = view(df6, [1,3], :B)
    @test size(sdf6d) == (2,1)
    sdf6e = view(df6, 0x01)
    @test size(sdf6e) == (1,3)
    sdf6f = view(df6, UInt64[1, 2])
    @test size(sdf6f) == (2,3)

    #test_group("ref")
    @test isequal(sdf6a[1,2], Nullable(4))
=======
    @test dt6[2, 3] == "two"
    @test isnull(dt6[3, 3])
    @test dt6[2, :C] == "two"
    @test dt6[:B] == [1, 2, null, 4]
    @test size(dt6[[2,3]], 2) == 2
    @test size(dt6[2,:], 1) == 1
    @test size(dt6[[1, 3], [1, 3]]) == (2, 2)
    @test size(dt6[1:2, 1:2]) == (2, 2)
    @test size(head(dt6,2)) == (2, 3)
    # lots more to do

    #test_group("assign")
    dt6[3] = ["un", "deux", "trois", "quatre"]
    @test dt6[1, 3] == "un"
    dt6[:B] = [4, 3, 2, 1]
    @test dt6[1,2] == 4
    dt6[:D] = [true, false, true, false]
    @test dt6[1,4]
    delete!(dt6, :D)
    @test names(dt6) == [:A, :B, :C]
    @test size(dt6, 2) == 3

    #test_group("null handling")
    @test nrow(dt5[completecases(dt5), :]) == 3
    @test nrow(dropnull(dt5)) == 3
    returned = dropnull(dt4)
    @test dt4 == returned && dt4 !== returned
    @test nrow(dropnull!(dt5)) == 3
    returned = dropnull!(dt4)
    @test dt4 == returned && dt4 === returned

    #test_context("SubDataTables")

    #test_group("constructors")
    # single index is rows
    sdt6a = view(dt6, 1)
    sdt6b = view(dt6, 2:3)
    sdt6c = view(dt6, [true, false, true, false])
    @test size(sdt6a) == (1,3)
    sdt6d = view(dt6, [1,3], :B)
    @test size(sdt6d) == (2,1)

    #test_group("ref")
    @test sdt6a[1,2] == 4
>>>>>>> b196630f

    #test_context("Within")
    #test_group("Associative")

    #test_group("DataTable")
    srand(1)
    N = 20
    #Cast to Int64 as rand() behavior differs between Int32/64
<<<<<<< HEAD
    d1 = NullableArray(rand(map(Int64, 1:2), N))
    d2 = NullableCategoricalArray(Nullable{String}["A", "B", Nullable()])[rand(map(Int64, 1:3), N)]
    d3 = NullableArray(randn(N))
    d4 = NullableArray(randn(N))
    df7 = DataFrame(Any[d1, d2, d3], [:d1, :d2, :d3])
=======
    d1 = Vector{Union{Int64, Null}}(rand(map(Int64, 1:2), N))
    d2 = CategoricalArray(["A", "B", null])[rand(map(Int64, 1:3), N)]
    d3 = randn(N)
    d4 = randn(N)
    dt7 = DataTable(Any[d1, d2, d3], [:d1, :d2, :d3])
>>>>>>> b196630f

    #test_group("groupby")
    gd = groupby(dt7, :d1)
    @test length(gd) == 2
<<<<<<< HEAD
    # @test isequal(gd[2]["d2"], CategoricalVector["A", "B", Nullable(), "A", Nullable(), Nullable(), Nullable(), Nullable()])
    @test isequal(sum(gd[2][:d3]), sum(df7[:d3][Vector(df7[:d1]) .== 2]))

    g1 = groupby(df7, [:d1, :d2])
    g2 = groupby(df7, [:d2, :d1])
    @test isequal(sum(g1[1][:d3]), sum(g2[1][:d3]))
=======
    @test gd[2][:d2] == CategoricalVector(["B", null, "A", null, null, null, null, null, "A"])
    @test sum(gd[2][:d3]) == sum(dt7[:d3][dt7[:d1] .== 2])

    g1 = groupby(dt7, [:d1, :d2])
    g2 = groupby(dt7, [:d2, :d1])
    @test sum(g1[1][:d3]) == sum(g2[1][:d3])
>>>>>>> b196630f

    res = Nullable(0.0)
    for x in g1
        res += sum(x[:d1])
    end
<<<<<<< HEAD
    @test isequal(res, sum(df7[:d1]))

    @test aggregate(DataFrame(a=1), identity) == DataFrame(a_identity=1)

    df8 = aggregate(df7[[1, 3]], sum)
    @test isequal(df8[1, :d1_sum], sum(df7[:d1]))

    df8 = aggregate(df7, :d2, [sum, length], sort=true)
    @test isequal(df8[1:2, :d2], NullableCategoricalArray(["A", "B"]))
    @test size(df8, 1) == 3
    @test size(df8, 2) == 5
    @test sum(df8[:d1_length]) == N
    @test all(df8[:d1_length] .> 0)
    @test df8[:d1_length] == [4, 5, 11]
    @test isequal(df8, aggregate(groupby(df7, :d2, sort=true), [sum, length]))
    @test isequal(df8[1, :d1_length], 4)
    @test isequal(df8[2, :d1_length], 5)
    @test isequal(df8[3, :d1_length], 11)
    @test isequal(df8, aggregate(groupby(df7, :d2), [sum, length], sort=true))

    df9 = df7 |> groupby([:d2], sort=true) |> [sum, length]
    @test isequal(df9, df8)
    df9 = aggregate(df7, :d2, [sum, length], sort=true)
    @test isequal(df9, df8)

    df10 = DataFrame(
=======
    @test res == sum(dt7[:d1])

    @test aggregate(DataTable(a=1), identity) == DataTable(a_identity=1)

    dt8 = aggregate(dt7[[1, 3]], sum)
    @test dt8[1, :d1_sum] == sum(dt7[:d1])

    dt8 = aggregate(dt7, :d2, [sum, length], sort=true)
    @test dt8[1:2, :d2] == ["A", "B"]
    @test size(dt8, 1) == 3
    @test size(dt8, 2) == 5
    @test sum(dt8[:d1_length]) == N
    @test all(dt8[:d1_length] .> 0)
    @test dt8[:d1_length] == [4, 5, 11]
    @test dt8 == aggregate(groupby(dt7, :d2, sort=true), [sum, length])
    @test dt8[1, :d1_length] == 4
    @test dt8[2, :d1_length] == 5
    @test dt8[3, :d1_length] == 11
    @test dt8 == aggregate(groupby(dt7, :d2), [sum, length], sort=true)

    dt9 = dt7 |> groupby([:d2], sort=true) |> [sum, length]
    @test dt9 == dt8
    dt9 = aggregate(dt7, :d2, [sum, length], sort=true)
    @test dt9 == dt8

    dt10 = DataTable(
>>>>>>> b196630f
        Any[[1:4;], [2:5;], ["a", "a", "a", "b" ], ["c", "d", "c", "d"]],
        [:d1, :d2, :d3, :d4]
    )

<<<<<<< HEAD
    gd = groupby(df10, [:d3], sort=true)
    ggd = groupby(gd[1], [:d3, :d4], sort=true) # make sure we can groupby subdataframes
=======
    gd = groupby(dt10, [:d3], sort=true)
    ggd = groupby(gd[1], [:d3, :d4], sort=true) # make sure we can groupby subdatatables
>>>>>>> b196630f
    @test ggd[1][1, :d3] == "a"
    @test ggd[1][1, :d4] == "c"
    @test ggd[1][2, :d3] == "a"
    @test ggd[1][2, :d4] == "c"
    @test ggd[2][1, :d3] == "a"
    @test ggd[2][1, :d4] == "d"

    #test_group("reshape")
<<<<<<< HEAD
    d1 = DataFrame(a = NullableArray(repeat([1:3;], inner = [4])),
                   b = NullableArray(repeat([1:4;], inner = [3])),
                   c = NullableArray(randn(12)),
                   d = NullableArray(randn(12)),
                   e = NullableArray(map(string, 'a':'l')))
=======
    d1 = DataTable(a = Array{Union{Int, Null}}(repeat([1:3;], inner = [4])),
                   b = Array{Union{Int, Null}}(repeat([1:4;], inner = [3])),
                   c = Array{Union{Float64, Null}}(randn(12)),
                   d = Array{Union{Float64, Null}}(randn(12)),
                   e = Array{Union{String, Null}}(map(string, 'a':'l')))
>>>>>>> b196630f

    stack(d1, :a)
    d1s = stack(d1, [:a, :b])
    d1s2 = stack(d1, [:c, :d])
    d1s3 = stack(d1)
    d1m = melt(d1, [:c, :d, :e])
    @test d1s[1:12, :c] == d1[:c]
    @test d1s[13:24, :c] == d1[:c]
    @test d1s2 == d1s3
    @test names(d1s) == [:variable, :value, :c, :d, :e]
    @test d1s == d1m
    d1m = melt(d1[[1,3,4]], :a)
    @test names(d1m) == [:variable, :value, :a]

    # Test naming of measure/value columns
    d1s_named = stack(d1, [:a, :b], variable_name=:letter, value_name=:someval)
    @test names(d1s_named) == [:letter, :someval, :c, :d, :e]
    d1m_named = melt(d1[[1,3,4]], :a, variable_name=:letter, value_name=:someval)
    @test names(d1m_named) == [:letter, :someval, :a]

<<<<<<< HEAD
    stackdf(d1, :a)
    d1s = stackdf(d1, [:a, :b])
    d1s2 = stackdf(d1, [:c, :d])
    d1s3 = stackdf(d1)
    d1m = meltdf(d1, [:c, :d, :e])
    @test isequal(d1s[1:12, :c], d1[:c])
    @test isequal(d1s[13:24, :c], d1[:c])
    @test isequal(d1s2, d1s3)
=======
    stackdt(d1, :a)
    d1s = stackdt(d1, [:a, :b])
    d1s2 = stackdt(d1, [:c, :d])
    d1s3 = stackdt(d1)
    d1m = meltdt(d1, [:c, :d, :e])
    @test d1s[1:12, :c] == d1[:c]
    @test d1s[13:24, :c] == d1[:c]
    @test d1s2 == d1s3
>>>>>>> b196630f
    @test names(d1s) == [:variable, :value, :c, :d, :e]
    @test d1s == d1m
    d1m = meltdt(d1[[1,3,4]], :a)
    @test names(d1m) == [:variable, :value, :a]

<<<<<<< HEAD
    d1s_named = stackdf(d1, [:a, :b], variable_name=:letter, value_name=:someval)
    @test names(d1s_named) == [:letter, :someval, :c, :d, :e]
    d1m_named = meltdf(d1, [:c, :d, :e], variable_name=:letter, value_name=:someval)
    @test names(d1m_named) == [:letter, :someval, :c, :d, :e]

    d1s[:id] = NullableArray([1:12; 1:12])
    d1s2[:id] =  NullableArray([1:12; 1:12])
=======
    d1s_named = stackdt(d1, [:a, :b], variable_name=:letter, value_name=:someval)
    @test names(d1s_named) == [:letter, :someval, :c, :d, :e]
    d1m_named = meltdt(d1, [:c, :d, :e], variable_name=:letter, value_name=:someval)
    @test names(d1m_named) == [:letter, :someval, :c, :d, :e]

    d1s[:id] = Union{Int, Null}[1:12; 1:12]
    d1s2[:id] =  Union{Int, Null}[1:12; 1:12]
>>>>>>> b196630f
    d1us = unstack(d1s, :id, :variable, :value)
    d1us2 = unstack(d1s2)
    d1us3 = unstack(d1s2, :variable, :value)
    @test d1us[:a] == d1[:a]
    @test d1us2[:d] == d1[:d]
    @test d1us2[:3] == d1[:d]

    #test_group("merge")

    srand(1)
<<<<<<< HEAD
    df1 = DataFrame(a = shuffle!(NullableArray(1:10)),
                    b = NullableArray(rand([:A,:B], 10)),
                    v1 = NullableArray(randn(10)))

    df2 = DataFrame(a = shuffle!(NullableArray(1:5)),
                    b2 = NullableArray(rand([:A,:B,:C], 5)),
                    v2 = NullableArray(randn(5)))

    m1 = join(df1, df2, on = :a, kind=:inner)
    @test isequal(m1[:a], df1[:a][df1[:a].values .<= 5]) # preserves df1 order
    m2 = join(df1, df2, on = :a, kind = :outer)
    @test isequal(m2[:a], df1[:a]) # preserves df1 order
    @test isequal(m2[:b], df1[:b]) # preserves df1 order
    # TODO: Re-enable
    m2 = join(df1, df2, on = :a, kind = :outer)
    # @test isequal(m2[:b2],
    #               NullableArray(Nullable{String}["A", "B", "B", "B", "B",
    #                                              Nullable(), Nullable(),
    #                                              Nullable(), Nullable(), Nullable()]))
    # @test isequal(m2[:b2],
    #               NullableArray(Nullable{String}["B", "B", "B", "C", "B",
    #                                              Nullable(), Nullable(),
    #                                              Nullable(), Nullable(), Nullable()]))

    df1 = DataFrame(a = NullableArray([1, 2, 3]),
                    b = NullableArray(["America", "Europe", "Africa"]))
    df2 = DataFrame(a = NullableArray([1, 2, 4]),
                    c = NullableArray(["New World", "Old World", "New World"]))

    m1 = join(df1, df2, on = :a, kind = :inner)
    @test isequal(m1[:a], NullableArray([1, 2]))

    m2 = join(df1, df2, on = :a, kind = :left)
    @test isequal(m2[:a], NullableArray([1, 2, 3]))

    m3 = join(df1, df2, on = :a, kind = :right)
    @test isequal(m3[:a], NullableArray([1, 2, 4]))

    m4 = join(df1, df2, on = :a, kind = :outer)
    @test isequal(m4[:a], NullableArray([1, 2, 3, 4]))

    # test with nulls (issue #185)
    df1 = DataFrame()
    df1[:A] = NullableArray(["a", "b", "a", Nullable()])
    df1[:B] = NullableArray([1, 2, 1, 3])

    df2 = DataFrame()
    df2[:A] = NullableArray(["a", Nullable(), "c"])
    df2[:C] = NullableArray([1, 2, 4])
=======
    dt1 = DataTable(a = shuffle!(Vector{Union{Int, Null}}(1:10)),
                    b = rand(Union{Symbol, Null}[:A,:B], 10),
                    v1 = Vector{Union{Float64, Null}}(randn(10)))

    dt2 = DataTable(a = shuffle!(Vector{Union{Int, Null}}(1:5)),
                    b2 = rand(Union{Symbol, Null}[:A,:B,:C], 5),
                    v2 = Vector{Union{Float64, Null}}(randn(5)))

    m1 = join(dt1, dt2, on = :a, kind=:inner)
    @test m1[:a] == dt1[:a][dt1[:a] .<= 5] # preserves dt1 order
    m2 = join(dt1, dt2, on = :a, kind = :outer)
    @test m2[:a] == dt1[:a] # preserves dt1 order
    @test m2[:b] == dt1[:b] # preserves dt1 order
    m2 = join(dt1, dt2, on = :a, kind = :outer)
    @test m2[:b2] == [null, :A, :A, null, :C, null, null, :B, null, :A]

    dt1 = DataTable(a = Union{Int, Null}[1, 2, 3],
                    b = Union{String, Null}["America", "Europe", "Africa"])
    dt2 = DataTable(a = Union{Int, Null}[1, 2, 4],
                    c = Union{String, Null}["New World", "Old World", "New World"])

    m1 = join(dt1, dt2, on = :a, kind = :inner)
    @test m1[:a] == [1, 2]

    m2 = join(dt1, dt2, on = :a, kind = :left)
    @test m2[:a] == [1, 2, 3]

    m3 = join(dt1, dt2, on = :a, kind = :right)
    @test m3[:a] == [1, 2, 4]

    m4 = join(dt1, dt2, on = :a, kind = :outer)
    @test m4[:a] == [1, 2, 3, 4]

    # test with nulls (issue #185)
    dt1 = DataTable()
    dt1[:A] = ["a", "b", "a", null]
    dt1[:B] = Union{Int, Null}[1, 2, 1, 3]

    dt2 = DataTable()
    dt2[:A] = ["a", null, "c"]
    dt2[:C] = Union{Int, Null}[1, 2, 4]
>>>>>>> b196630f

    m1 = join(dt1, dt2, on = :A)
    @test size(m1) == (3,3)
<<<<<<< HEAD
    @test isequal(m1[:A], NullableArray(["a","a", Nullable()]))
=======
    @test m1[:A] == ["a","a", null]
>>>>>>> b196630f

    m2 = join(dt1, dt2, on = :A, kind = :outer)
    @test size(m2) == (5,3)
<<<<<<< HEAD
    @test isequal(m2[:A], NullableArray(["a", "b", "a", Nullable(), "c"]))

    srand(1)
    df1 = DataFrame(
        a = NullableArray(rand([:x,:y], 10)),
        b = NullableArray(rand([:A,:B], 10)),
        v1 = NullableArray(randn(10))
    )

    df2 = DataFrame(
        a = NullableArray([:x,:y][[1,2,1,1,2]]),
        b = NullableArray([:A,:B,:C][[1,1,1,2,3]]),
        v2 = NullableArray(randn(5))
    )
    df2[1,:a] = Nullable()

    # # TODO: Restore this functionality
    # m1 = join(df1, df2, on = [:a,:b])
    # @test isequal(m1[:a], NullableArray(["x", "x", "y", "y", fill("x", 5)]))
    # m2 = join(df1, df2, on = ["a","b"], kind = :outer)
    # @test isequal(m2[10,:v2], Nullable())
    # @test isequal(m2[:a],
    #               NullableArray(Nullable{String}["x", "x", "y", "y",
    #                                              "x", "x", "x", "x", "x", "y",
    #                                              Nullable(), "y"])
=======
    @test m2[:A] == ["a", "b", "a", null, "c"]

    srand(1)
    dt1 = DataTable(
        a = rand(Union{Symbol, Null}[:x,:y], 10),
        b = rand(Union{Symbol, Null}[:A,:B], 10),
        v1 = Vector{Union{Float64, Null}}(randn(10))
    )

    dt2 = DataTable(
        a = Union{Symbol, Null}[:x,:y][[1,2,1,1,2]],
        b = Union{Symbol, Null}[:A,:B,:C][[1,1,1,2,3]],
        v2 = Vector{Union{Float64, Null}}(randn(5))
    )
    dt2[1,:a] = null

    m1 = join(dt1, dt2, on = [:a,:b])
    @test m1[:a] == Union{Nulls.Null, Symbol}[:x, :x, :y, :y, :y, :x, :x, :x]
    m2 = join(dt1, dt2, on = [:a,:b], kind = :outer)
    @test m2[10,:v2] == null
    @test m2[:a] == [:x, :x, :y, :y, :y, :x, :x, :y, :x, :y, null, :y]
>>>>>>> b196630f

    srand(1)
    function spltdt(d)
        d[:x1] = map(x -> x[1], d[:a])
        d[:x2] = map(x -> x[2], d[:a])
        d[:x3] = map(x -> x[3], d[:a])
        d
    end
    dt1 = DataTable(
        a = ["abc", "abx", "axz", "def", "dfr"],
        v1 = randn(5)
    )
    dt1 = spltdt(dt1)
    dt2 = DataTable(
        a = ["def", "abc","abx", "axz", "xyz"],
        v2 = randn(5)
    )
<<<<<<< HEAD
    df2 = spltdf(df2)

    # m1 = join(df1, df2, on = :a)
    # m2 = join(df1, df2, on = [:x1, :x2, :x3])
    # @test isequal(sort(m1[:a]), sort(m2[:a]))

    # test nonunique() with extra argument
    df1 = DataFrame(a = NullableArray(["a", "b", "a", "b", "a", "b"]),
                    b = NullableArray(1:6),
                    c = NullableArray([1:3;1:3]))
    df = vcat(df1, df1)
    @test find(nonunique(df)) == collect(7:12)
    @test find(nonunique(df, :)) == collect(7:12)
    @test find(nonunique(df, Colon())) == collect(7:12)
    @test find(nonunique(df, :a)) == collect(3:12)
    @test find(nonunique(df, [:a, :c])) == collect(7:12)
    @test find(nonunique(df, [1, 3])) == collect(7:12)
    @test find(nonunique(df, 1)) == collect(3:12)

    # Test unique() with extra argument
    @test isequal(unique(df), df1)
    @test isequal(unique(df, :), df1)
    @test isequal(unique(df, Colon()), df1)
    @test isequal(unique(df, 2:3), df1)
    @test isequal(unique(df, 3), df1[1:3,:])
    @test isequal(unique(df, [1, 3]), df1)
    @test isequal(unique(df, [:a, :c]), df1)
    @test isequal(unique(df, :a), df1[1:2,:])

    #test unique!() with extra argument
    unique!(df, [1, 3])
    @test isequal(df, df1)
=======
    dt2 = spltdt(dt2)

    m1 = join(dt1, dt2, on = :a)
    m2 = join(dt1, dt2, on = [:x1, :x2, :x3])
    @test sort(m1[:a]) == sort(m2[:a])

    # test nonunique() with extra argument
    dt1 = DataTable(a = Union{String, Null}["a", "b", "a", "b", "a", "b"],
                    b = Vector{Union{Int, Null}}(1:6),
                    c = Union{Int, Null}[1:3;1:3])
    dt = vcat(dt1, dt1)
    @test find(nonunique(dt)) == collect(7:12)
    @test find(nonunique(dt, :)) == collect(7:12)
    @test find(nonunique(dt, Colon())) == collect(7:12)
    @test find(nonunique(dt, :a)) == collect(3:12)
    @test find(nonunique(dt, [:a, :c])) == collect(7:12)
    @test find(nonunique(dt, [1, 3])) == collect(7:12)
    @test find(nonunique(dt, 1)) == collect(3:12)

    # Test unique() with extra argument
    @test unique(dt) == dt1
    @test unique(dt, :) == dt1
    @test unique(dt, Colon()) == dt1
    @test unique(dt, 2:3) == dt1
    @test unique(dt, 3) == dt1[1:3,:]
    @test unique(dt, [1, 3]) == dt1
    @test unique(dt, [:a, :c]) == dt1
    @test unique(dt, :a) == dt1[1:2,:]

    #test unique!() with extra argument
    unique!(dt, [1, 3])
    @test dt == dt1
>>>>>>> b196630f
end<|MERGE_RESOLUTION|>--- conflicted
+++ resolved
@@ -1,42 +1,18 @@
 module TestData
-    using Base.Test, DataTables
+    using Base.Test, DataFrames
     importall Base # so that we get warnings for conflicts
-<<<<<<< HEAD
-    using Base.Test
-    using DataFrames
-
-    #test_group("NullableArray creation")
-    nvint = NullableArray(Nullable{Int}[1, 2, Nullable(), 4])
-    nvint2 = NullableArray(5:8)
-    nvint3 = NullableArray(5:8)
-    nvflt = NullableArray(Nullable{Float64}[1.0, 2.0, Nullable(), 4.0])
-    nvstr = NullableArray(Nullable{String}["one", "two", Nullable(), "four"])
-    dvdict = NullableArray(Dict, 4)    # for issue #199
 
     #test_group("constructors")
-    df1 = DataFrame(Any[nvint, nvstr], [:Ints, :Strs])
-    df2 = DataFrame(Any[nvint, nvstr])
-    df3 = DataFrame(Any[nvint])
-    df4 = DataFrame(Any[NullableArray(1:4), NullableArray(1:4)])
-    df5 = DataFrame(Any[NullableArray([1,2,3,4]), nvstr])
-    df6 = DataFrame(Any[nvint, nvint, nvstr], [:A, :B, :C])
-    df7 = DataFrame(x = nvint, y = nvstr)
-    @test size(df7) == (4, 2)
-    @test isequal(df7[:x], nvint)
-=======
-
-    #test_group("constructors")
-    dt1 = DataTable(Any[[1, 2, null, 4], ["one", "two", null, "four"]], [:Ints, :Strs])
-    dt2 = DataTable(Any[[1, 2, null, 4], ["one", "two", null, "four"]])
-    dt3 = DataTable(Any[[1, 2, null, 4]])
-    dt4 = DataTable(Any[Vector{Union{Int, Null}}(1:4), Vector{Union{Int, Null}}(1:4)])
-    dt5 = DataTable(Any[Union{Int, Null}[1, 2, 3, 4], ["one", "two", null, "four"]])
-    dt6 = DataTable(Any[[1, 2, null, 4], [1, 2, null, 4], ["one", "two", null, "four"]],
+    dt1 = DataFrame(Any[[1, 2, null, 4], ["one", "two", null, "four"]], [:Ints, :Strs])
+    dt2 = DataFrame(Any[[1, 2, null, 4], ["one", "two", null, "four"]])
+    dt3 = DataFrame(Any[[1, 2, null, 4]])
+    dt4 = DataFrame(Any[Vector{Union{Int, Null}}(1:4), Vector{Union{Int, Null}}(1:4)])
+    dt5 = DataFrame(Any[Union{Int, Null}[1, 2, 3, 4], ["one", "two", null, "four"]])
+    dt6 = DataFrame(Any[[1, 2, null, 4], [1, 2, null, 4], ["one", "two", null, "four"]],
                     [:A, :B, :C])
-    dt7 = DataTable(x = [1, 2, null, 4], y = ["one", "two", null, "four"])
+    dt7 = DataFrame(x = [1, 2, null, 4], y = ["one", "two", null, "four"])
     @test size(dt7) == (4, 2)
     @test dt7[:x] == [1, 2, null, 4]
->>>>>>> b196630f
 
     #test_group("description functions")
     @test size(dt6, 1) == 4
@@ -46,56 +22,6 @@
     @test names(dt7) == [:x, :y]
 
     #test_group("ref")
-<<<<<<< HEAD
-    @test isequal(df6[2, 3], Nullable("two"))
-    @test isnull(df6[3, 3])
-    @test isequal(df6[2, :C], Nullable("two"))
-    @test isequal(df6[:B], nvint)
-    @test size(df6[[2,3]], 2) == 2
-    @test size(df6[2,:], 1) == 1
-    @test size(df6[[1, 3], [1, 3]]) == (2, 2)
-    @test size(df6[1:2, 1:2]) == (2, 2)
-    @test size(head(df6,2)) == (2, 3)
-    # lots more to do
-
-    #test_group("assign")
-    df6[3] = NullableArray(["un", "deux", "troix", "quatre"])
-    @test isequal(df6[1, 3], Nullable("un"))
-    df6[:B] = NullableArray([4, 3, 2, 1])
-    @test isequal(df6[1,2], Nullable(4))
-    df6[:D] = NullableArray([true, false, true, false])
-    @test isequal(df6[1,4], Nullable(true))
-    delete!(df6, :D)
-    @test names(df6) == [:A, :B, :C]
-    @test size(df6, 2) == 3
-
-    #test_group("null handling")
-    @test nrow(df5[completecases(df5), :]) == 3
-    @test nrow(dropnull(df5)) == 3
-    returned = dropnull(df4)
-    @test df4 == returned && df4 !== returned
-    @test nrow(dropnull!(df5)) == 3
-    returned = dropnull!(df4)
-    @test df4 == returned && df4 === returned
-
-    #test_context("SubDataFrames")
-
-    #test_group("constructors")
-    # single index is rows
-    sdf6a = view(df6, 1)
-    sdf6b = view(df6, 2:3)
-    sdf6c = view(df6, [true, false, true, false])
-    @test size(sdf6a) == (1,3)
-    sdf6d = view(df6, [1,3], :B)
-    @test size(sdf6d) == (2,1)
-    sdf6e = view(df6, 0x01)
-    @test size(sdf6e) == (1,3)
-    sdf6f = view(df6, UInt64[1, 2])
-    @test size(sdf6f) == (2,3)
-
-    #test_group("ref")
-    @test isequal(sdf6a[1,2], Nullable(4))
-=======
     @test dt6[2, 3] == "two"
     @test isnull(dt6[3, 3])
     @test dt6[2, :C] == "two"
@@ -127,7 +53,7 @@
     returned = dropnull!(dt4)
     @test dt4 == returned && dt4 === returned
 
-    #test_context("SubDataTables")
+    #test_context("SubDataFrames")
 
     #test_group("constructors")
     # single index is rows
@@ -140,83 +66,37 @@
 
     #test_group("ref")
     @test sdt6a[1,2] == 4
->>>>>>> b196630f
 
     #test_context("Within")
     #test_group("Associative")
 
-    #test_group("DataTable")
+    #test_group("DataFrame")
     srand(1)
     N = 20
     #Cast to Int64 as rand() behavior differs between Int32/64
-<<<<<<< HEAD
-    d1 = NullableArray(rand(map(Int64, 1:2), N))
-    d2 = NullableCategoricalArray(Nullable{String}["A", "B", Nullable()])[rand(map(Int64, 1:3), N)]
-    d3 = NullableArray(randn(N))
-    d4 = NullableArray(randn(N))
-    df7 = DataFrame(Any[d1, d2, d3], [:d1, :d2, :d3])
-=======
     d1 = Vector{Union{Int64, Null}}(rand(map(Int64, 1:2), N))
     d2 = CategoricalArray(["A", "B", null])[rand(map(Int64, 1:3), N)]
     d3 = randn(N)
     d4 = randn(N)
-    dt7 = DataTable(Any[d1, d2, d3], [:d1, :d2, :d3])
->>>>>>> b196630f
+    dt7 = DataFrame(Any[d1, d2, d3], [:d1, :d2, :d3])
 
     #test_group("groupby")
     gd = groupby(dt7, :d1)
     @test length(gd) == 2
-<<<<<<< HEAD
-    # @test isequal(gd[2]["d2"], CategoricalVector["A", "B", Nullable(), "A", Nullable(), Nullable(), Nullable(), Nullable()])
-    @test isequal(sum(gd[2][:d3]), sum(df7[:d3][Vector(df7[:d1]) .== 2]))
-
-    g1 = groupby(df7, [:d1, :d2])
-    g2 = groupby(df7, [:d2, :d1])
-    @test isequal(sum(g1[1][:d3]), sum(g2[1][:d3]))
-=======
     @test gd[2][:d2] == CategoricalVector(["B", null, "A", null, null, null, null, null, "A"])
     @test sum(gd[2][:d3]) == sum(dt7[:d3][dt7[:d1] .== 2])
 
     g1 = groupby(dt7, [:d1, :d2])
     g2 = groupby(dt7, [:d2, :d1])
     @test sum(g1[1][:d3]) == sum(g2[1][:d3])
->>>>>>> b196630f
 
     res = Nullable(0.0)
     for x in g1
         res += sum(x[:d1])
     end
-<<<<<<< HEAD
-    @test isequal(res, sum(df7[:d1]))
+    @test res == sum(dt7[:d1])
 
     @test aggregate(DataFrame(a=1), identity) == DataFrame(a_identity=1)
-
-    df8 = aggregate(df7[[1, 3]], sum)
-    @test isequal(df8[1, :d1_sum], sum(df7[:d1]))
-
-    df8 = aggregate(df7, :d2, [sum, length], sort=true)
-    @test isequal(df8[1:2, :d2], NullableCategoricalArray(["A", "B"]))
-    @test size(df8, 1) == 3
-    @test size(df8, 2) == 5
-    @test sum(df8[:d1_length]) == N
-    @test all(df8[:d1_length] .> 0)
-    @test df8[:d1_length] == [4, 5, 11]
-    @test isequal(df8, aggregate(groupby(df7, :d2, sort=true), [sum, length]))
-    @test isequal(df8[1, :d1_length], 4)
-    @test isequal(df8[2, :d1_length], 5)
-    @test isequal(df8[3, :d1_length], 11)
-    @test isequal(df8, aggregate(groupby(df7, :d2), [sum, length], sort=true))
-
-    df9 = df7 |> groupby([:d2], sort=true) |> [sum, length]
-    @test isequal(df9, df8)
-    df9 = aggregate(df7, :d2, [sum, length], sort=true)
-    @test isequal(df9, df8)
-
-    df10 = DataFrame(
-=======
-    @test res == sum(dt7[:d1])
-
-    @test aggregate(DataTable(a=1), identity) == DataTable(a_identity=1)
 
     dt8 = aggregate(dt7[[1, 3]], sum)
     @test dt8[1, :d1_sum] == sum(dt7[:d1])
@@ -239,19 +119,13 @@
     dt9 = aggregate(dt7, :d2, [sum, length], sort=true)
     @test dt9 == dt8
 
-    dt10 = DataTable(
->>>>>>> b196630f
+    dt10 = DataFrame(
         Any[[1:4;], [2:5;], ["a", "a", "a", "b" ], ["c", "d", "c", "d"]],
         [:d1, :d2, :d3, :d4]
     )
 
-<<<<<<< HEAD
-    gd = groupby(df10, [:d3], sort=true)
-    ggd = groupby(gd[1], [:d3, :d4], sort=true) # make sure we can groupby subdataframes
-=======
     gd = groupby(dt10, [:d3], sort=true)
-    ggd = groupby(gd[1], [:d3, :d4], sort=true) # make sure we can groupby subdatatables
->>>>>>> b196630f
+    ggd = groupby(gd[1], [:d3, :d4], sort=true) # make sure we can groupby subDataFrames
     @test ggd[1][1, :d3] == "a"
     @test ggd[1][1, :d4] == "c"
     @test ggd[1][2, :d3] == "a"
@@ -260,19 +134,11 @@
     @test ggd[2][1, :d4] == "d"
 
     #test_group("reshape")
-<<<<<<< HEAD
-    d1 = DataFrame(a = NullableArray(repeat([1:3;], inner = [4])),
-                   b = NullableArray(repeat([1:4;], inner = [3])),
-                   c = NullableArray(randn(12)),
-                   d = NullableArray(randn(12)),
-                   e = NullableArray(map(string, 'a':'l')))
-=======
-    d1 = DataTable(a = Array{Union{Int, Null}}(repeat([1:3;], inner = [4])),
+    d1 = DataFrame(a = Array{Union{Int, Null}}(repeat([1:3;], inner = [4])),
                    b = Array{Union{Int, Null}}(repeat([1:4;], inner = [3])),
                    c = Array{Union{Float64, Null}}(randn(12)),
                    d = Array{Union{Float64, Null}}(randn(12)),
                    e = Array{Union{String, Null}}(map(string, 'a':'l')))
->>>>>>> b196630f
 
     stack(d1, :a)
     d1s = stack(d1, [:a, :b])
@@ -293,16 +159,6 @@
     d1m_named = melt(d1[[1,3,4]], :a, variable_name=:letter, value_name=:someval)
     @test names(d1m_named) == [:letter, :someval, :a]
 
-<<<<<<< HEAD
-    stackdf(d1, :a)
-    d1s = stackdf(d1, [:a, :b])
-    d1s2 = stackdf(d1, [:c, :d])
-    d1s3 = stackdf(d1)
-    d1m = meltdf(d1, [:c, :d, :e])
-    @test isequal(d1s[1:12, :c], d1[:c])
-    @test isequal(d1s[13:24, :c], d1[:c])
-    @test isequal(d1s2, d1s3)
-=======
     stackdt(d1, :a)
     d1s = stackdt(d1, [:a, :b])
     d1s2 = stackdt(d1, [:c, :d])
@@ -311,21 +167,11 @@
     @test d1s[1:12, :c] == d1[:c]
     @test d1s[13:24, :c] == d1[:c]
     @test d1s2 == d1s3
->>>>>>> b196630f
     @test names(d1s) == [:variable, :value, :c, :d, :e]
     @test d1s == d1m
     d1m = meltdt(d1[[1,3,4]], :a)
     @test names(d1m) == [:variable, :value, :a]
 
-<<<<<<< HEAD
-    d1s_named = stackdf(d1, [:a, :b], variable_name=:letter, value_name=:someval)
-    @test names(d1s_named) == [:letter, :someval, :c, :d, :e]
-    d1m_named = meltdf(d1, [:c, :d, :e], variable_name=:letter, value_name=:someval)
-    @test names(d1m_named) == [:letter, :someval, :c, :d, :e]
-
-    d1s[:id] = NullableArray([1:12; 1:12])
-    d1s2[:id] =  NullableArray([1:12; 1:12])
-=======
     d1s_named = stackdt(d1, [:a, :b], variable_name=:letter, value_name=:someval)
     @test names(d1s_named) == [:letter, :someval, :c, :d, :e]
     d1m_named = meltdt(d1, [:c, :d, :e], variable_name=:letter, value_name=:someval)
@@ -333,7 +179,6 @@
 
     d1s[:id] = Union{Int, Null}[1:12; 1:12]
     d1s2[:id] =  Union{Int, Null}[1:12; 1:12]
->>>>>>> b196630f
     d1us = unstack(d1s, :id, :variable, :value)
     d1us2 = unstack(d1s2)
     d1us3 = unstack(d1s2, :variable, :value)
@@ -344,62 +189,11 @@
     #test_group("merge")
 
     srand(1)
-<<<<<<< HEAD
-    df1 = DataFrame(a = shuffle!(NullableArray(1:10)),
-                    b = NullableArray(rand([:A,:B], 10)),
-                    v1 = NullableArray(randn(10)))
-
-    df2 = DataFrame(a = shuffle!(NullableArray(1:5)),
-                    b2 = NullableArray(rand([:A,:B,:C], 5)),
-                    v2 = NullableArray(randn(5)))
-
-    m1 = join(df1, df2, on = :a, kind=:inner)
-    @test isequal(m1[:a], df1[:a][df1[:a].values .<= 5]) # preserves df1 order
-    m2 = join(df1, df2, on = :a, kind = :outer)
-    @test isequal(m2[:a], df1[:a]) # preserves df1 order
-    @test isequal(m2[:b], df1[:b]) # preserves df1 order
-    # TODO: Re-enable
-    m2 = join(df1, df2, on = :a, kind = :outer)
-    # @test isequal(m2[:b2],
-    #               NullableArray(Nullable{String}["A", "B", "B", "B", "B",
-    #                                              Nullable(), Nullable(),
-    #                                              Nullable(), Nullable(), Nullable()]))
-    # @test isequal(m2[:b2],
-    #               NullableArray(Nullable{String}["B", "B", "B", "C", "B",
-    #                                              Nullable(), Nullable(),
-    #                                              Nullable(), Nullable(), Nullable()]))
-
-    df1 = DataFrame(a = NullableArray([1, 2, 3]),
-                    b = NullableArray(["America", "Europe", "Africa"]))
-    df2 = DataFrame(a = NullableArray([1, 2, 4]),
-                    c = NullableArray(["New World", "Old World", "New World"]))
-
-    m1 = join(df1, df2, on = :a, kind = :inner)
-    @test isequal(m1[:a], NullableArray([1, 2]))
-
-    m2 = join(df1, df2, on = :a, kind = :left)
-    @test isequal(m2[:a], NullableArray([1, 2, 3]))
-
-    m3 = join(df1, df2, on = :a, kind = :right)
-    @test isequal(m3[:a], NullableArray([1, 2, 4]))
-
-    m4 = join(df1, df2, on = :a, kind = :outer)
-    @test isequal(m4[:a], NullableArray([1, 2, 3, 4]))
-
-    # test with nulls (issue #185)
-    df1 = DataFrame()
-    df1[:A] = NullableArray(["a", "b", "a", Nullable()])
-    df1[:B] = NullableArray([1, 2, 1, 3])
-
-    df2 = DataFrame()
-    df2[:A] = NullableArray(["a", Nullable(), "c"])
-    df2[:C] = NullableArray([1, 2, 4])
-=======
-    dt1 = DataTable(a = shuffle!(Vector{Union{Int, Null}}(1:10)),
+    dt1 = DataFrame(a = shuffle!(Vector{Union{Int, Null}}(1:10)),
                     b = rand(Union{Symbol, Null}[:A,:B], 10),
                     v1 = Vector{Union{Float64, Null}}(randn(10)))
 
-    dt2 = DataTable(a = shuffle!(Vector{Union{Int, Null}}(1:5)),
+    dt2 = DataFrame(a = shuffle!(Vector{Union{Int, Null}}(1:5)),
                     b2 = rand(Union{Symbol, Null}[:A,:B,:C], 5),
                     v2 = Vector{Union{Float64, Null}}(randn(5)))
 
@@ -411,9 +205,9 @@
     m2 = join(dt1, dt2, on = :a, kind = :outer)
     @test m2[:b2] == [null, :A, :A, null, :C, null, null, :B, null, :A]
 
-    dt1 = DataTable(a = Union{Int, Null}[1, 2, 3],
+    dt1 = DataFrame(a = Union{Int, Null}[1, 2, 3],
                     b = Union{String, Null}["America", "Europe", "Africa"])
-    dt2 = DataTable(a = Union{Int, Null}[1, 2, 4],
+    dt2 = DataFrame(a = Union{Int, Null}[1, 2, 4],
                     c = Union{String, Null}["New World", "Old World", "New World"])
 
     m1 = join(dt1, dt2, on = :a, kind = :inner)
@@ -429,62 +223,30 @@
     @test m4[:a] == [1, 2, 3, 4]
 
     # test with nulls (issue #185)
-    dt1 = DataTable()
+    dt1 = DataFrame()
     dt1[:A] = ["a", "b", "a", null]
     dt1[:B] = Union{Int, Null}[1, 2, 1, 3]
 
-    dt2 = DataTable()
+    dt2 = DataFrame()
     dt2[:A] = ["a", null, "c"]
     dt2[:C] = Union{Int, Null}[1, 2, 4]
->>>>>>> b196630f
 
     m1 = join(dt1, dt2, on = :A)
     @test size(m1) == (3,3)
-<<<<<<< HEAD
-    @test isequal(m1[:A], NullableArray(["a","a", Nullable()]))
-=======
     @test m1[:A] == ["a","a", null]
->>>>>>> b196630f
 
     m2 = join(dt1, dt2, on = :A, kind = :outer)
     @test size(m2) == (5,3)
-<<<<<<< HEAD
-    @test isequal(m2[:A], NullableArray(["a", "b", "a", Nullable(), "c"]))
+    @test m2[:A] == ["a", "b", "a", null, "c"]
 
     srand(1)
-    df1 = DataFrame(
-        a = NullableArray(rand([:x,:y], 10)),
-        b = NullableArray(rand([:A,:B], 10)),
-        v1 = NullableArray(randn(10))
-    )
-
-    df2 = DataFrame(
-        a = NullableArray([:x,:y][[1,2,1,1,2]]),
-        b = NullableArray([:A,:B,:C][[1,1,1,2,3]]),
-        v2 = NullableArray(randn(5))
-    )
-    df2[1,:a] = Nullable()
-
-    # # TODO: Restore this functionality
-    # m1 = join(df1, df2, on = [:a,:b])
-    # @test isequal(m1[:a], NullableArray(["x", "x", "y", "y", fill("x", 5)]))
-    # m2 = join(df1, df2, on = ["a","b"], kind = :outer)
-    # @test isequal(m2[10,:v2], Nullable())
-    # @test isequal(m2[:a],
-    #               NullableArray(Nullable{String}["x", "x", "y", "y",
-    #                                              "x", "x", "x", "x", "x", "y",
-    #                                              Nullable(), "y"])
-=======
-    @test m2[:A] == ["a", "b", "a", null, "c"]
-
-    srand(1)
-    dt1 = DataTable(
+    dt1 = DataFrame(
         a = rand(Union{Symbol, Null}[:x,:y], 10),
         b = rand(Union{Symbol, Null}[:A,:B], 10),
         v1 = Vector{Union{Float64, Null}}(randn(10))
     )
 
-    dt2 = DataTable(
+    dt2 = DataFrame(
         a = Union{Symbol, Null}[:x,:y][[1,2,1,1,2]],
         b = Union{Symbol, Null}[:A,:B,:C][[1,1,1,2,3]],
         v2 = Vector{Union{Float64, Null}}(randn(5))
@@ -496,7 +258,6 @@
     m2 = join(dt1, dt2, on = [:a,:b], kind = :outer)
     @test m2[10,:v2] == null
     @test m2[:a] == [:x, :x, :y, :y, :y, :x, :x, :y, :x, :y, null, :y]
->>>>>>> b196630f
 
     srand(1)
     function spltdt(d)
@@ -505,49 +266,15 @@
         d[:x3] = map(x -> x[3], d[:a])
         d
     end
-    dt1 = DataTable(
+    dt1 = DataFrame(
         a = ["abc", "abx", "axz", "def", "dfr"],
         v1 = randn(5)
     )
     dt1 = spltdt(dt1)
-    dt2 = DataTable(
+    dt2 = DataFrame(
         a = ["def", "abc","abx", "axz", "xyz"],
         v2 = randn(5)
     )
-<<<<<<< HEAD
-    df2 = spltdf(df2)
-
-    # m1 = join(df1, df2, on = :a)
-    # m2 = join(df1, df2, on = [:x1, :x2, :x3])
-    # @test isequal(sort(m1[:a]), sort(m2[:a]))
-
-    # test nonunique() with extra argument
-    df1 = DataFrame(a = NullableArray(["a", "b", "a", "b", "a", "b"]),
-                    b = NullableArray(1:6),
-                    c = NullableArray([1:3;1:3]))
-    df = vcat(df1, df1)
-    @test find(nonunique(df)) == collect(7:12)
-    @test find(nonunique(df, :)) == collect(7:12)
-    @test find(nonunique(df, Colon())) == collect(7:12)
-    @test find(nonunique(df, :a)) == collect(3:12)
-    @test find(nonunique(df, [:a, :c])) == collect(7:12)
-    @test find(nonunique(df, [1, 3])) == collect(7:12)
-    @test find(nonunique(df, 1)) == collect(3:12)
-
-    # Test unique() with extra argument
-    @test isequal(unique(df), df1)
-    @test isequal(unique(df, :), df1)
-    @test isequal(unique(df, Colon()), df1)
-    @test isequal(unique(df, 2:3), df1)
-    @test isequal(unique(df, 3), df1[1:3,:])
-    @test isequal(unique(df, [1, 3]), df1)
-    @test isequal(unique(df, [:a, :c]), df1)
-    @test isequal(unique(df, :a), df1[1:2,:])
-
-    #test unique!() with extra argument
-    unique!(df, [1, 3])
-    @test isequal(df, df1)
-=======
     dt2 = spltdt(dt2)
 
     m1 = join(dt1, dt2, on = :a)
@@ -555,7 +282,7 @@
     @test sort(m1[:a]) == sort(m2[:a])
 
     # test nonunique() with extra argument
-    dt1 = DataTable(a = Union{String, Null}["a", "b", "a", "b", "a", "b"],
+    dt1 = DataFrame(a = Union{String, Null}["a", "b", "a", "b", "a", "b"],
                     b = Vector{Union{Int, Null}}(1:6),
                     c = Union{Int, Null}[1:3;1:3])
     dt = vcat(dt1, dt1)
@@ -580,5 +307,4 @@
     #test unique!() with extra argument
     unique!(dt, [1, 3])
     @test dt == dt1
->>>>>>> b196630f
 end