--- conflicted
+++ resolved
@@ -16,11 +16,16 @@
            1:1,
            1.0:1.0,
            [:A],
-           NullableArray([true]),
-           NullableArray([1]),
-           NullableArray([1.0]),
-           NullableArray([:A]),
-           NullableArray([:A])]
+           @data([true]),
+           @data([1]),
+           @data([1.0]),
+           @data([:A]),
+           DataArray([:A]),
+           PooledDataArray([true]),
+           @pdata([1]),
+           @pdata([1.0]),
+           @pdata([:A]),
+           PooledDataArray([:A])]
 
 for ind in inds
     if isequal(ind, :A) || ndims(ind) == 0
@@ -57,10 +62,6 @@
 df = DataFrame(A=[0],B=[0])
 df[1:end] = 0.0
 df[1,:A] = 1.0
-<<<<<<< HEAD
-@test df[1,:B] === Nullable(0)
-=======
 @test df[1,:B] === 0
->>>>>>> 7f24835c
 
 end