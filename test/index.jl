--- conflicted
+++ resolved
@@ -103,7 +103,6 @@
     end
 end
 
-<<<<<<< HEAD
 @testset "SubIndex" begin
     i = Index([:A, :B, :C, :D, :E])
     si1 = SubIndex(i, :)
@@ -129,23 +128,23 @@
     @test si2.cols == 3:5
     @test si2.remap == -1:3
     @test si3.cols == 3:5
-    @test si3.remap == Int[]
+    @test si3.remap == [0, 0, 1, 2, 3]
     @test !haskey(si3, :A)
     @test si3.remap == [0, 0, 1, 2, 3]
     @test si4.cols == 3:5
-    @test si4.remap == Int[]
+    @test si4.remap == [0, 0, 1, 2, 3]
     @test !haskey(si4, :A)
     @test si4.remap == [0, 0, 1, 2, 3]
     @test si5.cols == 3:5
-    @test si5.remap == Int[]
+    @test si5.remap == [0, 0, 1, 2, 3]
     @test !haskey(si5, :A)
     @test si5.remap == [0, 0, 1, 2, 3]
     @test si6.cols == 3:5
-    @test si6.remap == Int[]
+    @test si6.remap == [0, 0, 1, 2, 3]
     @test !haskey(si6, :A)
     @test si6.remap == [0, 0, 1, 2, 3]
     @test si7.cols == 3:5
-    @test si7.remap == Int[]
+    @test si7.remap == [0, 0, 1, 2, 3]
     @test !haskey(si7, :A)
     @test si7.remap == [0, 0, 1, 2, 3]
 
@@ -174,76 +173,6 @@
     @test si3[:C] == 1
     @test si3[names(i)] == [0, 0, 1, 2, 3]
 end
-=======
-i = Index([:A, :B, :C, :D, :E])
-si1 = SubIndex(i, :)
-si2 = SubIndex(i, 3:5)
-si3 = SubIndex(i, [3,4,5])
-si4 = SubIndex(i, [false, false, true, true, true])
-si5 = SubIndex(i, [:C, :D, :E])
-si6 = SubIndex(i, Not(Not([:C, :D, :E])))
-si7 = SubIndex(i, Not(1:2))
-
-@test copy(si1) == i
-@test copy(si2) == Index([:C, :D, :E])
-@test copy(si3) == Index([:C, :D, :E])
-@test copy(si4) == Index([:C, :D, :E])
-@test copy(si5) == Index([:C, :D, :E])
-@test copy(si6) == Index([:C, :D, :E])
-@test copy(si7) == Index([:C, :D, :E])
-
-@test_throws ArgumentError SubIndex(i, 1)
-@test_throws ArgumentError SubIndex(i, :A)
-@test_throws ArgumentError SubIndex(i, true)
-@test si1 isa Index
-@test si2.cols == 3:5
-@test si2.remap == -1:3
-@test si3.cols == 3:5
-@test si3.remap == [0, 0, 1, 2, 3]
-@test !haskey(si3, :A)
-@test si3.remap == [0, 0, 1, 2, 3]
-@test si4.cols == 3:5
-@test si4.remap == [0, 0, 1, 2, 3]
-@test !haskey(si4, :A)
-@test si4.remap == [0, 0, 1, 2, 3]
-@test si5.cols == 3:5
-@test si5.remap == [0, 0, 1, 2, 3]
-@test !haskey(si5, :A)
-@test si5.remap == [0, 0, 1, 2, 3]
-@test si6.cols == 3:5
-@test si6.remap == [0, 0, 1, 2, 3]
-@test !haskey(si6, :A)
-@test si6.remap == [0, 0, 1, 2, 3]
-@test si7.cols == 3:5
-@test si7.remap == [0, 0, 1, 2, 3]
-@test !haskey(si7, :A)
-@test si7.remap == [0, 0, 1, 2, 3]
-
-@test length(si1) == 5
-@test length(si2) == 3
-@test length(si3) == 3
-@test length(si4) == 3
-@test length(si5) == 3
-@test length(si6) == 3
-@test length(si7) == 3
-
-@test names(si1) == keys(si1) == [:A, :B, :C, :D, :E]
-@test names(si2) == keys(si2) == [:C, :D, :E]
-@test names(si3) == keys(si3) == [:C, :D, :E]
-@test names(si4) == keys(si4) == [:C, :D, :E]
-@test names(si5) == keys(si5) == [:C, :D, :E]
-@test names(si6) == keys(si5) == [:C, :D, :E]
-@test names(si7) == keys(si5) == [:C, :D, :E]
-
-@test_throws ArgumentError haskey(si3, true)
-@test haskey(si3, 1)
-@test !haskey(si3, 0)
-@test !haskey(si3, 4)
-@test haskey(si3, :D)
-@test !haskey(si3, :A)
-@test si3[:C] == 1
-@test si3[names(i)] == [0, 0, 1, 2, 3]
->>>>>>> 85e5d981
 
 @testset "selector mutation" begin
     df = DataFrame(a=1:5, b=11:15, c=21:25)
