--- conflicted
+++ resolved
@@ -18,10 +18,7 @@
            Union{BigInt, Missing}[big(1)],
            Union{Symbol, Missing}[:A],
            Any[1],
-<<<<<<< HEAD
            Any[true],
-=======
->>>>>>> 6d8f924b
            Any[:A]]
 
 for ind in inds
