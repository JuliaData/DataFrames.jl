--- conflicted
+++ resolved
@@ -329,21 +329,13 @@
     @test d1us3 == unstack(d1s2)
 
     # test unstack with exactly one key column that is not passed
-<<<<<<< HEAD
     df1 = stack(DataFrame(Tables.table(rand(10,10))))
-=======
-    df1 = stack(DataFrame(rand(10, 10)))
->>>>>>> e07b08da
     df1[!, :id] = 1:100
     @test size(unstack(df1, :variable, :value)) == (100, 11)
     @test unstack(df1, :variable, :value) ≅ unstack(df1)
 
     # test empty keycol
-<<<<<<< HEAD
     @test_throws ArgumentError unstack(stack(DataFrame(Tables.table(rand(3,2)))), :variable, :value)
-=======
-    @test_throws ArgumentError unstack(stack(DataFrame(rand(3, 2))), :variable, :value)
->>>>>>> e07b08da
 end
 
 @testset "column names duplicates" begin
@@ -502,11 +494,7 @@
 end
 
 @testset "test stack eltype" begin
-<<<<<<< HEAD
     df = DataFrame(Tables.table(rand(4,5)))
-=======
-    df = DataFrame(rand(4, 5))
->>>>>>> e07b08da
     sdf = stack(df)
     @test eltype(sdf.variable) === String
     @test eltype(typeof(sdf.variable)) === String
