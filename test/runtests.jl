#
# Correctness Tests
#

fatalerrors = length(ARGS) > 0 && ARGS[1] == "-f"
quiet = length(ARGS) > 0 && ARGS[1] == "-q"
anyerrors = false

using Base.Test
using DataTables

my_tests = ["utils.jl",
            "cat.jl",
            "data.jl",
            "index.jl",
            "datatable.jl",
            "datatablerow.jl",
            "io.jl",
            "constructors.jl",
            "conversions.jl",
            "sort.jl",
            "grouping.jl",
            "join.jl",
            "iteration.jl",
            "duplicates.jl",
            "show.jl",
<<<<<<< HEAD
            "subdataframe.jl"]
=======
            "subdatatable.jl"]
>>>>>>> b196630f

println("Running tests:")

for my_test in my_tests
    try
        include(my_test)
        println("\t\033[1m\033[32mPASSED\033[0m: $(my_test)")
    catch e
        anyerrors = true
        println("\t\033[1m\033[31mFAILED\033[0m: $(my_test)")
        if fatalerrors
            rethrow(e)
        elseif !quiet
            showerror(STDOUT, e, backtrace())
            println()
        end
    end
end

if anyerrors
    throw("Tests failed")
end<|MERGE_RESOLUTION|>--- conflicted
+++ resolved
@@ -7,14 +7,14 @@
 anyerrors = false
 
 using Base.Test
-using DataTables
+using DataFrames
 
 my_tests = ["utils.jl",
             "cat.jl",
             "data.jl",
             "index.jl",
-            "datatable.jl",
-            "datatablerow.jl",
+            "DataFrame.jl",
+            "DataFramerow.jl",
             "io.jl",
             "constructors.jl",
             "conversions.jl",
@@ -24,11 +24,7 @@
             "iteration.jl",
             "duplicates.jl",
             "show.jl",
-<<<<<<< HEAD
-            "subdataframe.jl"]
-=======
-            "subdatatable.jl"]
->>>>>>> b196630f
+            "subDataFrame.jl"]
 
 println("Running tests:")
 
