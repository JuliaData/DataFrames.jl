module TestSelect

using DataFrames, Test, Random, Statistics, CategoricalArrays, PooledArrays

const ≅ = isequal

"""Check if passed data frames are `isequal` and have the same types of columns"""
isequal_coltyped(df1::AbstractDataFrame, df2::AbstractDataFrame) =
    isequal(df1, df2) && typeof.(eachcol(df1)) == typeof.(eachcol(df2))

Random.seed!(1234)

@testset "select! Not" begin
    df = DataFrame(a=1, b=2, c=3, d=4, e=5)
    @test_throws BoundsError select!(df, Not(0))
    @test_throws BoundsError select!(df, Not(6))
    @test_throws ArgumentError select!(df, Not([1, 1]))
    @test_throws ArgumentError select!(df, Not(:f))
    @test_throws BoundsError select!(df, Not([true, false]))

    d = copy(df)
    select!(d, Not([:a, :e, :c]))
    @test d == DataFrame(b=2, d=4)
    DataFrames._check_consistency(d)
    select!(d, Not(:b))
    @test d == DataFrame(d=4)
    DataFrames._check_consistency(d)

    d = copy(df)
    select!(d, Not(r"[aec]"))
    @test d == DataFrame(b=2, d=4)
    DataFrames._check_consistency(d)
    select!(d, Not(r"b"))
    @test d == DataFrame(d=4)
    DataFrames._check_consistency(d)

    d = copy(df)
    select!(d, Not([2, 5, 3]))
    @test d == DataFrame(a=1, d=4)
    DataFrames._check_consistency(d)
    select!(d, Not(2))
    @test d == DataFrame(a=1)
    DataFrames._check_consistency(d)

    d = copy(df)
    select!(d, Not(2:3))
    @test d == DataFrame(a=1, d=4, e=5)
    DataFrames._check_consistency(d)

    d = copy(df)
    select!(d, Not([false, true, true, false, false]))
    @test d == DataFrame(a=1, d=4, e=5)
    DataFrames._check_consistency(d)
end

@testset "select Not" begin
    df = DataFrame(a=1, b=2, c=3, d=4, e=5)
    @test_throws BoundsError select(df, Not(0))
    @test_throws BoundsError select(df, Not(6))
    @test_throws ArgumentError select(df, Not([1, 1]))
    @test_throws ArgumentError select(df, Not(:f))
    @test_throws BoundsError select(df, Not([true, false]))

    df2 = copy(df)
    d = select(df, Not([:a, :e, :c]))
    @test d == df[:, [:b, :d]]
    @test d.b !== df.b
    @test d.d !== df.d
    @test df == df2

    df2 = copy(df)
    d = select(df, Not(r"[aec]"))
    @test d == df[:, [:b, :d]]
    @test d == df[:, r"[bd]"]
    @test d.b !== df.b
    @test d.d !== df.d
    @test df == df2

    d = select(df, Not([2, 5, 3]))
    @test d.a !== df.a
    @test d.d !== df.d
    @test d == df[:, [:a, :d]]
    @test df == df2

    d = select(df, Not(2:3))
    @test d == DataFrame(a=1, d=4, e=5)
    @test d.a !== df.a
    @test d.d !== df.d
    @test d.e !== df.e
    @test df == df2

    d = select(df, Not([false, true, true, false, false]))
    @test d == DataFrame(a=1, d=4, e=5)
    @test d.a !== df.a
    @test d.d !== df.d
    @test d.e !== df.e
    @test df == df2

    d = select(df, Not(1))
    @test d == DataFrame(b=2, c=3, d=4, e=5)
    @test d.b !== df.b
    @test d.b == df.b
    @test df == df2

    d = select(df, Not([:a, :e, :c]), copycols=false)
    @test d == df[:, [:b, :d]]
    @test d.b === df.b
    @test d.d === df.d
    @test df == df2

    d = select(df, Not(r"[aec]"), copycols=false)
    @test d == df[:, [:b, :d]]
    @test d == df[:, r"[bd]"]
    @test d.b === df.b
    @test d.d === df.d
    @test df == df2

    d = select(df, Not([2, 5, 3]), copycols=false)
    @test d.a === df.a
    @test d.d === df.d
    @test d == df[:, [:a, :d]]
    @test df == df2

    d = select(df, Not(2:3), copycols=false)
    @test d == DataFrame(a=1, d=4, e=5)
    @test d.a === df.a
    @test d.d === df.d
    @test d.e === df.e
    @test df == df2

    d = select(df, Not([false, true, true, false, false]), copycols=false)
    @test d == DataFrame(a=1, d=4, e=5)
    @test d.a === df.a
    @test d.d === df.d
    @test d.e === df.e
    @test df == df2

    d = select(df, Not(1), copycols=false)
    @test d == DataFrame(b=2, c=3, d=4, e=5)
    @test d.b === df.b
    @test df == df2
end

@testset "select Not on SubDataFrame" begin
    df = view(DataFrame(a=1, b=2, c=3, d=4, e=5), :, :)
    @test_throws BoundsError select(df, Not(0))
    @test_throws BoundsError select(df, Not(6))
    @test_throws ArgumentError select(df, Not([1, 1]))
    @test_throws ArgumentError select(df, Not(:f))
    @test_throws BoundsError select(df, Not([true, false]))

    df2 = copy(df)
    d = select(df, Not([:a, :e, :c]))
    @test d isa DataFrame
    @test d == df[:, [:b, :d]]
    @test d.b !== df.b
    @test d.d !== df.d
    @test df == df2

    df2 = copy(df)
    d = select(df, Not(r"[aec]"))
    @test d isa DataFrame
    @test d == df[:, [:b, :d]]
    @test d == df[:, r"[bd]"]
    @test d.b !== df.b
    @test d.d !== df.d
    @test df == df2

    d = select(df, Not([2, 5, 3]))
    @test d isa DataFrame
    @test d.a !== df.a
    @test d.d !== df.d
    @test d == df[:, [:a, :d]]
    @test df == df2

    d = select(df, Not(2:3))
    @test d isa DataFrame
    @test d == DataFrame(a=1, d=4, e=5)
    @test d.a !== df.a
    @test d.d !== df.d
    @test d.e !== df.e
    @test df == df2

    d = select(df, Not([false, true, true, false, false]))
    @test d isa DataFrame
    @test d == DataFrame(a=1, d=4, e=5)
    @test d.a !== df.a
    @test d.d !== df.d
    @test d.e !== df.e
    @test df == df2

    d = select(df, Not(1))
    @test d isa DataFrame
    @test d == DataFrame(b=2, c=3, d=4, e=5)
    @test d.b !== df.b
    @test d.b == df.b
    @test df == df2

    d = select(df, Not([:a, :e, :c]), copycols=false)
    @test d isa SubDataFrame
    @test d == df[:, [:b, :d]]
    @test d.b === df.b
    @test d.d === df.d
    @test df == df2

    d = select(df, Not(r"[aec]"), copycols=false)
    @test d isa SubDataFrame
    @test d == df[:, [:b, :d]]
    @test d == df[:, r"[bd]"]
    @test d.b === df.b
    @test d.d === df.d
    @test df == df2

    d = select(df, Not([2, 5, 3]), copycols=false)
    @test d isa SubDataFrame
    @test d.a === df.a
    @test d.d === df.d
    @test d == df[:, [:a, :d]]
    @test df == df2

    d = select(df, Not(2:3), copycols=false)
    @test d isa SubDataFrame
    @test d == DataFrame(a=1, d=4, e=5)
    @test d.a === df.a
    @test d.d === df.d
    @test d.e === df.e
    @test df == df2

    d = select(df, Not([false, true, true, false, false]), copycols=false)
    @test d isa SubDataFrame
    @test d == DataFrame(a=1, d=4, e=5)
    @test d.a === df.a
    @test d.d === df.d
    @test d.e === df.e
    @test df == df2

    d = select(df, Not(1), copycols=false)
    @test d isa SubDataFrame
    @test d == DataFrame(b=2, c=3, d=4, e=5)
    @test d.b === df.b
    @test df == df2
end

@testset "select!" begin
    df = DataFrame(a=1, b=2, c=3, d=4, e=5)
    @test_throws BoundsError select!(df, 0)
    @test_throws BoundsError select!(df, 6)
    @test_throws ArgumentError select!(df, [1, 1])
    @test_throws ArgumentError select!(df, :f)
    @test_throws BoundsError select!(df, [true, false])

    @test select!(view(df, :, :), 1:2) == DataFrame(a=1, b=2)

    df = DataFrame(a=1, b=2, c=3, d=4, e=5)
    d = copy(df, copycols=false)
    @test select!(d, 1:0) == DataFrame()
    @test select!(d, Not(r"")) == DataFrame()

    d = copy(df, copycols=false)
    select!(d, [:a, :e, :c])
    @test propertynames(d) == [:a, :e, :c]
    @test d.a === df.a
    @test d.e === df.e
    @test d.c === df.c

    d = copy(df, copycols=false)
    select!(d, r"[aec]")
    @test propertynames(d) == [:a, :c, :e]
    @test d.a === df.a
    @test d.e === df.e
    @test d.c === df.c

    d = copy(df, copycols=false)
    select!(d, [true, false, true, false, true])
    @test propertynames(d) == [:a, :c, :e]
    @test d.a === df.a
    @test d.c === df.c
    @test d.e === df.e

    d = copy(df, copycols=false)
    select!(d, [:d, :e, :a, :c, :b])
    @test propertynames(d) == [:d, :e, :a, :c, :b]
    for i in [:d, :e, :a, :c, :b]
        @test d[!, i] === df[!, i]
    end

    d = copy(df, copycols=false)
    select!(d, [2, 5, 3])
    @test propertynames(d) == [:b, :e, :c]
    @test d.b === df.b
    @test d.e === df.e
    @test d.c === df.c

    d = copy(df, copycols=false)
    select!(d, 2:3)
    @test propertynames(d) == [:b, :c]
    @test d.b === df.b
    @test d.c === df.c

    d = copy(df, copycols=false)
    select!(d, 2)
    @test propertynames(d) == [:b]
    @test d.b === df.b
end

@testset "select" begin
    df = DataFrame(a=1, b=2, c=3, d=4, e=5)
    @test_throws BoundsError select(df, 0)
    @test_throws BoundsError select(df, 6)
    @test_throws ArgumentError select(df, [1, 1])
    @test_throws ArgumentError select(df, :f)
    @test_throws BoundsError select!(df, [true, false])

    @test select(df, 1:0) == DataFrame()
    @test select(df, Not(r"")) == DataFrame()
    @test select(df, 1:0, copycols=false) == DataFrame()
    @test select(df, Not(r""), copycols=false) == DataFrame()

    d = select(df, [:a, :e, :c])
    @test propertynames(d) == [:a, :e, :c]
    @test d.a !== df.a
    @test d.e !== df.e
    @test d.c !== df.c
    @test d.a == df.a
    @test d.e == df.e
    @test d.c == df.c

    d = select(df, r"[aec]")
    @test propertynames(d) == [:a, :c, :e]
    @test d.a !== df.a
    @test d.e !== df.e
    @test d.c !== df.c
    @test d.a == df.a
    @test d.e == df.e
    @test d.c == df.c

    d = select(df, [true, false, true, false, true])
    @test propertynames(d) == [:a, :c, :e]
    @test d.a !== df.a
    @test d.c !== df.c
    @test d.e !== df.e
    @test d.a == df.a
    @test d.c == df.c
    @test d.e == df.e

    d = select(df, [2, 5, 3])
    @test propertynames(d) == [:b, :e, :c]
    @test d.b !== df.b
    @test d.e !== df.e
    @test d.c !== df.c
    @test d.b == df.b
    @test d.e == df.e
    @test d.c == df.c

    d = select(df, 2:3)
    @test propertynames(d) == [:b, :c]
    @test d.b !== df.b
    @test d.c !== df.c
    @test d.b == df.b
    @test d.c == df.c

    d = select(df, 2)
    @test propertynames(d) == [:b]
    @test d.b !== df.b
    @test d.b == df.b

    d = select(df, [:a, :e, :c], copycols=false)
    @test propertynames(d) == [:a, :e, :c]
    @test d.a === df.a
    @test d.e === df.e
    @test d.c === df.c

    d = select(df, r"[aec]", copycols=false)
    @test propertynames(d) == [:a, :c, :e]
    @test d.a === df.a
    @test d.e === df.e
    @test d.c === df.c

    d = select(df, [true, false, true, false, true], copycols=false)
    @test propertynames(d) == [:a, :c, :e]
    @test d.a === df.a
    @test d.c === df.c
    @test d.e === df.e

    d = select(df, [2, 5, 3], copycols=false)
    @test propertynames(d) == [:b, :e, :c]
    @test d.b === df.b
    @test d.e === df.e
    @test d.c === df.c

    d = select(df, 2:3, copycols=false)
    @test propertynames(d) == [:b, :c]
    @test d.b === df.b
    @test d.c === df.c

    d = select(df, 2, copycols=false)
    @test propertynames(d) == [:b]
    @test d.b === df.b
end

@testset "select on SubDataFrame" begin
    df = view(DataFrame(a=1, b=2, c=3, d=4, e=5), :, :)
    @test_throws BoundsError select(df, 0)
    @test_throws BoundsError select(df, 6)
    @test_throws ArgumentError select(df, [1, 1])
    @test_throws ArgumentError select(df, :f)
    @test_throws BoundsError select!(df, [true, false])

    df = view(DataFrame(a=1, b=2, c=3, d=4, e=5), :, :)
    @test select(df, 1:0) == DataFrame()
    @test select(df, Not(r"")) == DataFrame()
    @test select(df, 1:0, copycols=false) == DataFrame()
    @test select(df, Not(r""), copycols=false) == DataFrame()

    d = select(df, [:a, :e, :c])
    @test d isa DataFrame
    @test propertynames(d) == [:a, :e, :c]
    @test d.a !== df.a
    @test d.e !== df.e
    @test d.c !== df.c
    @test d.a == df.a
    @test d.e == df.e
    @test d.c == df.c

    d = select(df, r"[aec]")
    @test d isa DataFrame
    @test propertynames(d) == [:a, :c, :e]
    @test d.a !== df.a
    @test d.e !== df.e
    @test d.c !== df.c
    @test d.a == df.a
    @test d.e == df.e
    @test d.c == df.c

    d = select(df, [true, false, true, false, true])
    @test d isa DataFrame
    @test propertynames(d) == [:a, :c, :e]
    @test d.a !== df.a
    @test d.c !== df.c
    @test d.e !== df.e
    @test d.a == df.a
    @test d.c == df.c
    @test d.e == df.e

    d = select(df, [2, 5, 3])
    @test d isa DataFrame
    @test propertynames(d) == [:b, :e, :c]
    @test d.b !== df.b
    @test d.e !== df.e
    @test d.c !== df.c
    @test d.b == df.b
    @test d.e == df.e
    @test d.c == df.c

    d = select(df, 2:3)
    @test d isa DataFrame
    @test propertynames(d) == [:b, :c]
    @test d.b !== df.b
    @test d.c !== df.c
    @test d.b == df.b
    @test d.c == df.c

    d = select(df, 2)
    @test d isa DataFrame
    @test propertynames(d) == [:b]
    @test d.b !== df.b
    @test d.b == df.b

    d = select(df, [:a, :e, :c], copycols=false)
    @test d isa SubDataFrame
    @test propertynames(d) == [:a, :e, :c]
    @test d.a === df.a
    @test d.e === df.e
    @test d.c === df.c

    d = select(df, r"[aec]", copycols=false)
    @test d isa SubDataFrame
    @test propertynames(d) == [:a, :c, :e]
    @test d.a === df.a
    @test d.e === df.e
    @test d.c === df.c

    d = select(df, [true, false, true, false, true], copycols=false)
    @test d isa SubDataFrame
    @test propertynames(d) == [:a, :c, :e]
    @test d.a === df.a
    @test d.c === df.c
    @test d.e === df.e

    d = select(df, [2, 5, 3], copycols=false)
    @test d isa SubDataFrame
    @test propertynames(d) == [:b, :e, :c]
    @test d.b === df.b
    @test d.e === df.e
    @test d.c === df.c

    d = select(df, 2:3, copycols=false)
    @test d isa SubDataFrame
    @test propertynames(d) == [:b, :c]
    @test d.b === df.b
    @test d.c === df.c

    d = select(df, 2, copycols=false)
    @test d isa SubDataFrame
    @test propertynames(d) == [:b]
    @test d.b === df.b
end

@testset "select! on all columns" begin
    a, b, c = 1:5, 2:6, 3:7
    original = DataFrame(a=a, b=b, c=c)

    df = deepcopy(original)
    expected = deepcopy(original)
    @test select!(df, [:a, :b, :c]) === df
    @test df == expected
    @test select!(df, 1:3) === df
    @test df == expected

    df = deepcopy(original)
    expected = DataFrame(b=b, c=c, a=a)
    select!(df, [:b, :c, :a]) === df
    @test df == expected
    df = deepcopy(original)
    select!(df, [2, 3, 1]) === df
    @test df == expected

    df = deepcopy(original)
    expected = DataFrame(c=c, a=a, b=b)
    select!(df, [:c, :a, :b]) === df
    @test df == expected
    df = deepcopy(original)
    select!(df, [3, 1, 2]) === df
    @test df == expected

    df = deepcopy(original)
    expected = DataFrame(a=a, c=c, b=b)
    select!(df, [:a, :c, :b]) === df
    @test df == expected
    df = deepcopy(original)
    select!(df, [1, 3, 2]) === df
    @test df == expected

    df = deepcopy(original)
    expected = DataFrame(b=b, a=a, c=c)
    select!(df, [:b, :a, :c]) === df
    @test df == expected
    df = deepcopy(original)
    select!(df, [2, 1, 3]) === df
    @test df == expected

    df = deepcopy(original)
    expected = DataFrame(c=c, b=b, a=a)
    select!(df, [:c, :b, :a]) === df
    @test df == expected
    df = deepcopy(original)
    select!(df, [3, 2, 1]) === df
    @test df == expected

    df = DataFrame(a=a, b=b, c=c)
    @test_throws BoundsError select!(df, 1:4)
    @test_throws ArgumentError select!(df, [:a, :b, :c, :d])
    @test_throws ArgumentError select!(df, [1, 2, 3, 1])
    @test_throws ArgumentError select!(df, [:a, :b, :c, :a])

    # but this works
    @test select!(copy(df), [:a, :c]) == df[:, [:a, :c]]
    @test select!(copy(df), [:a, :b]) == df[:, [:a, :b]]
    @test select!(copy(df), [1, 3]) == df[:, [1, 3]]
end

@testset "select and select! with multiple selectors passed" begin
    df = DataFrame(rand(10, 4), :auto)
    @test select(df, :x2, :x4, All()) == select(df, :x2, :x4, :x1, :x3)
    @test select(df, :x2, :x4, Cols(:)) == select(df, :x2, :x4, :x1, :x3)
    @test select(df, :x2, :x4, Cols()) == select(df, :x2, :x4)
    @test select(df, :x4, Between(:x2, :x4), All()) == select(df, :x4, :x2, :x3, :x1)

    dfv = view(df, :, :)
    @test select(dfv, :x2, :x4, All()) == select(df, :x2, :x4, :x1, :x3)
    @test select(dfv, :x2, :x4, Cols(:)) == select(df, :x2, :x4, :x1, :x3)
    @test select(dfv, :x2, :x4, Cols()) == select(df, :x2, :x4)
    @test select(dfv, :x4, Between(:x2, :x4), All()) == select(df, :x4, :x2, :x3, :x1)
    @test select(dfv, :x4, Between(:x2, :x4), Cols(:)) == select(df, :x4, :x2, :x3, :x1)
    @test select(dfv, :x4, Between(:x2, :x4), Cols()) == select(df, :x4, :x2, :x3)
    @test select(dfv, :x2, :x4, All()) == select(dfv, :x2, :x4, :x1, :x3)
    @test select(dfv, :x4, Between(:x2, :x4), All()) == select(dfv, :x4, :x2, :x3, :x1)
    @test select(dfv, :x4, Between(:x2, :x4), Cols(:)) == select(dfv, :x4, :x2, :x3, :x1)
    @test select(dfv, :x4, Between(:x2, :x4), Cols()) == select(dfv, :x4, :x2, :x3)

    dfc = copy(df)
    @test select!(dfc, :x2, :x4, All()) == dfc
    @test select!(dfc, :x2, :x4, Cols(:)) == dfc
    @test dfc == select(df, :x2, :x4, :x1, :x3)
    dfc = copy(df)
    @test select!(dfc, :x4, Between(:x2, :x4), All()) == dfc
    @test select!(dfc, :x4, Between(:x2, :x4), Cols(:)) == dfc
    @test dfc == select(df, :x4, :x2, :x3, :x1)

    @test select(df, Not([:x2, :x3]), All()) == select(df, :x1, :x4, :x2, :x3)
    @test select(df, Not([:x2, :x3]), Cols(:)) == select(df, :x1, :x4, :x2, :x3)
end

@testset "select and select! renaming" begin
    df = DataFrame(rand(10, 4), :auto)
    @test select(df, :x1 => :x2, :x2 => :x1) == rename(df[:, 1:2], [:x2, :x1])
    @test select(df, :x2 => :x1, :x1 => :x2) == DataFrame(x1=df.x2, x2=df.x1)
    @test_throws ArgumentError select(df, [:x1, :x2] => :x3)
    @test_throws ArgumentError select!(df, [:x1, :x2] => :x3)
    @test_throws BoundsError select(df, 0 => :x3)
    @test_throws BoundsError select!(df, 0 => :x3)

    df2 = select(df, :x1 => :x2, :x2 => :x1)
    @test df2.x1 == df.x2
    @test df2.x1 !== df.x2
    df2 = select(df, :x1 => :x2, :x2 => :x1, copycols=false)
    @test df2.x1 === df.x2

    df2 = select(df, :x1, :x1 => :x2)
    @test df2.x1 == df2.x2
    @test df2.x1 !== df2.x2

    df2 = select(df, :x1, :x1 => :x2, copycols=false)
    @test df2.x1 === df2.x2

    x1 = df.x1
    x2 = df.x2
    select!(df, :x1 => :x2, :x2 => :x1)
    @test x1 === df.x2
    @test x2 === df.x1
    @test names(df) == ["x2", "x1"]

    df = DataFrame(rand(10, 4), :auto)
    select!(df, :x1, :x1 => :x2)
    @test df2.x1 === df2.x2

    df = DataFrame(rand(10, 4), :auto)
    df2 = select(df, :, :x1 => :x3)
    @test df2 == DataFrame(collect(eachcol(df))[[1, 2, 1, 4]], :auto)
    @test df2.x1 !== df2.x3
    df2 = select(df, :, :x1 => :x3, copycols=false)
    @test df2 == DataFrame(collect(eachcol(df))[[1, 2, 1, 4]], :auto)
    @test df2.x1 === df2.x3
    @test select(df, :x1 => :x3, :) == DataFrame(collect(eachcol(df))[[1, 1, 2, 4]],
                                                 [:x3, :x1, :x2, :x4])
    select!(df, :, :x1 => :x3)
    @test df2 == df
    @test all(i -> df2[!, i] === df[!, i], ncol(df2))
end

@testset "select and select! many columns naming" begin
    df = DataFrame(rand(10, 4), :auto)
    for fun in (+, ByRow(+)), copycols in [true, false]
        @test select(df, 1 => fun, copycols=copycols) ==
              DataFrame(Symbol("x1_+") => df.x1)
        @test select(df, 1:2 => fun, copycols=copycols) ==
              DataFrame(Symbol("x1_x2_+") => df.x1 + df.x2)
        @test select(df, 1:3 => fun, copycols=copycols) ==
              DataFrame(Symbol("x1_x2_x3_+") => df.x1 + df.x2 + df.x3)
        @test select(df, 1:4 => fun, copycols=copycols) ==
              DataFrame(Symbol("x1_x2_etc_+") => sum.(eachrow(df)))
    end
    for fun in (+, ByRow(+))
        dfc = copy(df)
        select!(dfc, 1 => fun)
        @test dfc == DataFrame(Symbol("x1_+") => df.x1)
        dfc = copy(df)
        select!(dfc, 1:2 => fun)
        @test dfc == DataFrame(Symbol("x1_x2_+") => df.x1 + df.x2)
        dfc = copy(df)
        select!(dfc, 1:3 => fun)
        @test dfc == DataFrame(Symbol("x1_x2_x3_+") => df.x1 + df.x2 + df.x3)
        dfc = copy(df)
        select!(dfc, 1:4 => fun)
        @test dfc == DataFrame(Symbol("x1_x2_etc_+") => sum.(eachrow(df)))
    end
end

@testset "select and select! many different transforms" begin
    df = DataFrame(rand(10, 4), :auto)

    df2 = select(df, :x2, :, :x1 => ByRow(x -> x^2) => :r1, :x1 => (x -> x .^ 2) => :r2,
                 [:x1, :x2] => (+) => :x1, 1:2 => ByRow(/) => :x3, :x1 => :x4)
    @test propertynames(df2) == [:x2, :x1, :x3, :x4, :r1, :r2]
    @test df.x2 == df2.x2
    @test df.x2 !== df2.x2
    @test df.x1 == df2.x4
    @test df.x4 !== df2.x1
    @test df2.r1 == df.x1 .^ 2
    @test df2.r1 == df2.r2
    @test df2.x1 == df.x1 + df.x2
    @test df2.x3 == df.x1 ./ df.x2

    @test select(df, [:x1, :x1] => +) == DataFrame(Symbol("x1_x1_+") => 2*df.x1)
    @test select(df, [1, 1] => +) == DataFrame(Symbol("x1_x1_+") => 2*df.x1)

    df2 = select(df, :x2, :, :x1 => ByRow(x -> x^2) => :r1, :x1 => (x -> x .^ 2) => :r2,
                 [:x1, :x2] => (+) => :x1, 1:2 => ByRow(/) => :x3, :x1 => :x4, copycols=false)
    @test propertynames(df2) == [:x2, :x1, :x3, :x4, :r1, :r2]
    @test df.x2 === df2.x2
    @test df.x1 === df2.x4
    @test df2.r1 == df.x1 .^ 2
    @test df2.r1 == df2.r2
    @test df2.x1 == df.x1 + df.x2
    @test df2.x3 == df.x1 ./ df.x2

    x1, x2, x3, x4 = df.x1, df.x2, df.x3, df.x4
    select!(df, :x2, :, :x1 => ByRow(x -> x^2) => :r1, :x1 => (x -> x .^ 2) => :r2,
            [:x1, :x2] => (+) => :x1, 1:2 => ByRow(/) => :x3, :x1 => :x4)
    @test propertynames(df2) == [:x2, :x1, :x3, :x4, :r1, :r2]
    @test x2 === df.x2
    @test x1 === df.x4
    @test df.r1 == x1 .^ 2
    @test df.r1 == df.r2
    @test df.x1 == x1 + x2
    @test df.x3 == x1 ./ x2
end

@testset "nrow in select" begin
    df_ref = DataFrame(ones(3, 4), :auto)
    for df in [df_ref, view(df_ref, 1:2, 1:2),
               df_ref[1:2, []], view(df_ref, 1:2, []),
               df_ref[[], 1:2], view(df_ref, [], 1:2)]
        @test select(df, nrow => :z, nrow, [nrow => :z2]) ==
              repeat(DataFrame(z=nrow(df), nrow=nrow(df), z2=nrow(df)), nrow(df))
        @test combine(df, nrow => :z, nrow, [nrow => :z2]) ==
              DataFrame(z=nrow(df), nrow=nrow(df), z2=nrow(df))
        @test_throws ArgumentError select(df, nrow, nrow)
        @test_throws ArgumentError select(df, [nrow])
    end
end

@testset "select and select! reserved return values" begin
    df = DataFrame(x=1)
    df2 = copy(df)
    for retval in [df2, (a=1, b=2), df2[1, :], ones(2, 2)]
        @test_throws ArgumentError select(df, :x => x -> retval)
        @test_throws ArgumentError select(df, :x => x -> retval, copycols=false)
        @test_throws ArgumentError select!(df, :x => x -> retval)

        @test select(df, :x => ByRow(x -> retval)) == DataFrame(x_function = [retval])
        cdf = copy(df)
        select!(cdf, :x => ByRow(x -> retval))
        @test cdf == DataFrame(x_function = [retval])

        if retval isa Union{NamedTuple, DataFrameRow}
            @test select(df, :x => ByRow(x -> retval) => AsTable) == DataFrame(;retval...)
        elseif retval isa DataFrame
            @test_throws MethodError select(df, :x => ByRow(x -> retval) => AsTable)
        else # Matrix: wrong type of keys
            @test_throws ArgumentError select(df, :x => ByRow(x -> retval) => AsTable)
            @test_throws ArgumentError select(df, :x => ByRow(x -> retval) => [:a, :b, :c, :d])
        end
    end

    for retval in [(1, 2), ones(2, 2, 2)]
        @test select(df, :x => x -> retval) == DataFrame(x_function = [retval])
        @test select(df, :x => ByRow(x -> retval)) == DataFrame(x_function = [retval])
        if retval isa Tuple
            @test select(df, :x => ByRow(x -> retval) => AsTable) == DataFrame(x1=1, x2=2)
        else
            @test_throws ArgumentError select(df, :x => ByRow(x -> retval) => AsTable)
        end
        cdf = copy(df)
        select!(cdf, :x => x -> retval)
        @test cdf == DataFrame(x_function = [retval])
        cdf = copy(df)
        select!(cdf, :x => ByRow(x -> retval))
        @test cdf == DataFrame(x_function = [retval])
    end
end

@testset "select and select! empty selection" begin
    df = DataFrame(rand(10, 4), :auto)
    x = [1:10;]
    y = [1, 2, 3]

    @test select(df, r"z") == DataFrame()
    @test select(df, r"z" => () -> x) == DataFrame(:function => x)
    @test_throws ArgumentError select(df, r"z" => () -> y)
    @test combine(df, r"z" => () -> y) == DataFrame(:function => y)
    @test select(df, r"z" => () -> x)[!, 1] === x # no copy even for copycols=true
    @test_throws MethodError select(df, r"z" => x -> 1)
    @test select(df, r"z" => ByRow(() -> 1)) == DataFrame(:function => fill(1, 10))

    @test select(df, r"z", copycols=false) == DataFrame()
    @test select(df, r"z" => () -> x, copycols=false) == DataFrame(:function => x)
    @test select(df, r"z" => () -> x, copycols=false)[!, 1] === x
    @test_throws MethodError select(df, r"z" => x -> 1, copycols=false)
    @test select(df, r"z" => ByRow(() -> 1)) == DataFrame(:function => fill(1, 10), copycols=false)

    @test_throws MethodError select!(df, r"z" => x -> 1)
    @test select!(df, r"z" => ByRow(() -> 1)) == DataFrame(:function => fill(1, 10))
    @test_throws MethodError select!(df, r"z" => () -> x, copycols=false)

    select!(df, r"z" => () -> x)
    @test df == DataFrame(:function => x)
end

@testset "wrong selection patterns" begin
    df = DataFrame(rand(10, 4), :auto)

    @test_throws ArgumentError select(df, "z")
    @test_throws ArgumentError select(df, "z" => :x1)
    @test_throws ArgumentError select(df, "z" => identity)
    @test_throws ArgumentError select(df, "z" => identity => :x1)
end

@testset "select and select! duplicates" begin
    df = DataFrame(rand(10, 4), :auto)
    df_ref = copy(df)

    @test_throws ArgumentError select(df, :x1, :x1)
    @test_throws ArgumentError select(df, :x1, :x5)
    @test select(df, :x2, r"x", :x1, :) == df[:, [:x2, :x1, :x3, :x4]]

    @test_throws ArgumentError select(df, :x1, :x2 => :x1)
    @test_throws ArgumentError select(df, :x3 => :x1, :x2 => :x1)
    @test_throws ArgumentError select(df, :x1, :x2 => identity => :x1)
    @test_throws ArgumentError select(df, :x1 => :x1, :x2 => identity => :x1)
    @test_throws ArgumentError select(df, :x3 => identity => :x1, :x2 => identity => :x1)
    @test select(df, [:x1], :x2 => :x1) == DataFrame(x1 = df.x2)

    @test_throws ArgumentError select!(df, :x1, :x1)
    @test_throws ArgumentError select!(df, :x1, :x5)
    @test df == df_ref

    select!(df, :x2, r"x", :x1, :)
    @test df == df_ref[:, [:x2, :x1, :x3, :x4]]

    df = DataFrame(rand(10, 2), [:x1, :x2])
    @test select(df, [:x1, :x1] => -) == DataFrame(Symbol("x1_x1_-") => zeros(10))
    select!(df, [:x1, :x1] => -)
    @test df == DataFrame(Symbol("x1_x1_-") => zeros(10))
end

@testset "SubDataFrame selection" begin
    df = DataFrame(rand(12, 5), :auto)
    sdf = view(df, 1:10, 1:4)
    df_ref = copy(sdf)

    @test select(sdf, :x2, :, :x1 => ByRow(x -> x^2) => :r1, :x1 => (x -> x .^ 2) => :r2,
                 [:x1, :x2] => (+) => :x1, 1:2 => ByRow(/) => :x3, :x1 => :x4) ==
          select(df_ref, :x2, :, :x1 => ByRow(x -> x^2) => :r1, :x1 => (x -> x .^ 2) => :r2,
                 [:x1, :x2] => (+) => :x1, 1:2 => ByRow(/) => :x3, :x1 => :x4)

    for fun in (+, ByRow(+))
        @test select(sdf, 1 => fun) ==
              DataFrame(Symbol("x1_+") => sdf.x1)
        @test select(sdf, 1:2 => fun) ==
              DataFrame(Symbol("x1_x2_+") => sdf.x1 + sdf.x2)
        @test select(sdf, 1:3 => fun) ==
              DataFrame(Symbol("x1_x2_x3_+") => sdf.x1 + sdf.x2 + sdf.x3)
        @test select(sdf, 1:4 => fun) ==
              DataFrame(Symbol("x1_x2_etc_+") => sum.(eachrow(sdf)))
    end

    @test_throws ArgumentError select(sdf, :x1, :x1)
    @test_throws ArgumentError select(sdf, :x1, :x1, copycols=false)
    @test select(sdf, :x1, [:x1]) == sdf[:, [:x1]]
    @test select(sdf, :x1, [:x1]) isa DataFrame
    @test select(sdf, :x1, [:x1], copycols=false) == sdf[:, [:x1]]
    @test select(sdf, :x1, [:x1], copycols=false) isa SubDataFrame
    @test_throws ArgumentError select(sdf, :x1 => :r1, copycols=false)
    @test_throws ArgumentError select(sdf, :x1 => identity => :r1, copycols=false)
end

@testset "pseudo-broadcasting" begin
    df = DataFrame([1 2 3
                    4 5 6], :auto)
    df2 = DataFrame([1 2 3], :auto)
    df3 = DataFrame(x1=Char[], x2=Int[], x3=Int[])
    for v in [9, Ref(9), view([9], 1)]
        @test select(df, [] => (() -> v) => :a, :, (:) => (+) => :d) ==
              DataFrame([9 1 2 3 6
                         9 4 5 6 15], [:a, :x1, :x2, :x3, :d])
        @test select(df, (:) => (+) => :d, :, r"z" => (() -> v)  => :a) ==
              DataFrame([6  1 2 3 9
                         15 4 5 6 9], [:d, :x1, :x2, :x3, :a])
        @test select(df, [] => (() -> v) => :a, :x1 => :b, (:) => (+) => :d) ==
              DataFrame([9 1 6
                         9 4 15], [:a, :b, :d])
        @test select(df, (:) => (+) => :d, :x1 => :b, [] => (() -> v) => :a) ==
              DataFrame([6  1 9
                         15 4 9], [:d, :b, :a])
        @test select(df, [] => (() -> v) => :a, :x1 => (x -> x) => :b, (:) => (+) => :d) ==
              DataFrame([9 1 6
                         9 4 15], [:a, :b, :d])
        @test select(df, (:) => (+) => :d, :x1 => (x -> x) => :b, [] => (() -> v) => :a) ==
              DataFrame([6  1 9
                         15 4 9], [:d, :b, :a])
        @test select(df2, [] => (() -> v) => :a, :, (:) => (+) => :d) ==
              DataFrame([9 1 2 3 6], [:a, :x1, :x2, :x3, :d])
        @test select(df2, (:) => (+) => :d, :, r"z" => (() -> v)  => :a) ==
              DataFrame([6 1 2 3 9], [:d, :x1, :x2, :x3, :a])
        @test select(df2, [] => (() -> v) => :a, :x1 => :b, (:) => (+) => :d) ==
              DataFrame([9 1 6], [:a, :b, :d])
        @test select(df2, (:) => (+) => :d, :x1 => :b, [] => (() -> v) => :a) ==
              DataFrame([6 1 9], [:d, :b, :a])
        @test select(df2, [] => (() -> v) => :a, :x1 => (x -> x) => :b, (:) => (+) => :d) ==
              DataFrame([9 1 6], [:a, :b, :d])
        @test select(df2, (:) => (+) => :d, :x1 => (x -> x) => :b, [] => (() -> v) => :a) ==
              DataFrame([6 1 9], [:d, :b, :a])

        @test isequal_coltyped(select(df3, [] => (() -> v) => :a, :x1 => x -> []),
                               DataFrame(a=Int[], x1_function=Any[]))
        @test isequal_coltyped(select(df3, :x1 => x -> [], [] => (() -> v) => :a),
                               DataFrame(x1_function=Any[], a=Int[]))
        @test isequal_coltyped(select(df3, [] => (() -> v) => :a, :x1),
                               DataFrame(a=Int[], x1=Char[]))
        @test isequal_coltyped(select(df3, :x1, [] => (() -> v) => :a),
                               DataFrame(x1=Char[], a=Int[]))
    end
    @test_throws ArgumentError select(df, [] => (() -> [9]) => :a, :)
    @test_throws ArgumentError select(df, :, [] => (() -> [9]) => :a)
    @test transform(df, names(df) .=> (x -> 9) .=> names(df)) ==
          repeat(DataFrame([9 9 9], :auto), nrow(df))
    @test combine(df, names(df) .=> (x -> 9) .=> names(df)) ==
          DataFrame([9 9 9], :auto)
    @test transform(df, names(df) .=> (x -> 9) .=> names(df), :x1 => :x4) ==
          DataFrame([9 9 9 1; 9 9 9 4], :auto)
    @test transform(df3, names(df3) .=> (x -> 9) .=> names(df3)) ==
          repeat(DataFrame([9 9 9], :auto), nrow(df3))
    @test combine(df3, names(df3) .=> (x -> 9) .=> names(df3)) ==
          DataFrame([9 9 9], :auto)
    @test transform(df3, names(df3) .=> (x -> 9) .=> names(df3), :x1 => :x4) ==
          DataFrame(ones(0, 4), :auto)

    df = DataFrame(x1=1:2, x2=categorical(1:2),
                   x3=[missing, 2], x4=categorical([missing, 2]))

    df2 = select(df, names(df) .=> first)
    @test df2 ≅ repeat(DataFrame(x1_first=1, x2_first=1, x3_first=missing,
                                 x4_first=missing), nrow(df2))
    @test df2.x1_first isa Vector{Int}
    @test df2.x2_first isa CategoricalVector{Int}
    @test df2.x3_first isa Vector{Missing}
    @test df2.x4_first isa Vector{Missing}

    df2 = combine(df, names(df) .=> first)
    @test df2 ≅ DataFrame(x1_first=1, x2_first=1, x3_first=missing,
                          x4_first=missing)
    @test df2.x1_first isa Vector{Int}
    @test df2.x2_first isa CategoricalVector{Int}
    @test df2.x3_first isa Vector{Missing}
    @test df2.x4_first isa Vector{Missing}

    df2 = select(df, names(df) .=> last)
    @test df2 ≅ repeat(DataFrame(x1_last=2, x2_last=2, x3_last=2,
                                 x4_last=2), nrow(df2))
    @test df2.x1_last isa Vector{Int}
    @test df2.x2_last isa CategoricalVector{Int}
    @test df2.x3_last isa Vector{Int}
    @test df2.x4_last isa CategoricalVector{Int}

    df2 = combine(df, names(df) .=> last)
    @test df2 ≅ DataFrame(x1_last=2, x2_last=2, x3_last=2,
                          x4_last=2)
    @test df2.x1_last isa Vector{Int}
    @test df2.x2_last isa CategoricalVector{Int}
    @test df2.x3_last isa Vector{Int}
    @test df2.x4_last isa CategoricalVector{Int}

    for v in [:x1, :x1 => (x -> x) => :x1]
        df2 = select(df, names(df) .=> first, v)
        @test df2 ≅ DataFrame(x1_first=1, x2_first=1, x3_first=missing,
                              x4_first=missing, x1=[1, 2])
        @test df2.x1_first isa Vector{Int}
        @test df2.x2_first isa CategoricalVector{Int}
        @test df2.x3_first isa Vector{Missing}
        @test df2.x4_first isa Vector{Missing}


        df2 = select(df, names(df) .=> last, v)
        @test df2 ≅ DataFrame(x1_last=2, x2_last=2, x3_last=2,
                              x4_last=2, x1=[1, 2])
        @test df2.x1_last isa Vector{Int}
        @test df2.x2_last isa CategoricalVector{Int}
        @test df2.x3_last isa Vector{Int}
        @test df2.x4_last isa CategoricalVector{Int}


        df2 = select(df, v, names(df) .=> first)
        @test df2 ≅ DataFrame(x1=[1, 2], x1_first=1, x2_first=1, x3_first=missing,
                              x4_first=missing)
        @test df2.x1_first isa Vector{Int}
        @test df2.x2_first isa CategoricalVector{Int}
        @test df2.x3_first isa Vector{Missing}
        @test df2.x4_first isa Vector{Missing}


        df2 = select(df, v, names(df) .=> last)
        @test df2 ≅ DataFrame(x1=[1, 2], x1_last=2, x2_last=2, x3_last=2,
                              x4_last=2)
        @test df2.x1_last isa Vector{Int}
        @test df2.x2_last isa CategoricalVector{Int}
        @test df2.x3_last isa Vector{Int}
        @test df2.x4_last isa CategoricalVector{Int}
    end

    @test_throws ArgumentError select(df, names(df) .=> first, [] => (() -> Int[]) => :x1)
    df2 = combine(df, names(df) .=> first, [] => (() -> Int[]) => :x1)
    @test size(df2) == (0, 5)
    @test df2.x1_first isa Vector{Int}
    @test df2.x2_first isa CategoricalVector{Int}
    @test df2.x3_first isa Vector{Missing}
    @test df2.x4_first isa Vector{Missing}

    @test_throws ArgumentError select(df, names(df) .=> last, [] => (() -> Int[]) => :x1)
    df2 = combine(df, names(df) .=> last, [] => (() -> Int[]) => :x1)
    @test size(df2) == (0, 5)
    @test df2.x1_last isa Vector{Int}
    @test df2.x2_last isa CategoricalVector{Int}
    @test df2.x3_last isa Vector{Int}
    @test df2.x4_last isa CategoricalVector{Int}

    @test_throws ArgumentError select(df, [] => (() -> Int[]) => :x1, names(df) .=> first)
    df2 = combine(df, [] => (() -> Int[]) => :x1, names(df) .=> first)
    @test size(df2) == (0, 5)
    @test df2.x1_first isa Vector{Int}
    @test df2.x2_first isa CategoricalVector{Int}
    @test df2.x3_first isa Vector{Missing}
    @test df2.x4_first isa Vector{Missing}

    @test_throws ArgumentError select(df, [] => (() -> Int[]) => :x1, names(df) .=> last)
    df2 = combine(df, [] => (() -> Int[]) => :x1, names(df) .=> last)
    @test size(df2) == (0, 5)
    @test df2.x1_last isa Vector{Int}
    @test df2.x2_last isa CategoricalVector{Int}
    @test df2.x3_last isa Vector{Int}
    @test df2.x4_last isa CategoricalVector{Int}
end

@testset "copycols special cases" begin
    df = DataFrame(a=1:3, b=4:6)
    c = [7, 8]
    @test_throws ArgumentError select(df, :a => (x -> c) => :c1, :b => (x -> c) => :c2)
    df2 = combine(df, :a => (x -> c) => :c1, :b => (x -> c) => :c2)
    @test df2.c1 === df2.c2
    df2 = select(df, :a => identity => :c1, :a => :c2)
    @test df2.c1 !== df2.c2
    df2 = select(df, :a => identity => :c1)
    @test df2.c1 !== df.a
    df2 = select(df, :a => (x -> df.b) => :c1)
    @test df2.c1 === df.b
    @test_throws ArgumentError select(view(df, 1:2, :), :a => parent => :c1)
    df2 = combine(view(df, 1:2, :), :a => parent => :c1)
    @test df2.c1 !== df.a
    @test_throws ArgumentError select(view(df, 1:2, :), :a => (x -> view(x, 1:1)) => :c1)
    df2 = combine(view(df, 1:2, :), :a => (x -> view(x, 1:1)) => :c1)
    @test df2.c1 isa Vector
    df2 = select(df, :a, :a => :b, :a => identity => :c, copycols=false)
    @test df2.b === df2.c === df.a
    a = df.a
    select!(df, :a, :a => :b, :a => identity => :c)
    @test df.b === df.c === a
end

@testset "empty select" begin
    df_ref = DataFrame(rand(10, 4), :auto)

    for df in (df_ref, view(df_ref, 1:9, 1:3))
        @test ncol(select(df)) == 0
        @test ncol(select(df, copycols=false)) == 0
    end
    select!(df_ref)
    @test ncol(df_ref) == 0
end

@testset "transform and transform!" begin
    df = DataFrame(rand(10, 4), :auto)

    for dfx in (df, view(df, :, :))
        df2 = transform(dfx, [:x1, :x2] => +, :x2 => :x3)
        @test df2 == select(dfx, :, [:x1, :x2] => +, :x2 => :x3)
        @test df2.x2 == df2.x3
        @test df2.x2 !== df2.x3
        @test dfx.x2 == df2.x3
        @test dfx.x2 !== df2.x3
        @test dfx.x2 !== df2.x2
    end

    df2 = transform(df, [:x1, :x2] => +, :x2 => :x3, copycols=false)
    @test df2 == select(df, :, [:x1, :x2] => +, :x2 => :x3)
    @test df.x2 == df2.x2 == df2.x3
    @test df.x2 === df2.x2
    @test df.x2 !== df2.x3
    @test_throws ArgumentError transform(view(df, :, :), [:x1, :x2] => +, :x2 => :x3, copycols=false)

    x2 = df.x2
    transform!(df, [:x1, :x2] => +, :x2 => :x3)
    @test df == df2
    @test x2 == df.x2 == df.x3
    @test x2 === df.x2
    @test x2 !== df.x3

    @test transform(df) == df
    df2 = transform(df, copycols=false)
    @test df2 == df
    for (a, b) in zip(eachcol(df), eachcol(df2))
        @test a === b
    end
    cols = collect(eachcol(df))
    transform!(df)
    @test df2 == df
    for (a, b) in zip(eachcol(df), cols)
        @test a === b
    end
end

@testset "vectors of pairs" begin
    df_ref = DataFrame(a=1:3, b=4:6)
    for df in [df_ref, view(df_ref, :, :)]
        @test select(df, [] .=> sum) == DataFrame()
        @test select(df, names(df) .=> sum) == repeat(DataFrame(a_sum=6, b_sum=15), nrow(df))
        @test combine(df, names(df) .=> sum) == DataFrame(a_sum=6, b_sum=15)
        @test transform(df, names(df) .=> ByRow(-)) ==
              DataFrame(:a => 1:3, :b => 4:6,
                        Symbol("a_-") => -1:-1:-3,
                        Symbol("b_-") => -4:-1:-6)
        @test select(df, :a, [] .=> sum, :b => :x, [:b, :a] .=> identity) ==
              DataFrame(a=1:3, x=4:6, b_identity=4:6, a_identity=1:3)
        @test select(df, names(df) .=> sum .=> [:A, :B]) == repeat(DataFrame(A=6, B=15), nrow(df))
        @test combine(df, names(df) .=> sum .=> [:A, :B]) == DataFrame(A=6, B=15)
        @test Base.broadcastable(ByRow(+)) isa Base.RefValue{ByRow{typeof(+)}}
        @test identity.(ByRow(+)) == ByRow(+)
    end
end

@testset "AsTable tests" begin
    df = DataFrame(a=1:3, b=4:6, c=7:9)
    @test select(df, AsTable(:) => sum) ==
          DataFrame(a_b_c_sum=map(sum, eachrow(df)))
    @test transform(df, AsTable(:) => sum) ==
          DataFrame(a=1:3, b=4:6, c=7:9, a_b_c_sum=map(sum, eachrow(df)))

    @test select(df, AsTable(:) => sum ∘ sum) ==
          repeat(DataFrame(a_b_c_sum_sum=45), nrow(df))
    @test combine(df, AsTable(:) => sum ∘ sum) ==
          DataFrame(a_b_c_sum_sum=45)
    @test transform(df, AsTable(:) => sum ∘ sum) ==
          DataFrame(a=1:3, b=4:6, c=7:9, a_b_c_sum_sum=45)

    @test select(df, AsTable(:) => ByRow(x -> [x])) ==
          DataFrame(a_b_c_function=[[(a = 1, b = 4, c = 7)],
                                    [(a = 2, b = 5, c = 8)],
                                    [(a = 3, b = 6, c = 9)]])
    @test transform(df, AsTable(:) => ByRow(x -> [x])) ==
          hcat(df, DataFrame(a_b_c_function=[[(a = 1, b = 4, c = 7)],
                                             [(a = 2, b = 5, c = 8)],
                                             [(a = 3, b = 6, c = 9)]]))
    @test select(df, AsTable(:) => ByRow(identity)) ==
          DataFrame(a_b_c_identity=[(a = 1, b = 4, c = 7), (a = 2, b = 5, c = 8), (a = 3, b = 6, c = 9)])
    @test select(df, AsTable(:) => ByRow(identity) => AsTable) == df
    @test select(df, AsTable(:) => ByRow(x -> df[1, :])) ==
          DataFrame(a_b_c_function=fill(df[1, :], 3))
    @test select(df, AsTable(:) => ByRow(x -> df[1, :]) => AsTable) ==
          DataFrame(a=[1, 1, 1], b=4, c=7)
    @test transform(df, AsTable(Not(:)) =>
          ByRow(identity)) == [df DataFrame(:identity => fill(NamedTuple(), nrow(df)))]

    @test select(df, AsTable(Not(:)) => Ref) == repeat(DataFrame(Ref = NamedTuple()), nrow(df))
    @test combine(df, AsTable(Not(:)) => Ref) == DataFrame(Ref = NamedTuple())
    @test transform(df, AsTable(Not(:)) => Ref) ==
          DataFrame(a=1:3, b=4:6, c=7:9, Ref=NamedTuple())

    if VERSION >= v"1.4.0"
        df = DataFrame(x=[1, 2, missing], y=[1, missing, missing])
        @test transform(df, AsTable(:) .=>
                            ByRow.([sum∘skipmissing,
                                    x -> count(!ismissing, x),
                                    mean∘skipmissing]) .=>
                            [:sum, :n, :mean]) ≅
              [df DataFrame(sum=[2, 2, 0], n=[2, 1, 0], mean=[1, 2, NaN])]
    else
        df = DataFrame(x=[1, 2], y=[1, missing])
        @test transform(df, AsTable(:) .=>
                            ByRow.([sum∘skipmissing,
                                    x -> count(!ismissing, x),
                                    mean∘skipmissing]) .=>
                            [:sum, :n, :mean]) ≅
              [df DataFrame(sum=[2, 2], n=[2, 1], mean=[1, 2])]
    end
end

@testset "make sure select! is safe on error" begin
    a = [1]
    df = DataFrame()
    df.a = a
    @test_throws DomainError select!(df, :a => x -> sqrt(-1))
    @test df.a === a
    @test propertynames(df) == [:a, ]
end

@testset "combine AbstractDataFrame" begin
    df = DataFrame(x=1:3, y=4:6)

    @test combine(x -> Matrix(x), df) == rename(df, [:x1, :x2])
    @test combine(x -> Ref(1:3), df) == DataFrame(x1=[1:3])
    @test combine(df, x -> Ref(1:3)) == DataFrame(x1=[1:3])

    @test_throws ArgumentError combine(df, AsTable(:) => identity)
    @test combine(df, AsTable(:) => identity => AsTable) == df
    @test combine(df, (:) => cor) == DataFrame(x_y_cor = 1.0)
    @test combine(df, :x => x -> Ref(1:3)) == DataFrame(x_function=[1:3])
    @test_throws ArgumentError combine(df, :x => x -> ones(1, 1))
    @test combine(df, :x => (x -> ones(1, 1)) => AsTable) == DataFrame(x1=1.0)

    df2 = combine(df, :x => identity)
    @test df2[:, 1] == df.x
    @test df2[:, 1] !== df.x

    @test combine(df, :x => sum, :y => collect ∘ extrema) ==
          DataFrame(x_sum=[6, 6], y_collect_extrema = [4, 6])
    @test combine(df, :y => collect ∘ extrema, :x => sum) ==
          DataFrame(y_collect_extrema = [4, 6], x_sum=[6, 6])
    @test combine(df, :x => sum, :y => x -> []) ==
          DataFrame(x_sum=[], y_function = [])
    @test combine(df, :y => x -> [], :x => sum) ==
          DataFrame(y_function = [], x_sum=[])

    dfv = view(df, [2, 1], [2, 1])

    @test combine(x -> Matrix(x), dfv) == rename(dfv, [:x1, :x2])

    @test_throws ArgumentError combine(dfv, AsTable(:) => identity)
    @test combine(dfv, AsTable(:) => identity => AsTable) == dfv
    @test combine(dfv, (:) => cor) == DataFrame(y_x_cor = 1.0)

    df2 = combine(dfv, :x => identity)
    @test df2[:, 1] == dfv.x
    @test df2[:, 1] !== dfv.x

    @test combine(dfv, :x => sum, :y => collect ∘ extrema) ==
          DataFrame(x_sum=[3, 3], y_collect_extrema = [4, 5])
    @test combine(dfv, :y => collect ∘ extrema, :x => sum) ==
          DataFrame(y_collect_extrema = [4, 5], x_sum=[3, 3])
end

@testset "select and transform AbstractDataFrame" begin
    df = DataFrame(x=1:3, y=4:6)

    @test select(df) == DataFrame()

    @test select(df, :x => first) == DataFrame(x_first=fill(1, 3))
    df2 = select(df, :x, :x => first, copycols=true)
    @test df2 == DataFrame(x=df.x, x_first=fill(1, 3))
    @test df2.x !== df.x
    df2 = select(df, :x, :x => first, copycols=false)
    @test df2 == DataFrame(x=df.x, x_first=fill(1, 3))
    @test df2.x === df.x
    @test_throws ArgumentError select(df, :x => x -> [first(x)], copycols=true)
    @test_throws ArgumentError select(df, :x => x -> [first(x)], copycols=false)

    df2 = transform(df, :x => first, copycols=true)
    @test df2 == [df DataFrame(x_first=fill(1, 3))]
    @test df2.x !== df.x
    @test df2.y !== df.y
    df2 = transform(df, :x => first, copycols=false)
    @test df2 == [df DataFrame(x_first=fill(1, 3))]
    @test df2.x === df.x
    @test df2.y === df.y
    @test transform(df, names(df) .=> first .=> names(df)) ==
          DataFrame(x=fill(1, 3), y=fill(4, 3))
    @test_throws ArgumentError transform(df, :x => x -> [first(x)], copycols=true)
    @test_throws ArgumentError transform(df, :x => x -> [first(x)], copycols=false)

    dfv = view(df, [2, 1], [2, 1])
    @test select(dfv, :x => first) == DataFrame(x_first=fill(2, 2))
    df2 = select(dfv, :x, :x => first, copycols=true)
    @test df2 == DataFrame(x=dfv.x, x_first=fill(2, 2))
    @test df2.x !== dfv.x
    @test_throws ArgumentError select(dfv, :x, :x => first, copycols=false)
    @test_throws ArgumentError select(dfv, :x => x -> [first(x)], copycols=true)
    @test_throws ArgumentError select(dfv, :x => x -> [first(x)], copycols=false)

    df2 = transform(dfv, :x => first, copycols=true)
    @test df2 == [dfv DataFrame(x_first=fill(2, 2))]
    @test df2.x !== dfv.x
    @test df2.y !== dfv.y
    @test_throws ArgumentError transform(dfv, :x => first, copycols=false)
    @test transform(dfv, names(dfv) .=> first .=> names(dfv)) ==
          DataFrame(y=fill(5, 2), x=fill(2, 2))
    @test_throws ArgumentError transform(df, :x => x -> [first(x)], copycols=true)
    @test_throws ArgumentError transform(df, :x => x -> [first(x)], copycols=false)
end

@testset "select! and transform! AbstractDataFrame" begin
    df = DataFrame(x=1:3, y=4:6)
    select!(df, :x => first)
    @test df == DataFrame(x_first = fill(1, 3))

    # if we select! we do copycols=false, so we can get aliases
    df = DataFrame(x=1:3, y=4:6)
    x = df.x
    select!(df, :x => (x->x), :x)
    @test x === df.x_function === df.x

    df = DataFrame(x=1:3, y=4:6)
    @test_throws ArgumentError select!(df, :x => x -> [1])
    @test df == DataFrame(x=1:3, y=4:6)

    df = DataFrame(x=1:3, y=4:6)
    x = df.x
    y = df.y
    transform!(df, :x => first)
    @test df == DataFrame(x=x, y=y, x_first=fill(1, 3))
    @test df.x == x
    @test df.y == y

    df = DataFrame(x=1:3, y=4:6)
    transform!(df, names(df) .=> first .=> names(df))
    @test df == DataFrame(x=fill(1, 3), y=fill(4, 3))

    df = DataFrame(x=1:3, y=4:6)
    @test_throws ArgumentError transform!(df, :x => x -> [1])
    @test df == DataFrame(x=1:3, y=4:6)

    dfv = view(df, [2, 1], [2, 1])
    @test_throws ArgumentError select!(dfv, 1)
    @test transform!(dfv, 1) == dfv
    @test df == DataFrame(x=1:3, y=4:6)
end

@testset "renamecols=false tests" begin
    df = DataFrame(a=1:3, b=4:6, c=7:9, d=10:12)
    @test select(df, :a => +, [:a, :b] => +, All() => +, renamecols=false) ==
          DataFrame(a=1:3, a_b=5:2:9, a_b_etc=22:4:30)
    @test select(df, :a => +, [:a, :b] => +, Cols(:) => +, renamecols=false) ==
          DataFrame(a=1:3, a_b=5:2:9, a_b_etc=22:4:30)
    @test_throws ArgumentError select(df, [] => () -> 10, renamecols=false)
    @test transform(df, :a => +, [:a, :b] => +, All() => +, renamecols=false) ==
          DataFrame(a=1:3, b=4:6, c=7:9, d=10:12, a_b=5:2:9, a_b_etc=22:4:30)
    @test combine(df, :a => +, [:a, :b] => +, All() => +, renamecols=false) ==
          DataFrame(a=1:3, a_b=5:2:9, a_b_etc=22:4:30)
    @test combine(df, [:a, :b] => +, renamecols=false) == DataFrame(a_b=5:2:9)
    @test combine(identity, df, renamecols=false) == df

    df = DataFrame(a=1:3, b=4:6, c=7:9, d=10:12)
    @test select!(df, :a => +, [:a, :b] => +, All() => +, renamecols=false) == df
    @test df == DataFrame(a=1:3, a_b=5:2:9, a_b_etc=22:4:30)

    df = DataFrame(a=1:3, b=4:6, c=7:9, d=10:12)
    @test transform!(df, :a => +, [:a, :b] => +, All() => +, renamecols=false) == df
    @test df == DataFrame(a=1:3, b=4:6, c=7:9, d=10:12, a_b=5:2:9, a_b_etc=22:4:30)

    df = DataFrame(a=1:3, b=4:6, c=7:9, d=10:12)
    @test transform!(df, :a => +, [:a, :b] => +, Cols(:) => +, renamecols=false) == df
    @test df == DataFrame(a=1:3, b=4:6, c=7:9, d=10:12, a_b=5:2:9, a_b_etc=22:4:30)
end

@testset "transformation function with a function as first argument" begin
    for df in (DataFrame(a=1:2, b=3:4, c=5:6), view(DataFrame(a=1:3, b=3:5, c=5:7, d=11:13), 1:2, 1:3))
        @test select(sdf -> sdf.b, df) == DataFrame(x1=3:4)
        @test select(sdf -> (b = 2sdf.b,), df) == DataFrame(b=[6, 8])
        @test select(sdf -> (b = 1,), df) == DataFrame(b=[1, 1])
        @test_throws ArgumentError select(sdf -> (b = [1],), df)
        @test select(sdf -> (b = [1, 5],), df) == DataFrame(b=[1, 5])
        @test select(sdf -> 1, df) == DataFrame(x1=[1, 1])
        @test select(sdf -> fill([1]), df) == DataFrame(x1=[[1], [1]])
        @test select(sdf -> Ref([1]), df) == DataFrame(x1=[[1], [1]])
        @test select(sdf -> "x", df) == DataFrame(x1=["x", "x"])
        @test select(sdf -> [[1, 2], [3, 4]], df) == DataFrame(x1=[[1, 2], [3, 4]])
        for ret in (DataFrame(), NamedTuple(), zeros(0, 0), DataFrame(t=1)[1, 1:0])
            @test select(sdf -> ret, df) == DataFrame()
        end
        @test_throws ArgumentError select(sdf -> DataFrame(a=10), df)
        @test_throws ArgumentError select(sdf -> zeros(1, 2), df)
        @test select(sdf -> DataFrame(a=[10, 11]), df) == DataFrame(a=[10, 11])
        @test select(sdf -> [10 11; 12 13], df) == DataFrame(x1=[10, 12], x2=[11, 13])
        @test select(sdf -> DataFrame(a=10)[1, :], df) == DataFrame(a=[10, 10])

        @test transform(sdf -> sdf.b, df) == [df DataFrame(x1=3:4)]
        @test transform(sdf -> (b = 2sdf.b,), df) == DataFrame(a=1:2, b=[6, 8], c=5:6)
        @test transform(sdf -> (b = 1,), df) == DataFrame(a=[1, 2], b=[1, 1], c=[5, 6])
        @test_throws ArgumentError transform(sdf -> (b = [1],), df)
        @test transform(sdf -> (b = [1, 5],), df) == DataFrame(a=[1, 2], b=[1, 5], c=[5, 6])
        @test transform(sdf -> 1, df) == DataFrame(a=1:2, b=3:4, c=5:6, x1=1)
        @test transform(sdf -> fill([1]), df) == DataFrame(a=1:2, b=3:4, c=5:6, x1=[[1], [1]])
        @test transform(sdf -> Ref([1]), df) == DataFrame(a=1:2, b=3:4, c=5:6, x1=[[1], [1]])
        @test transform(sdf -> "x", df) == DataFrame(a=1:2, b=3:4, c=5:6, x1="x")
        @test transform(sdf -> [[1, 2], [3, 4]], df) == DataFrame(a=1:2, b=3:4, c=5:6, x1=[[1, 2], [3, 4]])
        for ret in (DataFrame(), NamedTuple(), zeros(0, 0), DataFrame(t=1)[1, 1:0])
            @test transform(sdf -> ret, df) == df
        end
        @test_throws ArgumentError transform(sdf -> DataFrame(a=10), df)
        @test_throws ArgumentError transform(sdf -> zeros(1, 2), df)
        @test transform(sdf -> DataFrame(a=[10, 11]), df) == DataFrame(a=[10, 11], b=3:4, c=5:6)
        @test transform(sdf -> [10 11; 12 13], df) == DataFrame(a=1:2, b=3:4, c=5:6, x1=[10, 12], x2=[11, 13])
        @test transform(sdf -> DataFrame(a=10)[1, :], df) == DataFrame(a=[10, 10], b=3:4, c=5:6)

        @test combine(sdf -> sdf.b, df) == DataFrame(x1=3:4)
        @test combine(sdf -> (b = 2sdf.b,), df) == DataFrame(b=[6, 8])
        @test combine(sdf -> (b = 1,), df) == DataFrame(b=[1])
        @test combine(sdf -> (b = [1],), df) == DataFrame(b=[1])
        @test combine(sdf -> (b = [1, 5],), df) == DataFrame(b=[1, 5])
        @test combine(sdf -> 1, df) == DataFrame(x1=[1])
        @test combine(sdf -> fill([1]), df) == DataFrame(x1=[[1]])
        @test combine(sdf -> Ref([1]), df) == DataFrame(x1=[[1]])
        @test combine(sdf -> "x", df) == DataFrame(x1=["x"])
        @test combine(sdf -> [[1, 2], [3, 4]], df) == DataFrame(x1=[[1, 2], [3, 4]])
        for ret in (DataFrame(), NamedTuple(), zeros(0, 0), DataFrame(t=1)[1, 1:0])
            @test combine(sdf -> ret, df) == DataFrame()
        end
        @test combine(sdf -> DataFrame(a=10), df) == DataFrame(a=10)
        @test combine(sdf -> zeros(1, 2), df) == DataFrame(x1=0, x2=0)
        @test combine(sdf -> DataFrame(a=[10, 11]), df) == DataFrame(a=[10, 11])
        @test combine(sdf -> [10 11; 12 13], df) == DataFrame(x1=[10, 12], x2=[11, 13])
        @test combine(sdf -> DataFrame(a=10)[1, :], df) == DataFrame(a=[10])
    end

    df = DataFrame(a=1:2, b=3:4, c=5:6)
    @test select!(sdf -> sdf.b, copy(df)) == DataFrame(x1=3:4)
    @test select!(sdf -> (b = 2sdf.b,), copy(df)) == DataFrame(b=[6, 8])
    @test select!(sdf -> (b = 1,), copy(df)) == DataFrame(b=[1, 1])
    @test_throws ArgumentError select!(sdf -> (b = [1],), copy(df))
    @test select!(sdf -> (b = [1, 5],), copy(df)) == DataFrame(b=[1, 5])
    @test select!(sdf -> 1, copy(df)) == DataFrame(x1=[1, 1])
    @test select!(sdf -> fill([1]), copy(df)) == DataFrame(x1=[[1], [1]])
    @test select!(sdf -> Ref([1]), copy(df)) == DataFrame(x1=[[1], [1]])
    @test select!(sdf -> "x", copy(df)) == DataFrame(x1=["x", "x"])
    @test select!(sdf -> [[1, 2], [3, 4]], copy(df)) == DataFrame(x1=[[1, 2], [3, 4]])
    for ret in (DataFrame(), NamedTuple(), zeros(0, 0), DataFrame(t=1)[1, 1:0])
        @test select!(sdf -> ret, copy(df)) == DataFrame()
    end
    @test_throws ArgumentError select!(sdf -> DataFrame(a=10), copy(df))
    @test_throws ArgumentError select!(sdf -> zeros(1, 2), copy(df))
    @test select!(sdf -> DataFrame(a=[10, 11]), copy(df)) == DataFrame(a=[10, 11])
    @test select!(sdf -> [10 11; 12 13], copy(df)) == DataFrame(x1=[10, 12], x2=[11, 13])
    @test select!(sdf -> DataFrame(a=10)[1, :], copy(df)) == DataFrame(a=[10, 10])

    @test transform!(sdf -> sdf.b, copy(df)) == [df DataFrame(x1=3:4)]
    @test transform!(sdf -> (b = 2sdf.b,), copy(df)) == DataFrame(a=1:2, b=[6, 8], c=5:6)
    @test transform!(sdf -> (b = 1,), copy(df)) == DataFrame(a=[1, 2], b=[1, 1], c=[5, 6])
    @test_throws ArgumentError transform!(sdf -> (b = [1],), copy(df))
    @test transform!(sdf -> (b = [1, 5],), copy(df)) == DataFrame(a=[1, 2], b=[1, 5], c=[5, 6])
    @test transform!(sdf -> 1, copy(df)) == DataFrame(a=1:2, b=3:4, c=5:6, x1=1)
    @test transform!(sdf -> fill([1]), copy(df)) == DataFrame(a=1:2, b=3:4, c=5:6, x1=[[1], [1]])
    @test transform!(sdf -> Ref([1]), copy(df)) == DataFrame(a=1:2, b=3:4, c=5:6, x1=[[1], [1]])
    @test transform!(sdf -> "x", copy(df)) == DataFrame(a=1:2, b=3:4, c=5:6, x1="x")
    @test transform!(sdf -> [[1, 2], [3, 4]], copy(df)) == DataFrame(a=1:2, b=3:4, c=5:6, x1=[[1, 2], [3, 4]])
    for ret in (DataFrame(), NamedTuple(), zeros(0, 0), DataFrame(t=1)[1, 1:0])
        @test transform!(sdf -> ret, copy(df)) == df
    end
    @test_throws ArgumentError transform!(sdf -> DataFrame(a=10), copy(df))
    @test_throws ArgumentError transform!(sdf -> zeros(1, 2), copy(df))
    @test transform!(sdf -> DataFrame(a=[10, 11]), copy(df)) == DataFrame(a=[10, 11], b=3:4, c=5:6)
    @test transform!(sdf -> [10 11; 12 13], copy(df)) == DataFrame(a=1:2, b=3:4, c=5:6, x1=[10, 12], x2=[11, 13])
    @test transform!(sdf -> DataFrame(a=10)[1, :], copy(df)) == DataFrame(a=[10, 10], b=3:4, c=5:6)

    @test_throws ArgumentError combine(:x => identity, DataFrame(x=[1, 2, 3]))
end

@testset "transformation function with multiple columns as destination" begin
    for df in (DataFrame(a=1:2, b=3:4, c=5:6), view(DataFrame(a=1:3, b=3:5, c=5:7, d=11:13), 1:2, 1:3))
        for fun in (select, combine, transform),
            res in (DataFrame(), DataFrame(a=1, b=2)[1, :], ones(1, 1),
                    (a=1, b=2), (a=[1], b=[2]), (a=1, b=[2]))
            @test_throws ArgumentError fun(df, :a => x -> res)
            @test_throws ArgumentError fun(df, :a => (x -> res) => :z)
        end
        for res in (DataFrame(x1=1, x2=2)[1, :], (x1=1, x2=2))
            @test select(df, :a => (x -> res) => AsTable) == DataFrame(x1=[1, 1], x2=[2, 2])
            @test transform(df, :a => (x -> res) => AsTable) == [df DataFrame(x1=[1, 1], x2=[2, 2])]
            @test combine(df, :a => (x -> res) => AsTable) == DataFrame(x1=[1], x2=[2])
            @test select(df, :a => (x -> res) => [:p, :q]) == DataFrame(p=[1, 1], q=[2, 2])
            @test transform(df, :a => (x -> res) => [:p, :q]) == [df DataFrame(p=[1, 1], q=[2, 2])]
            @test combine(df, :a => (x -> res) => [:p, :q]) == DataFrame(p=[1], q=[2])
            @test_throws ArgumentError select(df, :a => (x -> res) => [:p, :q, :r])
            @test_throws ArgumentError select(df, :a => (x -> res) => [:p])
        end
        for res in (DataFrame(x1=1, x2=2), [1 2], Tables.table([1 2], header=[:x1, :x2]),
                    (x1=[1], x2=[2]))
            @test combine(df, :a => (x -> res) => AsTable) == DataFrame(x1=1, x2=2)
            @test combine(df, :a => (x -> res) => [:p, :q]) == DataFrame(p=1, q=2)
            @test_throws ArgumentError combine(df, :a => (x -> res) => [:p])
            @test_throws ArgumentError select(df, :a => (x -> res) => AsTable)
            @test_throws ArgumentError transform(df, :a => (x -> res) => AsTable)
        end
        @test combine(df, :a => ByRow(x -> [x, x+1]),
                      :a => ByRow(x -> [x, x+1]) => AsTable,
                      :a => ByRow(x -> [x, x+1]) => [:p, :q],
                      :a => ByRow(x -> (s=x, t=x+1)) => AsTable,
                      :a => (x -> (k=x, l=x.+1)) => AsTable,
                      :a => ByRow(x -> (s=x, t=x+1)) => :z) ==
              DataFrame(a_function=[[1, 2], [2, 3]], x1=[1, 2], x2=[2, 3],
                        p=[1, 2], q=[2, 3], s=[1, 2], t=[2, 3], k=[1, 2], l=[2, 3],
                        z=[(s=1, t=2), (s=2, t=3)])
        @test select(df, :a => ByRow(x -> [x, x+1]),
                     :a => ByRow(x -> [x, x+1]) => AsTable,
                     :a => ByRow(x -> [x, x+1]) => [:p, :q],
                     :a => ByRow(x -> (s=x, t=x+1)) => AsTable,
                     :a => (x -> (k=x, l=x.+1)) => AsTable,
                     :a => ByRow(x -> (s=x, t=x+1)) => :z) ==
              DataFrame(a_function=[[1, 2], [2, 3]], x1=[1, 2], x2=[2, 3],
                        p=[1, 2], q=[2, 3], s=[1, 2], t=[2, 3], k=[1, 2], l=[2, 3],
                        z=[(s=1, t=2), (s=2, t=3)])
        @test transform(df, :a => ByRow(x -> [x, x+1]),
                        :a => ByRow(x -> [x, x+1]) => AsTable,
                        :a => ByRow(x -> [x, x+1]) => [:p, :q],
                        :a => ByRow(x -> (s=x, t=x+1)) => AsTable,
                        :a => (x -> (k=x, l=x.+1)) => AsTable,
                        :a => ByRow(x -> (s=x, t=x+1)) => :z) ==
              [df DataFrame(a_function=[[1, 2], [2, 3]], x1=[1, 2], x2=[2, 3],
                            p=[1, 2], q=[2, 3], s=[1, 2], t=[2, 3], k=[1, 2], l=[2, 3],
                            z=[(s=1, t=2), (s=2, t=3)])]
        @test_throws ArgumentError select(df, :a => (x -> [(a=1, b=2), (a=1, b=2, c=3)]) => AsTable)
        @test_throws ArgumentError select(df, :a => (x -> [(a=1, b=2), (a=1, c=3)]) => AsTable)
        @test_throws ArgumentError combine(df, :a => (x -> (a=1, b=2)) => :x)
    end
end

@testset "check correctness of duplicate column names" begin
    for df in (DataFrame(a=1:2, b=3:4, c=5:6), view(DataFrame(a=1:3, b=3:5, c=5:7, d=11:13), 1:2, 1:3))
        @test select(df, :b, :) == DataFrame(b=3:4, a=1:2, c=5:6)
        @test select(df, :b => :c, :) == DataFrame(c=3:4, a=1:2, b=3:4)
        @test_throws ArgumentError select(df, :b => [:c, :d], :)
        @test_throws ArgumentError select(df, :a, :a => x -> (a=[1, 2], b=[3, 4]))
        @test_throws ArgumentError select(df, :a, :a => (x -> (a=[1, 2], b=[3, 4])) => AsTable)
        @test select(df, [:b, :a], :a => (x -> (a=[11, 12], b=[13, 14])) => AsTable, :) ==
              DataFrame(b=[13, 14], a=[11, 12], c=[5, 6])
        @test select(df, [:b, :a], :a => (x -> (a=[11, 12], b=[13, 14])) => [:b, :a], :) ==
              DataFrame(b=[11, 12], a=[13, 14], c=[5, 6])
    end
end

@testset "empty ByRow" begin
    df = DataFrame(a=1:3)

    @test select(df, [] => ByRow(() -> 1)) == DataFrame("function" => [1, 1, 1])
    @test combine(df, [] => ByRow(() -> 1)) == DataFrame("function" => [1, 1, 1])
    @test transform(df, [] => ByRow(() -> 1)) == DataFrame("a" => 1:3, "function" => [1, 1, 1])

    for df in (DataFrame(), DataFrame(a=[]))
        @test select(df, [] => ByRow(() -> 1)) == DataFrame("function" => [])
        @test combine(df, [] => ByRow(() -> 1)) == DataFrame("function" => [])
        if ncol(df) == 0
            @test transform(df, [] => ByRow(() -> 1)) == DataFrame("function" => [])
        else
            @test transform(df, [] => ByRow(() -> 1)) == DataFrame("a" => [], "function" => [])
        end
        @test eltype(select(df, [] => ByRow(() -> 1)).function) == Int
        @test eltype(combine(df, [] => ByRow(() -> 1)).function) == Int
        @test eltype(transform(df, [] => ByRow(() -> 1)).function) == Int

        @test isequal_coltyped(select(df, [] => ByRow(() -> (a=1, b="1")) => AsTable),
                               DataFrame(a=Int[], b=String[]))
        @test isequal_coltyped(select(df, [] => ByRow(() -> (a=1, b="1")) => [:p, :q]),
                               DataFrame(p=Int[], q=String[]))

        # here this follows Tables.jl behavior
        @test select(df, [] => ByRow(() -> [1, "1"]) => AsTable) == DataFrame()
        @test_throws ArgumentError select(df, [] => ByRow(() -> [1, "1"]) => [:p, :q])
        @test isequal_coltyped(select(df, [] => ByRow(() -> (1, "1")) => AsTable),
                               DataFrame(Column1=Int[], Column2=String[]))
        @test isequal_coltyped(select(df, [] => ByRow(() -> (1, "1")) => [:p, :q]),
                               DataFrame(p=Int[], q=String[]))
    end

    @test select(df, AsTable([]) => ByRow(x -> 1)) == DataFrame("function" => [1, 1, 1])
    @test combine(df, AsTable([]) => ByRow(x -> 1)) == DataFrame("function" => [1, 1, 1])
    @test transform(df, AsTable([]) => ByRow(x -> 1)) == DataFrame("a" => 1:3, "function" => [1, 1, 1])

    for df in (DataFrame(), DataFrame(a=[]))
        @test select(df, AsTable([]) => ByRow(x -> 1)) == DataFrame("function" => [])
        @test combine(df, AsTable([]) => ByRow(x -> 1)) == DataFrame("function" => [])
        if ncol(df) == 0
            @test transform(df, AsTable([]) => ByRow(x -> 1)) == DataFrame("function" => [])
        else
            @test transform(df, AsTable([]) => ByRow(x -> 1)) == DataFrame("a" => [], "function" => [])
        end
        @test eltype(select(df, AsTable([]) => ByRow(x -> 1)).function) == Int
        @test eltype(combine(df, AsTable([]) => ByRow(x -> 1)).function) == Int
        @test eltype(transform(df, AsTable([]) => ByRow(x -> 1)).function) == Int

        @test isequal_coltyped(select(df, AsTable([]) => ByRow(x -> (a=1, b="1")) => AsTable),
                               DataFrame(a=Int[], b=String[]))
        @test isequal_coltyped(select(df, AsTable([]) => ByRow(x -> (a=1, b="1")) => [:p, :q]),
                               DataFrame(p=Int[], q=String[]))

        # here this follows Tables.jl behavior
        @test select(df, [] => ByRow(() -> [1, "1"]) => AsTable) == DataFrame()
        @test_throws ArgumentError select(df, [] => ByRow(() -> [1, "1"]) => [:p, :q])
        @test isequal_coltyped(select(df, [] => ByRow(() -> (1, "1")) => AsTable),
                               DataFrame(Column1=Int[], Column2=String[]))
        @test isequal_coltyped(select(df, [] => ByRow(() -> (1, "1")) => [:p, :q]),
                               DataFrame(p=Int[], q=String[]))
    end
end

@testset "selection special cases" begin
    df = DataFrame(a=1)
    @test_throws ArgumentError select(df, '1' => sum => "b")
    @test_throws ArgumentError select(df, '1' => sum)
    @test select(df, ["a", "a"] => (+) => "b") == DataFrame(b=2)
    @test_throws ArgumentError combine(df, :a => (x -> (a=1, b=[2])) => AsTable)
    @test_throws ArgumentError combine(:, df)
    @test_throws ArgumentError select(:, df)
    @test_throws ArgumentError select!(:, df)
    @test_throws ArgumentError transform(:, df)
    @test_throws ArgumentError transform!(:, df)
    @test combine(df, :a => (x -> 1) => :x1, :a => (x -> [1, 2]) => :x2) ==
          DataFrame(x1=1, x2=[1, 2])
    @test isequal_coltyped(combine(df, :a => (x -> 1) => :x1, :a => (x -> []) => :x2),
                           DataFrame(x1=Int[], x2=[]))
end

@testset "test resizing via a vector of columns after scalars" begin
    df = DataFrame(a=1:2)
    @test combine(df, :a => (x -> 1) => :a1, :a => (x -> 2) => :a2, [:a]) ==
          DataFrame(a1=1, a2=2, a=1:2)
    @test select(df, :a => (x -> 1) => :a1, :a => (x -> 2) => :a2, [:a]) ==
          DataFrame(a1=1, a2=2, a=1:2)
    @test_throws ArgumentError combine(df, :a => (x -> 1) => :a1, :a => (x -> [2]) => :a2, [:a])
    @test_throws ArgumentError select(df, :a => (x -> 1) => :a1, :a => (x -> [2]) => :a2, [:a])
end

@testset "normalize_selection" begin
    @test DataFrames.normalize_selection(DataFrames.Index(Dict(:a => 1, :b => 2), [:a, :b]),
                                         [:a] => sum, false) == (1 => (sum => :a))

    @test DataFrames.normalize_selection(DataFrames.Index(Dict(:a => 1, :b => 2), [:a, :b]),
                                         [:a] => sum => [:new],  false) == (1 => (sum => [:new]))

    # Test that target col strings are converted to Symbols
    @test DataFrames.normalize_selection(DataFrames.Index(Dict(:a => 1, :b => 2), [:a, :b]),
                                         [:a] => sum => ["new"],  false) == (1 => (sum => [:new]))
end

@testset "copying in transform when renaming" begin
    for oldcol in (:a, "a", 1), newcol in (:b, "b")
        df = DataFrame(a=1)
        df2 = transform(df, oldcol => newcol)
        @test df2.b == df2.a == df.a
        @test df2.b !== df2.a
        @test df2.b !== df.a
        @test df2.a !== df.a

        df2 = transform(df, oldcol => newcol, copycols=false)
        @test df2.b == df2.a == df.a
        @test df2.b !== df2.a
        @test df2.b !== df.a
        @test df2.a === df.a

        a = df.a
        transform!(df, oldcol => newcol)
        @test df.b == df.a == a
        @test df.b !== df.a
        @test df.b !== a
        @test df.a === a
    end
end

@testset ":col => AsTable and :col => cols" begin
    df = DataFrame(id=1:2, c1=[(a=1, b=2), (a=3, b=4)], c2=[(11, 12), (13, 14)])
    @test select(df, :c1 => AsTable) == DataFrame(a=[1, 3], b=[2, 4])
    @test select(df, :c1 => [:p, :q]) == DataFrame(p=[1, 3], q=[2, 4])
    @test select(df, :c2 => AsTable) == DataFrame(x1=[11, 13], x2=[12, 14])
    @test select(df, :c2 => [:p, :q]) == DataFrame(p=[11, 13], q=[12, 14])
    @test_throws ArgumentError select(df, [:c1, :c2] => AsTable)
    @test_throws ArgumentError select(df, [:c1, :c2] => AsTable)
    gdf = groupby(df, :id)
    @test select(gdf, :c1 => AsTable) == DataFrame(id=1:2, a=[1, 3], b=[2, 4])
    @test select(gdf, :c1 => [:p, :q]) == DataFrame(id=1:2, p=[1, 3], q=[2, 4])
    @test select(gdf, :c2 => AsTable) == DataFrame(id=1:2, x1=[11, 13], x2=[12, 14])
    @test select(gdf, :c2 => [:p, :q]) == DataFrame(id=1:2, p=[11, 13], q=[12, 14])
    @test_throws ArgumentError select(gdf, [:c1, :c2] => AsTable)
    @test_throws ArgumentError select(gdf, [:c1, :c2] => AsTable)
end

@testset "ByRow on PooledArray calls function on each entry" begin
    id = 0
    df = DataFrame(a=PooledArray([1, 1, 1]))
    function f(x)
        id += 1
        return id
    end
    @test select(df, :a => ByRow(f) => :a) == DataFrame(a=1:3)
end

<<<<<<< HEAD
@testset "wide reductions" begin
    Random.seed!(1234)
    df = DataFrame(rand(Int, 2, 20_000), :auto)
    df.x100 = [1, 2]
    df.x1000 = Union{Int, Missing}[1, 2]
    df.x10000 = Union{Float64, Missing}[1, missing]

    @test @elapsed(select(df, All() => (+) => :res)) < 10.0
    @test @elapsed(select(df, Between(:x2,:x19999) => ByRow(+) => :res)) < 10.0
    @test @elapsed(select(df, AsTable(All()) => sum => :res)) < 10.0
    @test @elapsed(select(df, AsTable(Not(:x99)) => ByRow(sum) => :res)) < 10.0

    for sel in (All(), Between(:x2,:x19999), Not(:x99))
        @show sel
        @test select(df, sel => (+) => :res) ≅
              select(df, sel => ByRow(+) => :res) ≅
              select(df, AsTable(sel) => sum => :res) ≅
              select(df, AsTable(sel) => ByRow(sum) => :res) ≅
              DataFrame(res=sum(collect(eachcol(select(df, sel)))))
    end
=======
@testset "vectors of pairs with non-specific type are accepted" begin
    df = DataFrame(x=[1,2,3])
    @test combine(df, [1 => length => :a, 1 => length => "b"]) == DataFrame(a=3, b=3)
    @test combine(df, [:x => length => :a, 1 => :b]) == DataFrame(a=3, b=1:3)
    gdf = groupby(df, :x)
    @test combine(gdf, [1 => length => :a, 1 => length => "b"]) == DataFrame(x=1:3, a=1, b=1)
    @test combine(gdf, [:x => length => :a, 1 => :b]) == DataFrame(x=1:3, a=1, b=1:3)
    sdf = view(df, :, :)
    @test select(sdf, [1 => length => :a, 1 => length => "b"]) == DataFrame(a=[3, 3, 3], b=[3, 3, 3])
    @test select(sdf, [:x => length => :a, 1 => :b]) == DataFrame(a=3, b=1:3)
    @test_throws ArgumentError select(sdf, [1 => length => :a, 1 => length => "b"], copycols=false)
    @test_throws ArgumentError select(sdf, [:x => length => :a, 1 => :b], copycols=false)
>>>>>>> 7fcb93ba
end

end # module<|MERGE_RESOLUTION|>--- conflicted
+++ resolved
@@ -1678,7 +1678,6 @@
     @test select(df, :a => ByRow(f) => :a) == DataFrame(a=1:3)
 end
 
-<<<<<<< HEAD
 @testset "wide reductions" begin
     Random.seed!(1234)
     df = DataFrame(rand(Int, 2, 20_000), :auto)
@@ -1699,7 +1698,8 @@
               select(df, AsTable(sel) => ByRow(sum) => :res) ≅
               DataFrame(res=sum(collect(eachcol(select(df, sel)))))
     end
-=======
+end
+
 @testset "vectors of pairs with non-specific type are accepted" begin
     df = DataFrame(x=[1,2,3])
     @test combine(df, [1 => length => :a, 1 => length => "b"]) == DataFrame(a=3, b=3)
@@ -1712,7 +1712,6 @@
     @test select(sdf, [:x => length => :a, 1 => :b]) == DataFrame(a=3, b=1:3)
     @test_throws ArgumentError select(sdf, [1 => length => :a, 1 => length => "b"], copycols=false)
     @test_throws ArgumentError select(sdf, [:x => length => :a, 1 => :b], copycols=false)
->>>>>>> 7fcb93ba
 end
 
 end # module