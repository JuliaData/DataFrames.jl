module TestSelect

using DataFrames, Test, Random, Statistics, CategoricalArrays, PooledArrays

const ≅ = isequal

"""Check if passed data frames are `isequal` and have the same types of columns"""
isequal_coltyped(df1::AbstractDataFrame, df2::AbstractDataFrame) =
    isequal(df1, df2) && typeof.(eachcol(df1)) == typeof.(eachcol(df2))

Random.seed!(1234)

@testset "select! Not" begin
    df = DataFrame(a=1, b=2, c=3, d=4, e=5)
    @test_throws BoundsError select!(df, Not(0))
    @test_throws BoundsError select!(df, Not(6))
    @test_throws ArgumentError select!(df, Not([1, 1]))
    @test_throws ArgumentError select!(df, Not(:f))
    @test_throws BoundsError select!(df, Not([true, false]))

    d = copy(df)
    select!(d, Not([:a, :e, :c]))
    @test d == DataFrame(b=2, d=4)
    DataFrames._check_consistency(d)
    select!(d, Not(:b))
    @test d == DataFrame(d=4)
    DataFrames._check_consistency(d)

    d = copy(df)
    select!(d, Not(r"[aec]"))
    @test d == DataFrame(b=2, d=4)
    DataFrames._check_consistency(d)
    select!(d, Not(r"b"))
    @test d == DataFrame(d=4)
    DataFrames._check_consistency(d)

    d = copy(df)
    select!(d, Not([2, 5, 3]))
    @test d == DataFrame(a=1, d=4)
    DataFrames._check_consistency(d)
    select!(d, Not(2))
    @test d == DataFrame(a=1)
    DataFrames._check_consistency(d)

    d = copy(df)
    select!(d, Not(2:3))
    @test d == DataFrame(a=1, d=4, e=5)
    DataFrames._check_consistency(d)

    d = copy(df)
    select!(d, Not([false, true, true, false, false]))
    @test d == DataFrame(a=1, d=4, e=5)
    DataFrames._check_consistency(d)
end

@testset "select Not" begin
    df = DataFrame(a=1, b=2, c=3, d=4, e=5)
    @test_throws BoundsError select(df, Not(0))
    @test_throws BoundsError select(df, Not(6))
    @test_throws ArgumentError select(df, Not([1, 1]))
    @test_throws ArgumentError select(df, Not(:f))
    @test_throws BoundsError select(df, Not([true, false]))

    df2 = copy(df)
    d = select(df, Not([:a, :e, :c]))
    @test d == df[:, [:b, :d]]
    @test d.b !== df.b
    @test d.d !== df.d
    @test df == df2

    df2 = copy(df)
    d = select(df, Not(r"[aec]"))
    @test d == df[:, [:b, :d]]
    @test d == df[:, r"[bd]"]
    @test d.b !== df.b
    @test d.d !== df.d
    @test df == df2

    d = select(df, Not([2, 5, 3]))
    @test d.a !== df.a
    @test d.d !== df.d
    @test d == df[:, [:a, :d]]
    @test df == df2

    d = select(df, Not(2:3))
    @test d == DataFrame(a=1, d=4, e=5)
    @test d.a !== df.a
    @test d.d !== df.d
    @test d.e !== df.e
    @test df == df2

    d = select(df, Not([false, true, true, false, false]))
    @test d == DataFrame(a=1, d=4, e=5)
    @test d.a !== df.a
    @test d.d !== df.d
    @test d.e !== df.e
    @test df == df2

    d = select(df, Not(1))
    @test d == DataFrame(b=2, c=3, d=4, e=5)
    @test d.b !== df.b
    @test d.b == df.b
    @test df == df2

    d = select(df, Not([:a, :e, :c]), copycols=false)
    @test d == df[:, [:b, :d]]
    @test d.b === df.b
    @test d.d === df.d
    @test df == df2

    d = select(df, Not(r"[aec]"), copycols=false)
    @test d == df[:, [:b, :d]]
    @test d == df[:, r"[bd]"]
    @test d.b === df.b
    @test d.d === df.d
    @test df == df2

    d = select(df, Not([2, 5, 3]), copycols=false)
    @test d.a === df.a
    @test d.d === df.d
    @test d == df[:, [:a, :d]]
    @test df == df2

    d = select(df, Not(2:3), copycols=false)
    @test d == DataFrame(a=1, d=4, e=5)
    @test d.a === df.a
    @test d.d === df.d
    @test d.e === df.e
    @test df == df2

    d = select(df, Not([false, true, true, false, false]), copycols=false)
    @test d == DataFrame(a=1, d=4, e=5)
    @test d.a === df.a
    @test d.d === df.d
    @test d.e === df.e
    @test df == df2

    d = select(df, Not(1), copycols=false)
    @test d == DataFrame(b=2, c=3, d=4, e=5)
    @test d.b === df.b
    @test df == df2
end

@testset "select Not on SubDataFrame" begin
    df = view(DataFrame(a=1, b=2, c=3, d=4, e=5), :, :)
    @test_throws BoundsError select(df, Not(0))
    @test_throws BoundsError select(df, Not(6))
    @test_throws ArgumentError select(df, Not([1, 1]))
    @test_throws ArgumentError select(df, Not(:f))
    @test_throws BoundsError select(df, Not([true, false]))

    df2 = copy(df)
    d = select(df, Not([:a, :e, :c]))
    @test d isa DataFrame
    @test d == df[:, [:b, :d]]
    @test d.b !== df.b
    @test d.d !== df.d
    @test df == df2

    df2 = copy(df)
    d = select(df, Not(r"[aec]"))
    @test d isa DataFrame
    @test d == df[:, [:b, :d]]
    @test d == df[:, r"[bd]"]
    @test d.b !== df.b
    @test d.d !== df.d
    @test df == df2

    d = select(df, Not([2, 5, 3]))
    @test d isa DataFrame
    @test d.a !== df.a
    @test d.d !== df.d
    @test d == df[:, [:a, :d]]
    @test df == df2

    d = select(df, Not(2:3))
    @test d isa DataFrame
    @test d == DataFrame(a=1, d=4, e=5)
    @test d.a !== df.a
    @test d.d !== df.d
    @test d.e !== df.e
    @test df == df2

    d = select(df, Not([false, true, true, false, false]))
    @test d isa DataFrame
    @test d == DataFrame(a=1, d=4, e=5)
    @test d.a !== df.a
    @test d.d !== df.d
    @test d.e !== df.e
    @test df == df2

    d = select(df, Not(1))
    @test d isa DataFrame
    @test d == DataFrame(b=2, c=3, d=4, e=5)
    @test d.b !== df.b
    @test d.b == df.b
    @test df == df2

    d = select(df, Not([:a, :e, :c]), copycols=false)
    @test d isa SubDataFrame
    @test d == df[:, [:b, :d]]
    @test d.b === df.b
    @test d.d === df.d
    @test df == df2

    d = select(df, Not(r"[aec]"), copycols=false)
    @test d isa SubDataFrame
    @test d == df[:, [:b, :d]]
    @test d == df[:, r"[bd]"]
    @test d.b === df.b
    @test d.d === df.d
    @test df == df2

    d = select(df, Not([2, 5, 3]), copycols=false)
    @test d isa SubDataFrame
    @test d.a === df.a
    @test d.d === df.d
    @test d == df[:, [:a, :d]]
    @test df == df2

    d = select(df, Not(2:3), copycols=false)
    @test d isa SubDataFrame
    @test d == DataFrame(a=1, d=4, e=5)
    @test d.a === df.a
    @test d.d === df.d
    @test d.e === df.e
    @test df == df2

    d = select(df, Not([false, true, true, false, false]), copycols=false)
    @test d isa SubDataFrame
    @test d == DataFrame(a=1, d=4, e=5)
    @test d.a === df.a
    @test d.d === df.d
    @test d.e === df.e
    @test df == df2

    d = select(df, Not(1), copycols=false)
    @test d isa SubDataFrame
    @test d == DataFrame(b=2, c=3, d=4, e=5)
    @test d.b === df.b
    @test df == df2
end

@testset "select!" begin
    df = DataFrame(a=1, b=2, c=3, d=4, e=5)
    @test_throws BoundsError select!(df, 0)
    @test_throws BoundsError select!(df, 6)
    @test_throws ArgumentError select!(df, [1, 1])
    @test_throws ArgumentError select!(df, :f)
    @test_throws BoundsError select!(df, [true, false])

    @test select!(view(df, :, :), 1:2) == DataFrame(a=1, b=2)

    df = DataFrame(a=1, b=2, c=3, d=4, e=5)
    d = copy(df, copycols=false)
    @test select!(d, 1:0) == DataFrame()
    @test select!(d, Not(r"")) == DataFrame()

    d = copy(df, copycols=false)
    select!(d, [:a, :e, :c])
    @test propertynames(d) == [:a, :e, :c]
    @test d.a === df.a
    @test d.e === df.e
    @test d.c === df.c

    d = copy(df, copycols=false)
    select!(d, r"[aec]")
    @test propertynames(d) == [:a, :c, :e]
    @test d.a === df.a
    @test d.e === df.e
    @test d.c === df.c

    d = copy(df, copycols=false)
    select!(d, [true, false, true, false, true])
    @test propertynames(d) == [:a, :c, :e]
    @test d.a === df.a
    @test d.c === df.c
    @test d.e === df.e

    d = copy(df, copycols=false)
    select!(d, [:d, :e, :a, :c, :b])
    @test propertynames(d) == [:d, :e, :a, :c, :b]
    for i in [:d, :e, :a, :c, :b]
        @test d[!, i] === df[!, i]
    end

    d = copy(df, copycols=false)
    select!(d, [2, 5, 3])
    @test propertynames(d) == [:b, :e, :c]
    @test d.b === df.b
    @test d.e === df.e
    @test d.c === df.c

    d = copy(df, copycols=false)
    select!(d, 2:3)
    @test propertynames(d) == [:b, :c]
    @test d.b === df.b
    @test d.c === df.c

    d = copy(df, copycols=false)
    select!(d, 2)
    @test propertynames(d) == [:b]
    @test d.b === df.b
end

@testset "select" begin
    df = DataFrame(a=1, b=2, c=3, d=4, e=5)
    @test_throws BoundsError select(df, 0)
    @test_throws BoundsError select(df, 6)
    @test_throws ArgumentError select(df, [1, 1])
    @test_throws ArgumentError select(df, :f)
    @test_throws BoundsError select!(df, [true, false])

    @test select(df, 1:0) == DataFrame()
    @test select(df, Not(r"")) == DataFrame()
    @test select(df, 1:0, copycols=false) == DataFrame()
    @test select(df, Not(r""), copycols=false) == DataFrame()

    d = select(df, [:a, :e, :c])
    @test propertynames(d) == [:a, :e, :c]
    @test d.a !== df.a
    @test d.e !== df.e
    @test d.c !== df.c
    @test d.a == df.a
    @test d.e == df.e
    @test d.c == df.c

    d = select(df, r"[aec]")
    @test propertynames(d) == [:a, :c, :e]
    @test d.a !== df.a
    @test d.e !== df.e
    @test d.c !== df.c
    @test d.a == df.a
    @test d.e == df.e
    @test d.c == df.c

    d = select(df, [true, false, true, false, true])
    @test propertynames(d) == [:a, :c, :e]
    @test d.a !== df.a
    @test d.c !== df.c
    @test d.e !== df.e
    @test d.a == df.a
    @test d.c == df.c
    @test d.e == df.e

    d = select(df, [2, 5, 3])
    @test propertynames(d) == [:b, :e, :c]
    @test d.b !== df.b
    @test d.e !== df.e
    @test d.c !== df.c
    @test d.b == df.b
    @test d.e == df.e
    @test d.c == df.c

    d = select(df, 2:3)
    @test propertynames(d) == [:b, :c]
    @test d.b !== df.b
    @test d.c !== df.c
    @test d.b == df.b
    @test d.c == df.c

    d = select(df, 2)
    @test propertynames(d) == [:b]
    @test d.b !== df.b
    @test d.b == df.b

    d = select(df, [:a, :e, :c], copycols=false)
    @test propertynames(d) == [:a, :e, :c]
    @test d.a === df.a
    @test d.e === df.e
    @test d.c === df.c

    d = select(df, r"[aec]", copycols=false)
    @test propertynames(d) == [:a, :c, :e]
    @test d.a === df.a
    @test d.e === df.e
    @test d.c === df.c

    d = select(df, [true, false, true, false, true], copycols=false)
    @test propertynames(d) == [:a, :c, :e]
    @test d.a === df.a
    @test d.c === df.c
    @test d.e === df.e

    d = select(df, [2, 5, 3], copycols=false)
    @test propertynames(d) == [:b, :e, :c]
    @test d.b === df.b
    @test d.e === df.e
    @test d.c === df.c

    d = select(df, 2:3, copycols=false)
    @test propertynames(d) == [:b, :c]
    @test d.b === df.b
    @test d.c === df.c

    d = select(df, 2, copycols=false)
    @test propertynames(d) == [:b]
    @test d.b === df.b
end

@testset "select on SubDataFrame" begin
    df = view(DataFrame(a=1, b=2, c=3, d=4, e=5), :, :)
    @test_throws BoundsError select(df, 0)
    @test_throws BoundsError select(df, 6)
    @test_throws ArgumentError select(df, [1, 1])
    @test_throws ArgumentError select(df, :f)
    @test_throws BoundsError select!(df, [true, false])

    df = view(DataFrame(a=1, b=2, c=3, d=4, e=5), :, :)
    @test select(df, 1:0) == DataFrame()
    @test select(df, Not(r"")) == DataFrame()
    @test select(df, 1:0, copycols=false) == DataFrame()
    @test select(df, Not(r""), copycols=false) == DataFrame()

    d = select(df, [:a, :e, :c])
    @test d isa DataFrame
    @test propertynames(d) == [:a, :e, :c]
    @test d.a !== df.a
    @test d.e !== df.e
    @test d.c !== df.c
    @test d.a == df.a
    @test d.e == df.e
    @test d.c == df.c

    d = select(df, r"[aec]")
    @test d isa DataFrame
    @test propertynames(d) == [:a, :c, :e]
    @test d.a !== df.a
    @test d.e !== df.e
    @test d.c !== df.c
    @test d.a == df.a
    @test d.e == df.e
    @test d.c == df.c

    d = select(df, [true, false, true, false, true])
    @test d isa DataFrame
    @test propertynames(d) == [:a, :c, :e]
    @test d.a !== df.a
    @test d.c !== df.c
    @test d.e !== df.e
    @test d.a == df.a
    @test d.c == df.c
    @test d.e == df.e

    d = select(df, [2, 5, 3])
    @test d isa DataFrame
    @test propertynames(d) == [:b, :e, :c]
    @test d.b !== df.b
    @test d.e !== df.e
    @test d.c !== df.c
    @test d.b == df.b
    @test d.e == df.e
    @test d.c == df.c

    d = select(df, 2:3)
    @test d isa DataFrame
    @test propertynames(d) == [:b, :c]
    @test d.b !== df.b
    @test d.c !== df.c
    @test d.b == df.b
    @test d.c == df.c

    d = select(df, 2)
    @test d isa DataFrame
    @test propertynames(d) == [:b]
    @test d.b !== df.b
    @test d.b == df.b

    d = select(df, [:a, :e, :c], copycols=false)
    @test d isa SubDataFrame
    @test propertynames(d) == [:a, :e, :c]
    @test d.a === df.a
    @test d.e === df.e
    @test d.c === df.c

    d = select(df, r"[aec]", copycols=false)
    @test d isa SubDataFrame
    @test propertynames(d) == [:a, :c, :e]
    @test d.a === df.a
    @test d.e === df.e
    @test d.c === df.c

    d = select(df, [true, false, true, false, true], copycols=false)
    @test d isa SubDataFrame
    @test propertynames(d) == [:a, :c, :e]
    @test d.a === df.a
    @test d.c === df.c
    @test d.e === df.e

    d = select(df, [2, 5, 3], copycols=false)
    @test d isa SubDataFrame
    @test propertynames(d) == [:b, :e, :c]
    @test d.b === df.b
    @test d.e === df.e
    @test d.c === df.c

    d = select(df, 2:3, copycols=false)
    @test d isa SubDataFrame
    @test propertynames(d) == [:b, :c]
    @test d.b === df.b
    @test d.c === df.c

    d = select(df, 2, copycols=false)
    @test d isa SubDataFrame
    @test propertynames(d) == [:b]
    @test d.b === df.b
end

@testset "select! on all columns" begin
    a, b, c = 1:5, 2:6, 3:7
    original = DataFrame(a=a, b=b, c=c)

    df = deepcopy(original)
    expected = deepcopy(original)
    @test select!(df, [:a, :b, :c]) === df
    @test df == expected
    @test select!(df, 1:3) === df
    @test df == expected

    df = deepcopy(original)
    expected = DataFrame(b=b, c=c, a=a)
    select!(df, [:b, :c, :a]) === df
    @test df == expected
    df = deepcopy(original)
    select!(df, [2, 3, 1]) === df
    @test df == expected

    df = deepcopy(original)
    expected = DataFrame(c=c, a=a, b=b)
    select!(df, [:c, :a, :b]) === df
    @test df == expected
    df = deepcopy(original)
    select!(df, [3, 1, 2]) === df
    @test df == expected

    df = deepcopy(original)
    expected = DataFrame(a=a, c=c, b=b)
    select!(df, [:a, :c, :b]) === df
    @test df == expected
    df = deepcopy(original)
    select!(df, [1, 3, 2]) === df
    @test df == expected

    df = deepcopy(original)
    expected = DataFrame(b=b, a=a, c=c)
    select!(df, [:b, :a, :c]) === df
    @test df == expected
    df = deepcopy(original)
    select!(df, [2, 1, 3]) === df
    @test df == expected

    df = deepcopy(original)
    expected = DataFrame(c=c, b=b, a=a)
    select!(df, [:c, :b, :a]) === df
    @test df == expected
    df = deepcopy(original)
    select!(df, [3, 2, 1]) === df
    @test df == expected

    df = DataFrame(a=a, b=b, c=c)
    @test_throws BoundsError select!(df, 1:4)
    @test_throws ArgumentError select!(df, [:a, :b, :c, :d])
    @test_throws ArgumentError select!(df, [1, 2, 3, 1])
    @test_throws ArgumentError select!(df, [:a, :b, :c, :a])

    # but this works
    @test select!(copy(df), [:a, :c]) == df[:, [:a, :c]]
    @test select!(copy(df), [:a, :b]) == df[:, [:a, :b]]
    @test select!(copy(df), [1, 3]) == df[:, [1, 3]]
end

@testset "select and select! with multiple selectors passed" begin
    df = DataFrame(rand(10, 4), :auto)
    @test select(df, :x2, :x4, All()) == select(df, :x2, :x4, :x1, :x3)
    @test select(df, :x2, :x4, Cols(:)) == select(df, :x2, :x4, :x1, :x3)
    @test select(df, :x2, :x4, Cols()) == select(df, :x2, :x4)
    @test select(df, :x4, Between(:x2, :x4), All()) == select(df, :x4, :x2, :x3, :x1)

    dfv = view(df, :, :)
    @test select(dfv, :x2, :x4, All()) == select(df, :x2, :x4, :x1, :x3)
    @test select(dfv, :x2, :x4, Cols(:)) == select(df, :x2, :x4, :x1, :x3)
    @test select(dfv, :x2, :x4, Cols()) == select(df, :x2, :x4)
    @test select(dfv, :x4, Between(:x2, :x4), All()) == select(df, :x4, :x2, :x3, :x1)
    @test select(dfv, :x4, Between(:x2, :x4), Cols(:)) == select(df, :x4, :x2, :x3, :x1)
    @test select(dfv, :x4, Between(:x2, :x4), Cols()) == select(df, :x4, :x2, :x3)
    @test select(dfv, :x2, :x4, All()) == select(dfv, :x2, :x4, :x1, :x3)
    @test select(dfv, :x4, Between(:x2, :x4), All()) == select(dfv, :x4, :x2, :x3, :x1)
    @test select(dfv, :x4, Between(:x2, :x4), Cols(:)) == select(dfv, :x4, :x2, :x3, :x1)
    @test select(dfv, :x4, Between(:x2, :x4), Cols()) == select(dfv, :x4, :x2, :x3)

    dfc = copy(df)
    @test select!(dfc, :x2, :x4, All()) == dfc
    @test select!(dfc, :x2, :x4, Cols(:)) == dfc
    @test dfc == select(df, :x2, :x4, :x1, :x3)
    dfc = copy(df)
    @test select!(dfc, :x4, Between(:x2, :x4), All()) == dfc
    @test select!(dfc, :x4, Between(:x2, :x4), Cols(:)) == dfc
    @test dfc == select(df, :x4, :x2, :x3, :x1)

    @test select(df, Not([:x2, :x3]), All()) == select(df, :x1, :x4, :x2, :x3)
    @test select(df, Not([:x2, :x3]), Cols(:)) == select(df, :x1, :x4, :x2, :x3)
end

@testset "select and select! renaming" begin
    df = DataFrame(rand(10, 4), :auto)
    @test select(df, :x1 => :x2, :x2 => :x1) == rename(df[:, 1:2], [:x2, :x1])
    @test select(df, :x2 => :x1, :x1 => :x2) == DataFrame(x1=df.x2, x2=df.x1)
    @test_throws ArgumentError select(df, [:x1, :x2] => :x3)
    @test_throws ArgumentError select!(df, [:x1, :x2] => :x3)
    @test_throws BoundsError select(df, 0 => :x3)
    @test_throws BoundsError select!(df, 0 => :x3)

    df2 = select(df, :x1 => :x2, :x2 => :x1)
    @test df2.x1 == df.x2
    @test df2.x1 !== df.x2
    df2 = select(df, :x1 => :x2, :x2 => :x1, copycols=false)
    @test df2.x1 === df.x2

    df2 = select(df, :x1, :x1 => :x2)
    @test df2.x1 == df2.x2
    @test df2.x1 !== df2.x2

    df2 = select(df, :x1, :x1 => :x2, copycols=false)
    @test df2.x1 === df2.x2

    x1 = df.x1
    x2 = df.x2
    select!(df, :x1 => :x2, :x2 => :x1)
    @test x1 === df.x2
    @test x2 === df.x1
    @test names(df) == ["x2", "x1"]

    df = DataFrame(rand(10, 4), :auto)
    select!(df, :x1, :x1 => :x2)
    @test df2.x1 === df2.x2

    df = DataFrame(rand(10, 4), :auto)
    df2 = select(df, :, :x1 => :x3)
    @test df2 == DataFrame(collect(eachcol(df))[[1, 2, 1, 4]], :auto)
    @test df2.x1 !== df2.x3
    df2 = select(df, :, :x1 => :x3, copycols=false)
    @test df2 == DataFrame(collect(eachcol(df))[[1, 2, 1, 4]], :auto)
    @test df2.x1 === df2.x3
    @test select(df, :x1 => :x3, :) == DataFrame(collect(eachcol(df))[[1, 1, 2, 4]],
                                                 [:x3, :x1, :x2, :x4])
    select!(df, :, :x1 => :x3)
    @test df2 == df
    @test all(i -> df2[!, i] === df[!, i], ncol(df2))
end

@testset "select and select! many columns naming" begin
    df = DataFrame(rand(10, 4), :auto)
    for fun in (+, ByRow(+)), copycols in [true, false]
        @test select(df, 1 => fun, copycols=copycols) ==
              DataFrame(Symbol("x1_+") => df.x1)
        @test select(df, 1:2 => fun, copycols=copycols) ==
              DataFrame(Symbol("x1_x2_+") => df.x1 + df.x2)
        @test select(df, 1:3 => fun, copycols=copycols) ==
              DataFrame(Symbol("x1_x2_x3_+") => df.x1 + df.x2 + df.x3)
        @test select(df, 1:4 => fun, copycols=copycols) ==
              DataFrame(Symbol("x1_x2_etc_+") => sum.(eachrow(df)))
    end
    for fun in (+, ByRow(+))
        dfc = copy(df)
        select!(dfc, 1 => fun)
        @test dfc == DataFrame(Symbol("x1_+") => df.x1)
        dfc = copy(df)
        select!(dfc, 1:2 => fun)
        @test dfc == DataFrame(Symbol("x1_x2_+") => df.x1 + df.x2)
        dfc = copy(df)
        select!(dfc, 1:3 => fun)
        @test dfc == DataFrame(Symbol("x1_x2_x3_+") => df.x1 + df.x2 + df.x3)
        dfc = copy(df)
        select!(dfc, 1:4 => fun)
        @test dfc == DataFrame(Symbol("x1_x2_etc_+") => sum.(eachrow(df)))
    end
end

@testset "select and select! many different transforms" begin
    df = DataFrame(rand(10, 4), :auto)

    df2 = select(df, :x2, :, :x1 => ByRow(x -> x^2) => :r1, :x1 => (x -> x .^ 2) => :r2,
                 [:x1, :x2] => (+) => :x1, 1:2 => ByRow(/) => :x3, :x1 => :x4)
    @test propertynames(df2) == [:x2, :x1, :x3, :x4, :r1, :r2]
    @test df.x2 == df2.x2
    @test df.x2 !== df2.x2
    @test df.x1 == df2.x4
    @test df.x4 !== df2.x1
    @test df2.r1 == df.x1 .^ 2
    @test df2.r1 == df2.r2
    @test df2.x1 == df.x1 + df.x2
    @test df2.x3 == df.x1 ./ df.x2

    @test select(df, [:x1, :x1] => +) == DataFrame(Symbol("x1_x1_+") => 2*df.x1)
    @test select(df, [1, 1] => +) == DataFrame(Symbol("x1_x1_+") => 2*df.x1)

    df2 = select(df, :x2, :, :x1 => ByRow(x -> x^2) => :r1, :x1 => (x -> x .^ 2) => :r2,
                 [:x1, :x2] => (+) => :x1, 1:2 => ByRow(/) => :x3, :x1 => :x4, copycols=false)
    @test propertynames(df2) == [:x2, :x1, :x3, :x4, :r1, :r2]
    @test df.x2 === df2.x2
    @test df.x1 === df2.x4
    @test df2.r1 == df.x1 .^ 2
    @test df2.r1 == df2.r2
    @test df2.x1 == df.x1 + df.x2
    @test df2.x3 == df.x1 ./ df.x2

    x1, x2, x3, x4 = df.x1, df.x2, df.x3, df.x4
    select!(df, :x2, :, :x1 => ByRow(x -> x^2) => :r1, :x1 => (x -> x .^ 2) => :r2,
            [:x1, :x2] => (+) => :x1, 1:2 => ByRow(/) => :x3, :x1 => :x4)
    @test propertynames(df2) == [:x2, :x1, :x3, :x4, :r1, :r2]
    @test x2 === df.x2
    @test x1 === df.x4
    @test df.r1 == x1 .^ 2
    @test df.r1 == df.r2
    @test df.x1 == x1 + x2
    @test df.x3 == x1 ./ x2
end

@testset "nrow in select" begin
    df_ref = DataFrame(ones(3, 4), :auto)
    for df in [df_ref, view(df_ref, 1:2, 1:2),
               df_ref[1:2, []], view(df_ref, 1:2, []),
               df_ref[[], 1:2], view(df_ref, [], 1:2)]
        @test select(df, nrow => :z, nrow, [nrow => :z2]) ==
              repeat(DataFrame(z=nrow(df), nrow=nrow(df), z2=nrow(df)), nrow(df))
        @test combine(df, nrow => :z, nrow, [nrow => :z2]) ==
              DataFrame(z=nrow(df), nrow=nrow(df), z2=nrow(df))
        @test_throws ArgumentError select(df, nrow, nrow)
        @test_throws ArgumentError select(df, [nrow])
    end
end

@testset "select and select! reserved return values" begin
    df = DataFrame(x=1)
    df2 = copy(df)
    for retval in [df2, (a=1, b=2), df2[1, :], ones(2, 2)]
        @test_throws ArgumentError select(df, :x => x -> retval)
        @test_throws ArgumentError select(df, :x => x -> retval, copycols=false)
        @test_throws ArgumentError select!(df, :x => x -> retval)

        @test select(df, :x => ByRow(x -> retval)) == DataFrame(x_function = [retval])
        cdf = copy(df)
        select!(cdf, :x => ByRow(x -> retval))
        @test cdf == DataFrame(x_function = [retval])

        if retval isa Union{NamedTuple, DataFrameRow}
            @test select(df, :x => ByRow(x -> retval) => AsTable) == DataFrame(;retval...)
        elseif retval isa DataFrame
            @test_throws MethodError select(df, :x => ByRow(x -> retval) => AsTable)
        else # Matrix: wrong type of keys
            @test_throws ArgumentError select(df, :x => ByRow(x -> retval) => AsTable)
            @test_throws ArgumentError select(df, :x => ByRow(x -> retval) => [:a, :b, :c, :d])
        end
    end

    for retval in [(1, 2), ones(2, 2, 2)]
        @test select(df, :x => x -> retval) == DataFrame(x_function = [retval])
        @test select(df, :x => ByRow(x -> retval)) == DataFrame(x_function = [retval])
        if retval isa Tuple
            @test select(df, :x => ByRow(x -> retval) => AsTable) == DataFrame(x1=1, x2=2)
        else
            @test_throws ArgumentError select(df, :x => ByRow(x -> retval) => AsTable)
        end
        cdf = copy(df)
        select!(cdf, :x => x -> retval)
        @test cdf == DataFrame(x_function = [retval])
        cdf = copy(df)
        select!(cdf, :x => ByRow(x -> retval))
        @test cdf == DataFrame(x_function = [retval])
    end
end

@testset "select and select! empty selection" begin
    df = DataFrame(rand(10, 4), :auto)
    x = [1:10;]
    y = [1, 2, 3]

    @test select(df, r"z") == DataFrame()
    @test select(df, r"z" => () -> x) == DataFrame(:function => x)
    @test_throws ArgumentError select(df, r"z" => () -> y)
    @test combine(df, r"z" => () -> y) == DataFrame(:function => y)
    @test select(df, r"z" => () -> x)[!, 1] === x # no copy even for copycols=true
    @test_throws MethodError select(df, r"z" => x -> 1)
    @test select(df, r"z" => ByRow(() -> 1)) == DataFrame(:function => fill(1, 10))

    @test select(df, r"z", copycols=false) == DataFrame()
    @test select(df, r"z" => () -> x, copycols=false) == DataFrame(:function => x)
    @test select(df, r"z" => () -> x, copycols=false)[!, 1] === x
    @test_throws MethodError select(df, r"z" => x -> 1, copycols=false)
    @test select(df, r"z" => ByRow(() -> 1)) == DataFrame(:function => fill(1, 10), copycols=false)

    @test_throws MethodError select!(df, r"z" => x -> 1)
    @test select!(df, r"z" => ByRow(() -> 1)) == DataFrame(:function => fill(1, 10))
    @test_throws MethodError select!(df, r"z" => () -> x, copycols=false)

    select!(df, r"z" => () -> x)
    @test df == DataFrame(:function => x)
end

@testset "wrong selection patterns" begin
    df = DataFrame(rand(10, 4), :auto)

    @test_throws ArgumentError select(df, "z")
    @test_throws ArgumentError select(df, "z" => :x1)
    @test_throws ArgumentError select(df, "z" => identity)
    @test_throws ArgumentError select(df, "z" => identity => :x1)
end

@testset "select and select! duplicates" begin
    df = DataFrame(rand(10, 4), :auto)
    df_ref = copy(df)

    @test_throws ArgumentError select(df, :x1, :x1)
    @test_throws ArgumentError select(df, :x1, :x5)
    @test select(df, :x2, r"x", :x1, :) == df[:, [:x2, :x1, :x3, :x4]]

    @test_throws ArgumentError select(df, :x1, :x2 => :x1)
    @test_throws ArgumentError select(df, :x3 => :x1, :x2 => :x1)
    @test_throws ArgumentError select(df, :x1, :x2 => identity => :x1)
    @test_throws ArgumentError select(df, :x1 => :x1, :x2 => identity => :x1)
    @test_throws ArgumentError select(df, :x3 => identity => :x1, :x2 => identity => :x1)
    @test select(df, [:x1], :x2 => :x1) == DataFrame(x1 = df.x2)

    @test_throws ArgumentError select!(df, :x1, :x1)
    @test_throws ArgumentError select!(df, :x1, :x5)
    @test df == df_ref

    select!(df, :x2, r"x", :x1, :)
    @test df == df_ref[:, [:x2, :x1, :x3, :x4]]

    df = DataFrame(rand(10, 2), [:x1, :x2])
    @test select(df, [:x1, :x1] => -) == DataFrame(Symbol("x1_x1_-") => zeros(10))
    select!(df, [:x1, :x1] => -)
    @test df == DataFrame(Symbol("x1_x1_-") => zeros(10))
end

@testset "SubDataFrame selection" begin
    df = DataFrame(rand(12, 5), :auto)
    sdf = view(df, 1:10, 1:4)
    df_ref = copy(sdf)

    @test select(sdf, :x2, :, :x1 => ByRow(x -> x^2) => :r1, :x1 => (x -> x .^ 2) => :r2,
                 [:x1, :x2] => (+) => :x1, 1:2 => ByRow(/) => :x3, :x1 => :x4) ==
          select(df_ref, :x2, :, :x1 => ByRow(x -> x^2) => :r1, :x1 => (x -> x .^ 2) => :r2,
                 [:x1, :x2] => (+) => :x1, 1:2 => ByRow(/) => :x3, :x1 => :x4)

    for fun in (+, ByRow(+))
        @test select(sdf, 1 => fun) ==
              DataFrame(Symbol("x1_+") => sdf.x1)
        @test select(sdf, 1:2 => fun) ==
              DataFrame(Symbol("x1_x2_+") => sdf.x1 + sdf.x2)
        @test select(sdf, 1:3 => fun) ==
              DataFrame(Symbol("x1_x2_x3_+") => sdf.x1 + sdf.x2 + sdf.x3)
        @test select(sdf, 1:4 => fun) ==
              DataFrame(Symbol("x1_x2_etc_+") => sum.(eachrow(sdf)))
    end

    @test_throws ArgumentError select(sdf, :x1, :x1)
    @test_throws ArgumentError select(sdf, :x1, :x1, copycols=false)
    @test select(sdf, :x1, [:x1]) == sdf[:, [:x1]]
    @test select(sdf, :x1, [:x1]) isa DataFrame
    @test select(sdf, :x1, [:x1], copycols=false) == sdf[:, [:x1]]
    @test select(sdf, :x1, [:x1], copycols=false) isa SubDataFrame
    @test_throws ArgumentError select(sdf, :x1 => :r1, copycols=false)
    @test_throws ArgumentError select(sdf, :x1 => identity => :r1, copycols=false)
end

@testset "pseudo-broadcasting" begin
    df = DataFrame([1 2 3
                    4 5 6], :auto)
    df2 = DataFrame([1 2 3], :auto)
    df3 = DataFrame(x1=Char[], x2=Int[], x3=Int[])
    for v in [9, Ref(9), view([9], 1)]
        @test select(df, [] => (() -> v) => :a, :, (:) => (+) => :d) ==
              DataFrame([9 1 2 3 6
                         9 4 5 6 15], [:a, :x1, :x2, :x3, :d])
        @test select(df, (:) => (+) => :d, :, r"z" => (() -> v)  => :a) ==
              DataFrame([6  1 2 3 9
                         15 4 5 6 9], [:d, :x1, :x2, :x3, :a])
        @test select(df, [] => (() -> v) => :a, :x1 => :b, (:) => (+) => :d) ==
              DataFrame([9 1 6
                         9 4 15], [:a, :b, :d])
        @test select(df, (:) => (+) => :d, :x1 => :b, [] => (() -> v) => :a) ==
              DataFrame([6  1 9
                         15 4 9], [:d, :b, :a])
        @test select(df, [] => (() -> v) => :a, :x1 => (x -> x) => :b, (:) => (+) => :d) ==
              DataFrame([9 1 6
                         9 4 15], [:a, :b, :d])
        @test select(df, (:) => (+) => :d, :x1 => (x -> x) => :b, [] => (() -> v) => :a) ==
              DataFrame([6  1 9
                         15 4 9], [:d, :b, :a])
        @test select(df2, [] => (() -> v) => :a, :, (:) => (+) => :d) ==
              DataFrame([9 1 2 3 6], [:a, :x1, :x2, :x3, :d])
        @test select(df2, (:) => (+) => :d, :, r"z" => (() -> v)  => :a) ==
              DataFrame([6 1 2 3 9], [:d, :x1, :x2, :x3, :a])
        @test select(df2, [] => (() -> v) => :a, :x1 => :b, (:) => (+) => :d) ==
              DataFrame([9 1 6], [:a, :b, :d])
        @test select(df2, (:) => (+) => :d, :x1 => :b, [] => (() -> v) => :a) ==
              DataFrame([6 1 9], [:d, :b, :a])
        @test select(df2, [] => (() -> v) => :a, :x1 => (x -> x) => :b, (:) => (+) => :d) ==
              DataFrame([9 1 6], [:a, :b, :d])
        @test select(df2, (:) => (+) => :d, :x1 => (x -> x) => :b, [] => (() -> v) => :a) ==
              DataFrame([6 1 9], [:d, :b, :a])

        @test isequal_coltyped(select(df3, [] => (() -> v) => :a, :x1 => x -> []),
                               DataFrame(a=Int[], x1_function=Any[]))
        @test isequal_coltyped(select(df3, :x1 => x -> [], [] => (() -> v) => :a),
                               DataFrame(x1_function=Any[], a=Int[]))
        @test isequal_coltyped(select(df3, [] => (() -> v) => :a, :x1),
                               DataFrame(a=Int[], x1=Char[]))
        @test isequal_coltyped(select(df3, :x1, [] => (() -> v) => :a),
                               DataFrame(x1=Char[], a=Int[]))
    end
    @test_throws ArgumentError select(df, [] => (() -> [9]) => :a, :)
    @test_throws ArgumentError select(df, :, [] => (() -> [9]) => :a)
    @test transform(df, names(df) .=> (x -> 9) .=> names(df)) ==
          repeat(DataFrame([9 9 9], :auto), nrow(df))
    @test combine(df, names(df) .=> (x -> 9) .=> names(df)) ==
          DataFrame([9 9 9], :auto)
    @test transform(df, names(df) .=> (x -> 9) .=> names(df), :x1 => :x4) ==
          DataFrame([9 9 9 1; 9 9 9 4], :auto)
    @test transform(df3, names(df3) .=> (x -> 9) .=> names(df3)) ==
          repeat(DataFrame([9 9 9], :auto), nrow(df3))
    @test combine(df3, names(df3) .=> (x -> 9) .=> names(df3)) ==
          DataFrame([9 9 9], :auto)
    @test transform(df3, names(df3) .=> (x -> 9) .=> names(df3), :x1 => :x4) ==
          DataFrame(ones(0, 4), :auto)

    df = DataFrame(x1=1:2, x2=categorical(1:2),
                   x3=[missing, 2], x4=categorical([missing, 2]))

    df2 = select(df, names(df) .=> first)
    @test df2 ≅ repeat(DataFrame(x1_first=1, x2_first=1, x3_first=missing,
                                 x4_first=missing), nrow(df2))
    @test df2.x1_first isa Vector{Int}
    @test df2.x2_first isa CategoricalVector{Int}
    @test df2.x3_first isa Vector{Missing}
    @test df2.x4_first isa Vector{Missing}

    df2 = combine(df, names(df) .=> first)
    @test df2 ≅ DataFrame(x1_first=1, x2_first=1, x3_first=missing,
                          x4_first=missing)
    @test df2.x1_first isa Vector{Int}
    @test df2.x2_first isa CategoricalVector{Int}
    @test df2.x3_first isa Vector{Missing}
    @test df2.x4_first isa Vector{Missing}

    df2 = select(df, names(df) .=> last)
    @test df2 ≅ repeat(DataFrame(x1_last=2, x2_last=2, x3_last=2,
                                 x4_last=2), nrow(df2))
    @test df2.x1_last isa Vector{Int}
    @test df2.x2_last isa CategoricalVector{Int}
    @test df2.x3_last isa Vector{Int}
    @test df2.x4_last isa CategoricalVector{Int}

    df2 = combine(df, names(df) .=> last)
    @test df2 ≅ DataFrame(x1_last=2, x2_last=2, x3_last=2,
                          x4_last=2)
    @test df2.x1_last isa Vector{Int}
    @test df2.x2_last isa CategoricalVector{Int}
    @test df2.x3_last isa Vector{Int}
    @test df2.x4_last isa CategoricalVector{Int}

    for v in [:x1, :x1 => (x -> x) => :x1]
        df2 = select(df, names(df) .=> first, v)
        @test df2 ≅ DataFrame(x1_first=1, x2_first=1, x3_first=missing,
                              x4_first=missing, x1=[1, 2])
        @test df2.x1_first isa Vector{Int}
        @test df2.x2_first isa CategoricalVector{Int}
        @test df2.x3_first isa Vector{Missing}
        @test df2.x4_first isa Vector{Missing}


        df2 = select(df, names(df) .=> last, v)
        @test df2 ≅ DataFrame(x1_last=2, x2_last=2, x3_last=2,
                              x4_last=2, x1=[1, 2])
        @test df2.x1_last isa Vector{Int}
        @test df2.x2_last isa CategoricalVector{Int}
        @test df2.x3_last isa Vector{Int}
        @test df2.x4_last isa CategoricalVector{Int}


        df2 = select(df, v, names(df) .=> first)
        @test df2 ≅ DataFrame(x1=[1, 2], x1_first=1, x2_first=1, x3_first=missing,
                              x4_first=missing)
        @test df2.x1_first isa Vector{Int}
        @test df2.x2_first isa CategoricalVector{Int}
        @test df2.x3_first isa Vector{Missing}
        @test df2.x4_first isa Vector{Missing}


        df2 = select(df, v, names(df) .=> last)
        @test df2 ≅ DataFrame(x1=[1, 2], x1_last=2, x2_last=2, x3_last=2,
                              x4_last=2)
        @test df2.x1_last isa Vector{Int}
        @test df2.x2_last isa CategoricalVector{Int}
        @test df2.x3_last isa Vector{Int}
        @test df2.x4_last isa CategoricalVector{Int}
    end

    @test_throws ArgumentError select(df, names(df) .=> first, [] => (() -> Int[]) => :x1)
    df2 = combine(df, names(df) .=> first, [] => (() -> Int[]) => :x1)
    @test size(df2) == (0, 5)
    @test df2.x1_first isa Vector{Int}
    @test df2.x2_first isa CategoricalVector{Int}
    @test df2.x3_first isa Vector{Missing}
    @test df2.x4_first isa Vector{Missing}

    @test_throws ArgumentError select(df, names(df) .=> last, [] => (() -> Int[]) => :x1)
    df2 = combine(df, names(df) .=> last, [] => (() -> Int[]) => :x1)
    @test size(df2) == (0, 5)
    @test df2.x1_last isa Vector{Int}
    @test df2.x2_last isa CategoricalVector{Int}
    @test df2.x3_last isa Vector{Int}
    @test df2.x4_last isa CategoricalVector{Int}

    @test_throws ArgumentError select(df, [] => (() -> Int[]) => :x1, names(df) .=> first)
    df2 = combine(df, [] => (() -> Int[]) => :x1, names(df) .=> first)
    @test size(df2) == (0, 5)
    @test df2.x1_first isa Vector{Int}
    @test df2.x2_first isa CategoricalVector{Int}
    @test df2.x3_first isa Vector{Missing}
    @test df2.x4_first isa Vector{Missing}

    @test_throws ArgumentError select(df, [] => (() -> Int[]) => :x1, names(df) .=> last)
    df2 = combine(df, [] => (() -> Int[]) => :x1, names(df) .=> last)
    @test size(df2) == (0, 5)
    @test df2.x1_last isa Vector{Int}
    @test df2.x2_last isa CategoricalVector{Int}
    @test df2.x3_last isa Vector{Int}
    @test df2.x4_last isa CategoricalVector{Int}
end

@testset "copycols special cases" begin
    df = DataFrame(a=1:3, b=4:6)
    c = [7, 8]
    @test_throws ArgumentError select(df, :a => (x -> c) => :c1, :b => (x -> c) => :c2)
    df2 = combine(df, :a => (x -> c) => :c1, :b => (x -> c) => :c2)
    @test df2.c1 === df2.c2
    df2 = select(df, :a => identity => :c1, :a => :c2)
    @test df2.c1 !== df2.c2
    df2 = select(df, :a => identity => :c1)
    @test df2.c1 !== df.a
    df2 = select(df, :a => (x -> df.b) => :c1)
    @test df2.c1 === df.b
    @test_throws ArgumentError select(view(df, 1:2, :), :a => parent => :c1)
    df2 = combine(view(df, 1:2, :), :a => parent => :c1)
    @test df2.c1 !== df.a
    @test_throws ArgumentError select(view(df, 1:2, :), :a => (x -> view(x, 1:1)) => :c1)
    df2 = combine(view(df, 1:2, :), :a => (x -> view(x, 1:1)) => :c1)
    @test df2.c1 isa Vector
    df2 = select(df, :a, :a => :b, :a => identity => :c, copycols=false)
    @test df2.b === df2.c === df.a
    a = df.a
    select!(df, :a, :a => :b, :a => identity => :c)
    @test df.b === df.c === a
end

@testset "empty select" begin
    df_ref = DataFrame(rand(10, 4), :auto)

    for df in (df_ref, view(df_ref, 1:9, 1:3))
        @test ncol(select(df)) == 0
        @test ncol(select(df, copycols=false)) == 0
    end
    select!(df_ref)
    @test ncol(df_ref) == 0
end

@testset "transform and transform!" begin
    df = DataFrame(rand(10, 4), :auto)

    for dfx in (df, view(df, :, :))
        df2 = transform(dfx, [:x1, :x2] => +, :x2 => :x3)
        @test df2 == select(dfx, :, [:x1, :x2] => +, :x2 => :x3)
        @test df2.x2 == df2.x3
        @test df2.x2 !== df2.x3
        @test dfx.x2 == df2.x3
        @test dfx.x2 !== df2.x3
        @test dfx.x2 !== df2.x2
    end

    df2 = transform(df, [:x1, :x2] => +, :x2 => :x3, copycols=false)
    @test df2 == select(df, :, [:x1, :x2] => +, :x2 => :x3)
    @test df.x2 == df2.x2 == df2.x3
    @test df.x2 === df2.x2
    @test df.x2 !== df2.x3
    @test_throws ArgumentError transform(view(df, :, :), [:x1, :x2] => +, :x2 => :x3, copycols=false)

    x2 = df.x2
    transform!(df, [:x1, :x2] => +, :x2 => :x3)
    @test df == df2
    @test x2 == df.x2 == df.x3
    @test x2 === df.x2
    @test x2 !== df.x3

    @test transform(df) == df
    df2 = transform(df, copycols=false)
    @test df2 == df
    for (a, b) in zip(eachcol(df), eachcol(df2))
        @test a === b
    end
    cols = collect(eachcol(df))
    transform!(df)
    @test df2 == df
    for (a, b) in zip(eachcol(df), cols)
        @test a === b
    end
end

@testset "vectors of pairs" begin
    df_ref = DataFrame(a=1:3, b=4:6)
    for df in [df_ref, view(df_ref, :, :)]
        @test select(df, [] .=> sum) == DataFrame()
        @test select(df, names(df) .=> sum) == repeat(DataFrame(a_sum=6, b_sum=15), nrow(df))
        @test combine(df, names(df) .=> sum) == DataFrame(a_sum=6, b_sum=15)
        @test transform(df, names(df) .=> ByRow(-)) ==
              DataFrame(:a => 1:3, :b => 4:6,
                        Symbol("a_-") => -1:-1:-3,
                        Symbol("b_-") => -4:-1:-6)
        @test select(df, :a, [] .=> sum, :b => :x, [:b, :a] .=> identity) ==
              DataFrame(a=1:3, x=4:6, b_identity=4:6, a_identity=1:3)
        @test select(df, names(df) .=> sum .=> [:A, :B]) == repeat(DataFrame(A=6, B=15), nrow(df))
        @test combine(df, names(df) .=> sum .=> [:A, :B]) == DataFrame(A=6, B=15)
        @test Base.broadcastable(ByRow(+)) isa Base.RefValue{ByRow{typeof(+)}}
        @test identity.(ByRow(+)) == ByRow(+)
    end
end

@testset "AsTable tests" begin
    df = DataFrame(a=1:3, b=4:6, c=7:9)
    @test select(df, AsTable(:) => sum) ==
          DataFrame(a_b_c_sum=map(sum, eachrow(df)))
    @test transform(df, AsTable(:) => sum) ==
          DataFrame(a=1:3, b=4:6, c=7:9, a_b_c_sum=map(sum, eachrow(df)))

    @test select(df, AsTable(:) => sum ∘ sum) ==
          repeat(DataFrame(a_b_c_sum_sum=45), nrow(df))
    @test combine(df, AsTable(:) => sum ∘ sum) ==
          DataFrame(a_b_c_sum_sum=45)
    @test transform(df, AsTable(:) => sum ∘ sum) ==
          DataFrame(a=1:3, b=4:6, c=7:9, a_b_c_sum_sum=45)

    @test select(df, AsTable(:) => ByRow(x -> [x])) ==
          DataFrame(a_b_c_function=[[(a = 1, b = 4, c = 7)],
                                    [(a = 2, b = 5, c = 8)],
                                    [(a = 3, b = 6, c = 9)]])
    @test transform(df, AsTable(:) => ByRow(x -> [x])) ==
          hcat(df, DataFrame(a_b_c_function=[[(a = 1, b = 4, c = 7)],
                                             [(a = 2, b = 5, c = 8)],
                                             [(a = 3, b = 6, c = 9)]]))
    @test select(df, AsTable(:) => ByRow(identity)) ==
          DataFrame(a_b_c_identity=[(a = 1, b = 4, c = 7), (a = 2, b = 5, c = 8), (a = 3, b = 6, c = 9)])
    @test select(df, AsTable(:) => ByRow(identity) => AsTable) == df
    @test select(df, AsTable(:) => ByRow(x -> df[1, :])) ==
          DataFrame(a_b_c_function=fill(df[1, :], 3))
    @test select(df, AsTable(:) => ByRow(x -> df[1, :]) => AsTable) ==
          DataFrame(a=[1, 1, 1], b=4, c=7)
    @test transform(df, AsTable(Not(:)) =>
          ByRow(identity)) == [df DataFrame(:identity => fill(NamedTuple(), nrow(df)))]

    @test select(df, AsTable(Not(:)) => Ref) == repeat(DataFrame(Ref = NamedTuple()), nrow(df))
    @test combine(df, AsTable(Not(:)) => Ref) == DataFrame(Ref = NamedTuple())
    @test transform(df, AsTable(Not(:)) => Ref) ==
          DataFrame(a=1:3, b=4:6, c=7:9, Ref=NamedTuple())

    if VERSION >= v"1.4.0"
        df = DataFrame(x=[1, 2, missing], y=[1, missing, missing])
        @test transform(df, AsTable(:) .=>
                            ByRow.([sum∘skipmissing,
                                    x -> count(!ismissing, x),
                                    mean∘skipmissing]) .=>
                            [:sum, :n, :mean]) ≅
              [df DataFrame(sum=[2, 2, 0], n=[2, 1, 0], mean=[1, 2, NaN])]
    else
        df = DataFrame(x=[1, 2], y=[1, missing])
        @test transform(df, AsTable(:) .=>
                            ByRow.([sum∘skipmissing,
                                    x -> count(!ismissing, x),
                                    mean∘skipmissing]) .=>
                            [:sum, :n, :mean]) ≅
              [df DataFrame(sum=[2, 2], n=[2, 1], mean=[1, 2])]
    end
end

@testset "make sure select! is safe on error" begin
    a = [1]
    df = DataFrame()
    df.a = a
    @test_throws DomainError select!(df, :a => x -> sqrt(-1))
    @test df.a === a
    @test propertynames(df) == [:a, ]
end

@testset "combine AbstractDataFrame" begin
    df = DataFrame(x=1:3, y=4:6)

    @test combine(x -> Matrix(x), df) == rename(df, [:x1, :x2])
    @test combine(x -> Ref(1:3), df) == DataFrame(x1=[1:3])
    @test combine(df, x -> Ref(1:3)) == DataFrame(x1=[1:3])

    @test_throws ArgumentError combine(df, AsTable(:) => identity)
    @test combine(df, AsTable(:) => identity => AsTable) == df
    @test combine(df, (:) => cor) == DataFrame(x_y_cor = 1.0)
    @test combine(df, :x => x -> Ref(1:3)) == DataFrame(x_function=[1:3])
    @test_throws ArgumentError combine(df, :x => x -> ones(1, 1))
    @test combine(df, :x => (x -> ones(1, 1)) => AsTable) == DataFrame(x1=1.0)

    df2 = combine(df, :x => identity)
    @test df2[:, 1] == df.x
    @test df2[:, 1] !== df.x

    @test combine(df, :x => sum, :y => collect ∘ extrema) ==
          DataFrame(x_sum=[6, 6], y_collect_extrema = [4, 6])
    @test combine(df, :y => collect ∘ extrema, :x => sum) ==
          DataFrame(y_collect_extrema = [4, 6], x_sum=[6, 6])
    @test combine(df, :x => sum, :y => x -> []) ==
          DataFrame(x_sum=[], y_function = [])
    @test combine(df, :y => x -> [], :x => sum) ==
          DataFrame(y_function = [], x_sum=[])

    dfv = view(df, [2, 1], [2, 1])

    @test combine(x -> Matrix(x), dfv) == rename(dfv, [:x1, :x2])

    @test_throws ArgumentError combine(dfv, AsTable(:) => identity)
    @test combine(dfv, AsTable(:) => identity => AsTable) == dfv
    @test combine(dfv, (:) => cor) == DataFrame(y_x_cor = 1.0)

    df2 = combine(dfv, :x => identity)
    @test df2[:, 1] == dfv.x
    @test df2[:, 1] !== dfv.x

    @test combine(dfv, :x => sum, :y => collect ∘ extrema) ==
          DataFrame(x_sum=[3, 3], y_collect_extrema = [4, 5])
    @test combine(dfv, :y => collect ∘ extrema, :x => sum) ==
          DataFrame(y_collect_extrema = [4, 5], x_sum=[3, 3])
end

@testset "select and transform AbstractDataFrame" begin
    df = DataFrame(x=1:3, y=4:6)

    @test select(df) == DataFrame()

    @test select(df, :x => first) == DataFrame(x_first=fill(1, 3))
    df2 = select(df, :x, :x => first, copycols=true)
    @test df2 == DataFrame(x=df.x, x_first=fill(1, 3))
    @test df2.x !== df.x
    df2 = select(df, :x, :x => first, copycols=false)
    @test df2 == DataFrame(x=df.x, x_first=fill(1, 3))
    @test df2.x === df.x
    @test_throws ArgumentError select(df, :x => x -> [first(x)], copycols=true)
    @test_throws ArgumentError select(df, :x => x -> [first(x)], copycols=false)

    df2 = transform(df, :x => first, copycols=true)
    @test df2 == [df DataFrame(x_first=fill(1, 3))]
    @test df2.x !== df.x
    @test df2.y !== df.y
    df2 = transform(df, :x => first, copycols=false)
    @test df2 == [df DataFrame(x_first=fill(1, 3))]
    @test df2.x === df.x
    @test df2.y === df.y
    @test transform(df, names(df) .=> first .=> names(df)) ==
          DataFrame(x=fill(1, 3), y=fill(4, 3))
    @test_throws ArgumentError transform(df, :x => x -> [first(x)], copycols=true)
    @test_throws ArgumentError transform(df, :x => x -> [first(x)], copycols=false)

    dfv = view(df, [2, 1], [2, 1])
    @test select(dfv, :x => first) == DataFrame(x_first=fill(2, 2))
    df2 = select(dfv, :x, :x => first, copycols=true)
    @test df2 == DataFrame(x=dfv.x, x_first=fill(2, 2))
    @test df2.x !== dfv.x
    @test_throws ArgumentError select(dfv, :x, :x => first, copycols=false)
    @test_throws ArgumentError select(dfv, :x => x -> [first(x)], copycols=true)
    @test_throws ArgumentError select(dfv, :x => x -> [first(x)], copycols=false)

    df2 = transform(dfv, :x => first, copycols=true)
    @test df2 == [dfv DataFrame(x_first=fill(2, 2))]
    @test df2.x !== dfv.x
    @test df2.y !== dfv.y
    @test_throws ArgumentError transform(dfv, :x => first, copycols=false)
    @test transform(dfv, names(dfv) .=> first .=> names(dfv)) ==
          DataFrame(y=fill(5, 2), x=fill(2, 2))
    @test_throws ArgumentError transform(df, :x => x -> [first(x)], copycols=true)
    @test_throws ArgumentError transform(df, :x => x -> [first(x)], copycols=false)
end

@testset "select! and transform! AbstractDataFrame" begin
    df = DataFrame(x=1:3, y=4:6)
    select!(df, :x => first)
    @test df == DataFrame(x_first = fill(1, 3))

    # if we select! we do copycols=false, so we can get aliases
    df = DataFrame(x=1:3, y=4:6)
    x = df.x
    select!(df, :x => (x->x), :x)
    @test x === df.x_function === df.x

    df = DataFrame(x=1:3, y=4:6)
    @test_throws ArgumentError select!(df, :x => x -> [1])
    @test df == DataFrame(x=1:3, y=4:6)

    df = DataFrame(x=1:3, y=4:6)
    x = df.x
    y = df.y
    transform!(df, :x => first)
    @test df == DataFrame(x=x, y=y, x_first=fill(1, 3))
    @test df.x == x
    @test df.y == y

    df = DataFrame(x=1:3, y=4:6)
    transform!(df, names(df) .=> first .=> names(df))
    @test df == DataFrame(x=fill(1, 3), y=fill(4, 3))

    df = DataFrame(x=1:3, y=4:6)
    @test_throws ArgumentError transform!(df, :x => x -> [1])
    @test df == DataFrame(x=1:3, y=4:6)

    dfv = view(df, [2, 1], [2, 1])
    @test_throws ArgumentError select!(dfv, 1)
    @test transform!(dfv, 1) == dfv
    @test df == DataFrame(x=1:3, y=4:6)
end

@testset "renamecols=false tests" begin
    df = DataFrame(a=1:3, b=4:6, c=7:9, d=10:12)
    @test select(df, :a => +, [:a, :b] => +, All() => +, renamecols=false) ==
          DataFrame(a=1:3, a_b=5:2:9, a_b_etc=22:4:30)
    @test select(df, :a => +, [:a, :b] => +, Cols(:) => +, renamecols=false) ==
          DataFrame(a=1:3, a_b=5:2:9, a_b_etc=22:4:30)
    @test_throws ArgumentError select(df, [] => () -> 10, renamecols=false)
    @test transform(df, :a => +, [:a, :b] => +, All() => +, renamecols=false) ==
          DataFrame(a=1:3, b=4:6, c=7:9, d=10:12, a_b=5:2:9, a_b_etc=22:4:30)
    @test combine(df, :a => +, [:a, :b] => +, All() => +, renamecols=false) ==
          DataFrame(a=1:3, a_b=5:2:9, a_b_etc=22:4:30)
    @test combine(df, [:a, :b] => +, renamecols=false) == DataFrame(a_b=5:2:9)
    @test combine(identity, df, renamecols=false) == df

    df = DataFrame(a=1:3, b=4:6, c=7:9, d=10:12)
    @test select!(df, :a => +, [:a, :b] => +, All() => +, renamecols=false) == df
    @test df == DataFrame(a=1:3, a_b=5:2:9, a_b_etc=22:4:30)

    df = DataFrame(a=1:3, b=4:6, c=7:9, d=10:12)
    @test transform!(df, :a => +, [:a, :b] => +, All() => +, renamecols=false) == df
    @test df == DataFrame(a=1:3, b=4:6, c=7:9, d=10:12, a_b=5:2:9, a_b_etc=22:4:30)

    df = DataFrame(a=1:3, b=4:6, c=7:9, d=10:12)
    @test transform!(df, :a => +, [:a, :b] => +, Cols(:) => +, renamecols=false) == df
    @test df == DataFrame(a=1:3, b=4:6, c=7:9, d=10:12, a_b=5:2:9, a_b_etc=22:4:30)
end

@testset "transformation function with a function as first argument" begin
    for df in (DataFrame(a=1:2, b=3:4, c=5:6), view(DataFrame(a=1:3, b=3:5, c=5:7, d=11:13), 1:2, 1:3))
        @test select(sdf -> sdf.b, df) == DataFrame(x1=3:4)
        @test select(sdf -> (b = 2sdf.b,), df) == DataFrame(b=[6, 8])
        @test select(sdf -> (b = 1,), df) == DataFrame(b=[1, 1])
        @test_throws ArgumentError select(sdf -> (b = [1],), df)
        @test select(sdf -> (b = [1, 5],), df) == DataFrame(b=[1, 5])
        @test select(sdf -> 1, df) == DataFrame(x1=[1, 1])
        @test select(sdf -> fill([1]), df) == DataFrame(x1=[[1], [1]])
        @test select(sdf -> Ref([1]), df) == DataFrame(x1=[[1], [1]])
        @test select(sdf -> "x", df) == DataFrame(x1=["x", "x"])
        @test select(sdf -> [[1, 2], [3, 4]], df) == DataFrame(x1=[[1, 2], [3, 4]])
        for ret in (DataFrame(), NamedTuple(), zeros(0, 0), DataFrame(t=1)[1, 1:0])
            @test select(sdf -> ret, df) == DataFrame()
        end
        @test_throws ArgumentError select(sdf -> DataFrame(a=10), df)
        @test_throws ArgumentError select(sdf -> zeros(1, 2), df)
        @test select(sdf -> DataFrame(a=[10, 11]), df) == DataFrame(a=[10, 11])
        @test select(sdf -> [10 11; 12 13], df) == DataFrame(x1=[10, 12], x2=[11, 13])
        @test select(sdf -> DataFrame(a=10)[1, :], df) == DataFrame(a=[10, 10])

        @test transform(sdf -> sdf.b, df) == [df DataFrame(x1=3:4)]
        @test transform(sdf -> (b = 2sdf.b,), df) == DataFrame(a=1:2, b=[6, 8], c=5:6)
        @test transform(sdf -> (b = 1,), df) == DataFrame(a=[1, 2], b=[1, 1], c=[5, 6])
        @test_throws ArgumentError transform(sdf -> (b = [1],), df)
        @test transform(sdf -> (b = [1, 5],), df) == DataFrame(a=[1, 2], b=[1, 5], c=[5, 6])
        @test transform(sdf -> 1, df) == DataFrame(a=1:2, b=3:4, c=5:6, x1=1)
        @test transform(sdf -> fill([1]), df) == DataFrame(a=1:2, b=3:4, c=5:6, x1=[[1], [1]])
        @test transform(sdf -> Ref([1]), df) == DataFrame(a=1:2, b=3:4, c=5:6, x1=[[1], [1]])
        @test transform(sdf -> "x", df) == DataFrame(a=1:2, b=3:4, c=5:6, x1="x")
        @test transform(sdf -> [[1, 2], [3, 4]], df) == DataFrame(a=1:2, b=3:4, c=5:6, x1=[[1, 2], [3, 4]])
        for ret in (DataFrame(), NamedTuple(), zeros(0, 0), DataFrame(t=1)[1, 1:0])
            @test transform(sdf -> ret, df) == df
        end
        @test_throws ArgumentError transform(sdf -> DataFrame(a=10), df)
        @test_throws ArgumentError transform(sdf -> zeros(1, 2), df)
        @test transform(sdf -> DataFrame(a=[10, 11]), df) == DataFrame(a=[10, 11], b=3:4, c=5:6)
        @test transform(sdf -> [10 11; 12 13], df) == DataFrame(a=1:2, b=3:4, c=5:6, x1=[10, 12], x2=[11, 13])
        @test transform(sdf -> DataFrame(a=10)[1, :], df) == DataFrame(a=[10, 10], b=3:4, c=5:6)

        @test combine(sdf -> sdf.b, df) == DataFrame(x1=3:4)
        @test combine(sdf -> (b = 2sdf.b,), df) == DataFrame(b=[6, 8])
        @test combine(sdf -> (b = 1,), df) == DataFrame(b=[1])
        @test combine(sdf -> (b = [1],), df) == DataFrame(b=[1])
        @test combine(sdf -> (b = [1, 5],), df) == DataFrame(b=[1, 5])
        @test combine(sdf -> 1, df) == DataFrame(x1=[1])
        @test combine(sdf -> fill([1]), df) == DataFrame(x1=[[1]])
        @test combine(sdf -> Ref([1]), df) == DataFrame(x1=[[1]])
        @test combine(sdf -> "x", df) == DataFrame(x1=["x"])
        @test combine(sdf -> [[1, 2], [3, 4]], df) == DataFrame(x1=[[1, 2], [3, 4]])
        for ret in (DataFrame(), NamedTuple(), zeros(0, 0), DataFrame(t=1)[1, 1:0])
            @test combine(sdf -> ret, df) == DataFrame()
        end
        @test combine(sdf -> DataFrame(a=10), df) == DataFrame(a=10)
        @test combine(sdf -> zeros(1, 2), df) == DataFrame(x1=0, x2=0)
        @test combine(sdf -> DataFrame(a=[10, 11]), df) == DataFrame(a=[10, 11])
        @test combine(sdf -> [10 11; 12 13], df) == DataFrame(x1=[10, 12], x2=[11, 13])
        @test combine(sdf -> DataFrame(a=10)[1, :], df) == DataFrame(a=[10])
    end

    df = DataFrame(a=1:2, b=3:4, c=5:6)
    @test select!(sdf -> sdf.b, copy(df)) == DataFrame(x1=3:4)
    @test select!(sdf -> (b = 2sdf.b,), copy(df)) == DataFrame(b=[6, 8])
    @test select!(sdf -> (b = 1,), copy(df)) == DataFrame(b=[1, 1])
    @test_throws ArgumentError select!(sdf -> (b = [1],), copy(df))
    @test select!(sdf -> (b = [1, 5],), copy(df)) == DataFrame(b=[1, 5])
    @test select!(sdf -> 1, copy(df)) == DataFrame(x1=[1, 1])
    @test select!(sdf -> fill([1]), copy(df)) == DataFrame(x1=[[1], [1]])
    @test select!(sdf -> Ref([1]), copy(df)) == DataFrame(x1=[[1], [1]])
    @test select!(sdf -> "x", copy(df)) == DataFrame(x1=["x", "x"])
    @test select!(sdf -> [[1, 2], [3, 4]], copy(df)) == DataFrame(x1=[[1, 2], [3, 4]])
    for ret in (DataFrame(), NamedTuple(), zeros(0, 0), DataFrame(t=1)[1, 1:0])
        @test select!(sdf -> ret, copy(df)) == DataFrame()
    end
    @test_throws ArgumentError select!(sdf -> DataFrame(a=10), copy(df))
    @test_throws ArgumentError select!(sdf -> zeros(1, 2), copy(df))
    @test select!(sdf -> DataFrame(a=[10, 11]), copy(df)) == DataFrame(a=[10, 11])
    @test select!(sdf -> [10 11; 12 13], copy(df)) == DataFrame(x1=[10, 12], x2=[11, 13])
    @test select!(sdf -> DataFrame(a=10)[1, :], copy(df)) == DataFrame(a=[10, 10])

    @test transform!(sdf -> sdf.b, copy(df)) == [df DataFrame(x1=3:4)]
    @test transform!(sdf -> (b = 2sdf.b,), copy(df)) == DataFrame(a=1:2, b=[6, 8], c=5:6)
    @test transform!(sdf -> (b = 1,), copy(df)) == DataFrame(a=[1, 2], b=[1, 1], c=[5, 6])
    @test_throws ArgumentError transform!(sdf -> (b = [1],), copy(df))
    @test transform!(sdf -> (b = [1, 5],), copy(df)) == DataFrame(a=[1, 2], b=[1, 5], c=[5, 6])
    @test transform!(sdf -> 1, copy(df)) == DataFrame(a=1:2, b=3:4, c=5:6, x1=1)
    @test transform!(sdf -> fill([1]), copy(df)) == DataFrame(a=1:2, b=3:4, c=5:6, x1=[[1], [1]])
    @test transform!(sdf -> Ref([1]), copy(df)) == DataFrame(a=1:2, b=3:4, c=5:6, x1=[[1], [1]])
    @test transform!(sdf -> "x", copy(df)) == DataFrame(a=1:2, b=3:4, c=5:6, x1="x")
    @test transform!(sdf -> [[1, 2], [3, 4]], copy(df)) == DataFrame(a=1:2, b=3:4, c=5:6, x1=[[1, 2], [3, 4]])
    for ret in (DataFrame(), NamedTuple(), zeros(0, 0), DataFrame(t=1)[1, 1:0])
        @test transform!(sdf -> ret, copy(df)) == df
    end
    @test_throws ArgumentError transform!(sdf -> DataFrame(a=10), copy(df))
    @test_throws ArgumentError transform!(sdf -> zeros(1, 2), copy(df))
    @test transform!(sdf -> DataFrame(a=[10, 11]), copy(df)) == DataFrame(a=[10, 11], b=3:4, c=5:6)
    @test transform!(sdf -> [10 11; 12 13], copy(df)) == DataFrame(a=1:2, b=3:4, c=5:6, x1=[10, 12], x2=[11, 13])
    @test transform!(sdf -> DataFrame(a=10)[1, :], copy(df)) == DataFrame(a=[10, 10], b=3:4, c=5:6)

    @test_throws ArgumentError combine(:x => identity, DataFrame(x=[1, 2, 3]))
end

@testset "transformation function with multiple columns as destination" begin
    for df in (DataFrame(a=1:2, b=3:4, c=5:6), view(DataFrame(a=1:3, b=3:5, c=5:7, d=11:13), 1:2, 1:3))
        for fun in (select, combine, transform),
            res in (DataFrame(), DataFrame(a=1, b=2)[1, :], ones(1, 1),
                    (a=1, b=2), (a=[1], b=[2]), (a=1, b=[2]))
            @test_throws ArgumentError fun(df, :a => x -> res)
            @test_throws ArgumentError fun(df, :a => (x -> res) => :z)
        end
        for res in (DataFrame(x1=1, x2=2)[1, :], (x1=1, x2=2))
            @test select(df, :a => (x -> res) => AsTable) == DataFrame(x1=[1, 1], x2=[2, 2])
            @test transform(df, :a => (x -> res) => AsTable) == [df DataFrame(x1=[1, 1], x2=[2, 2])]
            @test combine(df, :a => (x -> res) => AsTable) == DataFrame(x1=[1], x2=[2])
            @test select(df, :a => (x -> res) => [:p, :q]) == DataFrame(p=[1, 1], q=[2, 2])
            @test transform(df, :a => (x -> res) => [:p, :q]) == [df DataFrame(p=[1, 1], q=[2, 2])]
            @test combine(df, :a => (x -> res) => [:p, :q]) == DataFrame(p=[1], q=[2])
            @test_throws ArgumentError select(df, :a => (x -> res) => [:p, :q, :r])
            @test_throws ArgumentError select(df, :a => (x -> res) => [:p])
        end
        for res in (DataFrame(x1=1, x2=2), [1 2], Tables.table([1 2], header=[:x1, :x2]),
                    (x1=[1], x2=[2]))
            @test combine(df, :a => (x -> res) => AsTable) == DataFrame(x1=1, x2=2)
            @test combine(df, :a => (x -> res) => [:p, :q]) == DataFrame(p=1, q=2)
            @test_throws ArgumentError combine(df, :a => (x -> res) => [:p])
            @test_throws ArgumentError select(df, :a => (x -> res) => AsTable)
            @test_throws ArgumentError transform(df, :a => (x -> res) => AsTable)
        end
        @test combine(df, :a => ByRow(x -> [x, x+1]),
                      :a => ByRow(x -> [x, x+1]) => AsTable,
                      :a => ByRow(x -> [x, x+1]) => [:p, :q],
                      :a => ByRow(x -> (s=x, t=x+1)) => AsTable,
                      :a => (x -> (k=x, l=x.+1)) => AsTable,
                      :a => ByRow(x -> (s=x, t=x+1)) => :z) ==
              DataFrame(a_function=[[1, 2], [2, 3]], x1=[1, 2], x2=[2, 3],
                        p=[1, 2], q=[2, 3], s=[1, 2], t=[2, 3], k=[1, 2], l=[2, 3],
                        z=[(s=1, t=2), (s=2, t=3)])
        @test select(df, :a => ByRow(x -> [x, x+1]),
                     :a => ByRow(x -> [x, x+1]) => AsTable,
                     :a => ByRow(x -> [x, x+1]) => [:p, :q],
                     :a => ByRow(x -> (s=x, t=x+1)) => AsTable,
                     :a => (x -> (k=x, l=x.+1)) => AsTable,
                     :a => ByRow(x -> (s=x, t=x+1)) => :z) ==
              DataFrame(a_function=[[1, 2], [2, 3]], x1=[1, 2], x2=[2, 3],
                        p=[1, 2], q=[2, 3], s=[1, 2], t=[2, 3], k=[1, 2], l=[2, 3],
                        z=[(s=1, t=2), (s=2, t=3)])
        @test transform(df, :a => ByRow(x -> [x, x+1]),
                        :a => ByRow(x -> [x, x+1]) => AsTable,
                        :a => ByRow(x -> [x, x+1]) => [:p, :q],
                        :a => ByRow(x -> (s=x, t=x+1)) => AsTable,
                        :a => (x -> (k=x, l=x.+1)) => AsTable,
                        :a => ByRow(x -> (s=x, t=x+1)) => :z) ==
              [df DataFrame(a_function=[[1, 2], [2, 3]], x1=[1, 2], x2=[2, 3],
                            p=[1, 2], q=[2, 3], s=[1, 2], t=[2, 3], k=[1, 2], l=[2, 3],
                            z=[(s=1, t=2), (s=2, t=3)])]
        @test_throws ArgumentError select(df, :a => (x -> [(a=1, b=2), (a=1, b=2, c=3)]) => AsTable)
        @test_throws ArgumentError select(df, :a => (x -> [(a=1, b=2), (a=1, c=3)]) => AsTable)
        @test_throws ArgumentError combine(df, :a => (x -> (a=1, b=2)) => :x)
    end
end

@testset "check correctness of duplicate column names" begin
    for df in (DataFrame(a=1:2, b=3:4, c=5:6), view(DataFrame(a=1:3, b=3:5, c=5:7, d=11:13), 1:2, 1:3))
        @test select(df, :b, :) == DataFrame(b=3:4, a=1:2, c=5:6)
        @test select(df, :b => :c, :) == DataFrame(c=3:4, a=1:2, b=3:4)
        @test_throws ArgumentError select(df, :b => [:c, :d], :)
        @test_throws ArgumentError select(df, :a, :a => x -> (a=[1, 2], b=[3, 4]))
        @test_throws ArgumentError select(df, :a, :a => (x -> (a=[1, 2], b=[3, 4])) => AsTable)
        @test select(df, [:b, :a], :a => (x -> (a=[11, 12], b=[13, 14])) => AsTable, :) ==
              DataFrame(b=[13, 14], a=[11, 12], c=[5, 6])
        @test select(df, [:b, :a], :a => (x -> (a=[11, 12], b=[13, 14])) => [:b, :a], :) ==
              DataFrame(b=[11, 12], a=[13, 14], c=[5, 6])
    end
end

@testset "empty ByRow" begin
    df = DataFrame(a=1:3)

    @test select(df, [] => ByRow(() -> 1)) == DataFrame("function" => [1, 1, 1])
    @test combine(df, [] => ByRow(() -> 1)) == DataFrame("function" => [1, 1, 1])
    @test transform(df, [] => ByRow(() -> 1)) == DataFrame("a" => 1:3, "function" => [1, 1, 1])

    for df in (DataFrame(), DataFrame(a=[]))
        @test select(df, [] => ByRow(() -> 1)) == DataFrame("function" => [])
        @test combine(df, [] => ByRow(() -> 1)) == DataFrame("function" => [])
        if ncol(df) == 0
            @test transform(df, [] => ByRow(() -> 1)) == DataFrame("function" => [])
        else
            @test transform(df, [] => ByRow(() -> 1)) == DataFrame("a" => [], "function" => [])
        end
        @test eltype(select(df, [] => ByRow(() -> 1)).function) == Int
        @test eltype(combine(df, [] => ByRow(() -> 1)).function) == Int
        @test eltype(transform(df, [] => ByRow(() -> 1)).function) == Int

        @test isequal_coltyped(select(df, [] => ByRow(() -> (a=1, b="1")) => AsTable),
                               DataFrame(a=Int[], b=String[]))
        @test isequal_coltyped(select(df, [] => ByRow(() -> (a=1, b="1")) => [:p, :q]),
                               DataFrame(p=Int[], q=String[]))

        # here this follows Tables.jl behavior
        @test select(df, [] => ByRow(() -> [1, "1"]) => AsTable) == DataFrame()
        @test_throws ArgumentError select(df, [] => ByRow(() -> [1, "1"]) => [:p, :q])
        @test isequal_coltyped(select(df, [] => ByRow(() -> (1, "1")) => AsTable),
                               DataFrame(Column1=Int[], Column2=String[]))
        @test isequal_coltyped(select(df, [] => ByRow(() -> (1, "1")) => [:p, :q]),
                               DataFrame(p=Int[], q=String[]))
    end

    @test select(df, AsTable([]) => ByRow(x -> 1)) == DataFrame("function" => [1, 1, 1])
    @test combine(df, AsTable([]) => ByRow(x -> 1)) == DataFrame("function" => [1, 1, 1])
    @test transform(df, AsTable([]) => ByRow(x -> 1)) == DataFrame("a" => 1:3, "function" => [1, 1, 1])

    for df in (DataFrame(), DataFrame(a=[]))
        @test select(df, AsTable([]) => ByRow(x -> 1)) == DataFrame("function" => [])
        @test combine(df, AsTable([]) => ByRow(x -> 1)) == DataFrame("function" => [])
        if ncol(df) == 0
            @test transform(df, AsTable([]) => ByRow(x -> 1)) == DataFrame("function" => [])
        else
            @test transform(df, AsTable([]) => ByRow(x -> 1)) == DataFrame("a" => [], "function" => [])
        end
        @test eltype(select(df, AsTable([]) => ByRow(x -> 1)).function) == Int
        @test eltype(combine(df, AsTable([]) => ByRow(x -> 1)).function) == Int
        @test eltype(transform(df, AsTable([]) => ByRow(x -> 1)).function) == Int

        @test isequal_coltyped(select(df, AsTable([]) => ByRow(x -> (a=1, b="1")) => AsTable),
                               DataFrame(a=Int[], b=String[]))
        @test isequal_coltyped(select(df, AsTable([]) => ByRow(x -> (a=1, b="1")) => [:p, :q]),
                               DataFrame(p=Int[], q=String[]))

        # here this follows Tables.jl behavior
        @test select(df, [] => ByRow(() -> [1, "1"]) => AsTable) == DataFrame()
        @test_throws ArgumentError select(df, [] => ByRow(() -> [1, "1"]) => [:p, :q])
        @test isequal_coltyped(select(df, [] => ByRow(() -> (1, "1")) => AsTable),
                               DataFrame(Column1=Int[], Column2=String[]))
        @test isequal_coltyped(select(df, [] => ByRow(() -> (1, "1")) => [:p, :q]),
                               DataFrame(p=Int[], q=String[]))
    end
end

@testset "selection special cases" begin
    df = DataFrame(a=1)
    @test_throws ArgumentError select(df, '1' => sum => "b")
    @test_throws ArgumentError select(df, '1' => sum)
    @test select(df, ["a", "a"] => (+) => "b") == DataFrame(b=2)
    @test_throws ArgumentError combine(df, :a => (x -> (a=1, b=[2])) => AsTable)
    @test_throws ArgumentError combine(:, df)
    @test_throws ArgumentError select(:, df)
    @test_throws ArgumentError select!(:, df)
    @test_throws ArgumentError transform(:, df)
    @test_throws ArgumentError transform!(:, df)
    @test combine(df, :a => (x -> 1) => :x1, :a => (x -> [1, 2]) => :x2) ==
          DataFrame(x1=1, x2=[1, 2])
    @test isequal_coltyped(combine(df, :a => (x -> 1) => :x1, :a => (x -> []) => :x2),
                           DataFrame(x1=Int[], x2=[]))
end

@testset "test resizing via a vector of columns after scalars" begin
    df = DataFrame(a=1:2)
    @test combine(df, :a => (x -> 1) => :a1, :a => (x -> 2) => :a2, [:a]) ==
          DataFrame(a1=1, a2=2, a=1:2)
    @test select(df, :a => (x -> 1) => :a1, :a => (x -> 2) => :a2, [:a]) ==
          DataFrame(a1=1, a2=2, a=1:2)
    @test_throws ArgumentError combine(df, :a => (x -> 1) => :a1, :a => (x -> [2]) => :a2, [:a])
    @test_throws ArgumentError select(df, :a => (x -> 1) => :a1, :a => (x -> [2]) => :a2, [:a])
end

@testset "normalize_selection" begin
    @test DataFrames.normalize_selection(DataFrames.Index(Dict(:a => 1, :b => 2), [:a, :b]),
                                         [:a] => sum, false) == (1 => (sum => :a))

    @test DataFrames.normalize_selection(DataFrames.Index(Dict(:a => 1, :b => 2), [:a, :b]),
                                         [:a] => sum => [:new],  false) == (1 => (sum => [:new]))

    # Test that target col strings are converted to Symbols
    @test DataFrames.normalize_selection(DataFrames.Index(Dict(:a => 1, :b => 2), [:a, :b]),
                                         [:a] => sum => ["new"],  false) == (1 => (sum => [:new]))
end

@testset "copying in transform when renaming" begin
    for oldcol in (:a, "a", 1), newcol in (:b, "b")
        df = DataFrame(a=1)
        df2 = transform(df, oldcol => newcol)
        @test df2.b == df2.a == df.a
        @test df2.b !== df2.a
        @test df2.b !== df.a
        @test df2.a !== df.a

        df2 = transform(df, oldcol => newcol, copycols=false)
        @test df2.b == df2.a == df.a
        @test df2.b !== df2.a
        @test df2.b !== df.a
        @test df2.a === df.a

        a = df.a
        transform!(df, oldcol => newcol)
        @test df.b == df.a == a
        @test df.b !== df.a
        @test df.b !== a
        @test df.a === a
    end
end

@testset ":col => AsTable and :col => cols" begin
    df = DataFrame(id=1:2, c1=[(a=1, b=2), (a=3, b=4)], c2=[(11, 12), (13, 14)])
    @test select(df, :c1 => AsTable) == DataFrame(a=[1, 3], b=[2, 4])
    @test select(df, :c1 => [:p, :q]) == DataFrame(p=[1, 3], q=[2, 4])
    @test select(df, :c2 => AsTable) == DataFrame(x1=[11, 13], x2=[12, 14])
    @test select(df, :c2 => [:p, :q]) == DataFrame(p=[11, 13], q=[12, 14])
    @test_throws ArgumentError select(df, [:c1, :c2] => AsTable)
    @test_throws ArgumentError select(df, [:c1, :c2] => AsTable)
    gdf = groupby(df, :id)
    @test select(gdf, :c1 => AsTable) == DataFrame(id=1:2, a=[1, 3], b=[2, 4])
    @test select(gdf, :c1 => [:p, :q]) == DataFrame(id=1:2, p=[1, 3], q=[2, 4])
    @test select(gdf, :c2 => AsTable) == DataFrame(id=1:2, x1=[11, 13], x2=[12, 14])
    @test select(gdf, :c2 => [:p, :q]) == DataFrame(id=1:2, p=[11, 13], q=[12, 14])
    @test_throws ArgumentError select(gdf, [:c1, :c2] => AsTable)
    @test_throws ArgumentError select(gdf, [:c1, :c2] => AsTable)
end

@testset "ByRow on PooledArray calls function on each entry" begin
    id = 0
    df = DataFrame(a=PooledArray([1, 1, 1]))
    function f(x)
        id += 1
        return id
    end
    @test select(df, :a => ByRow(f) => :a) == DataFrame(a=1:3)
end

@testset "wide reductions" begin
    Random.seed!(1234)
    df = DataFrame(rand(Int, 2, 20_000), :auto)
    df.x100 = [1, 2]
    df.x1000 = Union{Int, Missing}[1, 2]
    df.x10000 = Union{Float64, Missing}[1, missing]

    @test @elapsed(select(df, All() => (+) => :res)) < 10.0
    @test @elapsed(select(df, Between(:x2,:x19999) => ByRow(+) => :res)) < 10.0
    @test @elapsed(select(df, AsTable(All()) => sum => :res)) < 10.0
    @test @elapsed(select(df, AsTable(Not(:x99)) => ByRow(sum) => :res)) < 10.0

    for sel in (All(), Between(:x2,:x19999), Not(:x99))
        @show sel
        @test select(df, sel => (+) => :res) ≅
              select(df, sel => ByRow(+) => :res) ≅
              select(df, AsTable(sel) => sum => :res) ≅
              select(df, AsTable(sel) => ByRow(sum) => :res) ≅
              DataFrame(res=sum(collect(eachcol(select(df, sel)))))
    end
end

@testset "vectors of pairs with non-specific type are accepted" begin
    df = DataFrame(x=[1,2,3])
    @test combine(df, [1 => length => :a, 1 => length => "b"]) == DataFrame(a=3, b=3)
    @test combine(df, [:x => length => :a, 1 => :b]) == DataFrame(a=3, b=1:3)
    gdf = groupby(df, :x)
    @test combine(gdf, [1 => length => :a, 1 => length => "b"]) == DataFrame(x=1:3, a=1, b=1)
    @test combine(gdf, [:x => length => :a, 1 => :b]) == DataFrame(x=1:3, a=1, b=1:3)
    sdf = view(df, :, :)
    @test select(sdf, [1 => length => :a, 1 => length => "b"]) == DataFrame(a=[3, 3, 3], b=[3, 3, 3])
    @test select(sdf, [:x => length => :a, 1 => :b]) == DataFrame(a=3, b=1:3)
    @test_throws ArgumentError select(sdf, [1 => length => :a, 1 => length => "b"], copycols=false)
    @test_throws ArgumentError select(sdf, [:x => length => :a, 1 => :b], copycols=false)
end

<<<<<<< HEAD
@testset "fast reductions positional: cols => ..." begin
    Random.seed!(1234)
    m = rand(10, 10000)
    df = DataFrame(m, :auto)
    @test combine(df, All() => (+) => :sum).sum ==
          combine(df, All() => ByRow(+) => :sum).sum ==
          reduce(+, collect(eachcol(df)))
    @test combine(df, All() => ByRow(min) => :min).min == minimum.(eachrow(m))
    @test combine(df, All() => ByRow(max) => :max).max == maximum.(eachrow(m))

    df = DataFrame(ones(UInt8, 10, 256), :auto)
    @test combine(df, All() => (+) => :sum).sum ==
          combine(df, All() => ByRow(+) => :sum).sum ==
          zeros(UInt8, 10)
    @test combine(df, All() => (+) => :sum).sum isa Vector{UInt8}
    @test combine(df, All() => ByRow(+) => :sum).sum isa Vector{UInt8}

    m = rand([big(1),big(2)], 10, 10000)
    df = DataFrame(m, :auto)
    df.x1000 = fill(1.5, 10)
    @test combine(df, All() => (+) => :sum).sum ==
          combine(df, All() => ByRow(+) => :sum).sum ==
          reduce(+, collect(eachcol(df)))
    @test combine(df, All() => ByRow(min) => :min).min == minimum.(eachrow(m))
    @test combine(df, All() => ByRow(max) => :max).max == maximum.(eachrow(m))
    @test combine(df, All() => (+) => :sum).sum isa Vector{BigFloat}
    @test combine(df, All() => ByRow(+) => :sum).sum isa Vector{BigFloat}
    @test combine(df, All() => ByRow(min) => :min).min isa Vector{BigFloat}
    @test combine(df, All() => ByRow(max) => :max).max isa Vector{BigFloat}

    df.x2000 = fill('a', 10)
    @test_throws MethodError combine(df, All() => (+) => :sum)
    @test_throws MethodError combine(df, All() => ByRow(+) => :sum)
    @test_throws MethodError combine(df, All() => ByRow(min) => :min)
    @test_throws MethodError combine(df, All() => ByRow(max) => :max)

    m = rand([1, missing], 10, 10000)
    df = DataFrame(m, :auto)
    @test combine(df, All() => (+) => :sum).sum ≅ fill(missing, 10)
    @test combine(df, All() => ByRow(+) => :sum).sum ≅ fill(missing, 10)
    @test combine(df, All() => ByRow(min) => :min).min ≅ fill(missing, 10)
    @test combine(df, All() => ByRow(max) => :max).max ≅ fill(missing, 10)
end

@testset "fast reductions: AsTable(cols)=>sum, mean, minimum, maximum variants" begin
    Random.seed!(1234)
    m = rand(10, 10000)
    df = DataFrame(m, :auto)

    # note that the sums below are not the same due to how Julia Base works
    @test combine(df, AsTable(:) => sum => :sum).sum ==
          sum(collect(eachcol(df)))
    @test combine(df, AsTable(:) => ByRow(sum) => :sum).sum ==
          combine(df, AsTable(:) => ByRow(sum∘skipmissing) => :sum).sum ==
          sum.(eachrow(df))

    @test combine(df, AsTable(:) => mean => :mean).mean ==
          mean(collect(eachcol(df)))
    @test combine(df, AsTable(:) => ByRow(mean) => :mean).mean ==
          combine(df, AsTable(:) => ByRow(mean∘skipmissing) => :mean).mean ==
          mean.(eachrow(df))

    @test combine(df, AsTable(:) => minimum => :minimum).minimum ==
          minimum(collect(eachcol(df)))
    @test combine(df, AsTable(:) => ByRow(minimum) => :minimum).minimum ==
          combine(df, AsTable(:) => ByRow(minimum∘skipmissing) => :minimum).minimum ==
          minimum.(eachrow(df))

    @test combine(df, AsTable(:) => maximum => :maximum).maximum ==
          maximum(collect(eachcol(df)))
    @test combine(df, AsTable(:) => ByRow(maximum) => :maximum).maximum ==
          combine(df, AsTable(:) => ByRow(maximum∘skipmissing) => :maximum).maximum ==
          maximum.(eachrow(df))

    m = fill(UInt8(1), 10, 10000)
    df = DataFrame(m, :auto)

    # note that the sums below are not the same due to how Julia Base works
    @test combine(df, AsTable(:) => sum => :sum).sum == fill(0x10, 10)
    @test combine(df, AsTable(:) => ByRow(sum) => :sum).sum ==
          combine(df, AsTable(:) => ByRow(sum∘skipmissing) => :sum).sum ==
          fill(10000, 10)
    @test combine(df, AsTable(:) => sum => :sum).sum isa Vector{UInt8}
    @test combine(df, AsTable(:) => ByRow(sum) => :sum).sum isa Vector{UInt64}
    @test combine(df, AsTable(:) => ByRow(sum∘skipmissing) => :sum).sum isa Vector{UInt64}

    @test combine(df, AsTable(:) => mean => :mean).mean == fill(1.0, 10) ==
          combine(df, AsTable(:) => ByRow(mean) => :mean).mean ==
          combine(df, AsTable(:) => ByRow(mean∘skipmissing) => :mean).mean ==
          fill(1.0, 10)

    @test combine(df, AsTable(:) => minimum => :minimum).minimum ==
          combine(df, AsTable(:) => ByRow(minimum) => :minimum).minimum ==
          combine(df, AsTable(:) => ByRow(minimum∘skipmissing) => :minimum).minimum ==
          fill(1, 10)
    @test combine(df, AsTable(:) => minimum => :minimum).minimum isa Vector{UInt8}
    @test combine(df, AsTable(:) => ByRow(minimum) => :minimum).minimum isa Vector{UInt8}
    @test combine(df, AsTable(:) => ByRow(minimum∘skipmissing) => :minimum).minimum isa Vector{UInt8}

    @test combine(df, AsTable(:) => maximum => :maximum).maximum ==
          combine(df, AsTable(:) => ByRow(maximum) => :maximum).maximum ==
          combine(df, AsTable(:) => ByRow(maximum∘skipmissing) => :maximum).maximum ==
          fill(1, 10)
    @test combine(df, AsTable(:) => maximum => :maximum).maximum isa Vector{UInt8}
    @test combine(df, AsTable(:) => ByRow(maximum) => :maximum).maximum isa Vector{UInt8}
    @test combine(df, AsTable(:) => ByRow(maximum∘skipmissing) => :maximum).maximum isa Vector{UInt8}

    m = rand([1, missing], 10, 10000)
    df = DataFrame(m, :auto)
    @test combine(df, AsTable(:) => sum => :sum).sum ≅
          combine(df, AsTable(:) => ByRow(sum) => :sum).sum ≅
          fill(missing, 10)
    @test combine(df, AsTable(:) => ByRow(sum∘skipmissing) => :sum).sum ==
          count.(!ismissing, eachrow(m))

    @test combine(df, AsTable(:) => mean => :mean).mean ≅
          combine(df, AsTable(:) => ByRow(mean) => :mean).mean ≅
          fill(missing, 10)
    @test combine(df, AsTable(:) => ByRow(mean∘skipmissing) => :mean).mean ==
          fill(1.0, 10)

    m = rand([1, 2, missing], 10, 10000)
    df = DataFrame(m, :auto)

    @test combine(df, AsTable(:) => minimum => :minimum).minimum ≅
          minimum(collect(eachcol(df)))
    @test combine(df, AsTable(:) => ByRow(minimum) => :minimum).minimum ≅
          fill(missing, 10)
    @test combine(df, AsTable(:) => ByRow(minimum∘skipmissing) => :minimum).minimum ==
          fill(1, 10)

    @test combine(df, AsTable(:) => maximum => :maximum).maximum ≅
          maximum(collect(eachcol(df)))
    @test combine(df, AsTable(:) => ByRow(maximum) => :maximum).maximum ≅
          fill(missing, 10)
    @test combine(df, AsTable(:) => ByRow(maximum∘skipmissing) => :maximum).maximum ==
          fill(2, 10)

    m = fill(missing, 10, 100)
    df = DataFrame(m, :auto)
    @test combine(df, AsTable(:) => sum => :sum).sum ≅
          combine(df, AsTable(:) => ByRow(sum) => :sum).sum ≅
          fill(missing, 10)
    @test_throws ArgumentError combine(df, AsTable(:) => ByRow(sum∘skipmissing) => :sum).sum

    @test combine(df, AsTable(:) => mean => :mean).mean ≅
          combine(df, AsTable(:) => ByRow(mean) => :mean).mean ≅
          fill(missing, 10)
    @test_throws ArgumentError combine(df, AsTable(:) => ByRow(mean∘skipmissing) => :mean).mean

    @test combine(df, AsTable(:) => minimum => :minimum).minimum ≅
          combine(df, AsTable(:) => ByRow(minimum) => :minimum).minimum ≅
          fill(missing, 10)
    @test_throws ArgumentError combine(df, AsTable(:) => ByRow(minimum∘skipmissing) => :minimum).minimum

    @test combine(df, AsTable(:) => maximum => :maximum).maximum ≅
          combine(df, AsTable(:) => ByRow(maximum) => :maximum).maximum ≅
          fill(missing, 10)
    @test_throws ArgumentError combine(df, AsTable(:) => ByRow(maximum∘skipmissing) => :maximum).maximum

    m = missings(Int, 10, 10000)
    df = DataFrame(m, :auto)
    @test combine(df, AsTable(:) => sum => :sum).sum ≅
          combine(df, AsTable(:) => ByRow(sum) => :sum).sum ≅
          fill(missing, 10)
    @test combine(df, AsTable(:) => ByRow(sum∘skipmissing) => :sum).sum ==
          fill(0, 10)

    @test combine(df, AsTable(:) => mean => :mean).mean ≅
          combine(df, AsTable(:) => ByRow(mean) => :mean).mean ≅
          fill(missing, 10)
    @test combine(df, AsTable(:) => ByRow(mean∘skipmissing) => :mean).mean ≅
          fill(NaN, 10)

    @test combine(df, AsTable(:) => minimum => :minimum).minimum ≅
          combine(df, AsTable(:) => ByRow(minimum) => :minimum).minimum ≅
          fill(missing, 10)
    @test_throws ArgumentError combine(df, AsTable(:) => ByRow(minimum∘skipmissing) => :minimum).minimum

    @test combine(df, AsTable(:) => maximum => :maximum).maximum ≅
          combine(df, AsTable(:) => ByRow(maximum) => :maximum).maximum ≅
          fill(missing, 10)
    @test_throws ArgumentError combine(df, AsTable(:) => ByRow(maximum∘skipmissing) => :maximum).maximum

    m = rand([big(1),big(2)], 10, 100)
    df = DataFrame(m, :auto)
    df.x10 = fill(1.5, 10)
    @test combine(df, AsTable(:) => sum => :sum).sum ==
          combine(df, AsTable(:) => ByRow(sum) => :sum).sum ==
          combine(df, AsTable(:) => ByRow(sum∘skipmissing) => :sum).sum ==
          sum(collect(eachcol(df)))
    @test combine(df, AsTable(:) => sum => :sum).sum isa Vector{BigFloat}
    @test combine(df, AsTable(:) => ByRow(sum) => :sum).sum isa Vector{BigFloat}
    @test combine(df, AsTable(:) => ByRow(sum∘skipmissing) => :sum).sum isa Vector{BigFloat}

    @test combine(df, AsTable(:) => mean => :mean).mean ==
          combine(df, AsTable(:) => ByRow(mean) => :mean).mean ==
          combine(df, AsTable(:) => ByRow(mean∘skipmissing) => :mean).mean ==
          mean(collect(eachcol(df)))
    @test combine(df, AsTable(:) => mean => :mean).mean isa Vector{BigFloat}
    @test combine(df, AsTable(:) => ByRow(mean) => :mean).mean isa Vector{BigFloat}
    @test combine(df, AsTable(:) => ByRow(mean∘skipmissing) => :mean).mean isa Vector{BigFloat}

    @test combine(df, AsTable(:) => minimum => :minimum).minimum ==
          minimum(collect(eachcol(df)))
    @test combine(df, AsTable(:) => ByRow(minimum) => :minimum).minimum ==
          combine(df, AsTable(:) => ByRow(minimum∘skipmissing) => :minimum).minimum ==
          fill(1.0, 10)
    @test combine(df, AsTable(:) => minimum => :minimum).minimum isa Vector{BigInt}
    @test combine(df, AsTable(:) => ByRow(minimum) => :minimum).minimum isa Vector{BigFloat}
    @test combine(df, AsTable(:) => ByRow(minimum∘skipmissing) => :minimum).minimum isa Vector{BigFloat}

    @test combine(df, AsTable(:) => maximum => :maximum).maximum ==
          maximum(collect(eachcol(df)))
    @test combine(df, AsTable(:) => ByRow(maximum) => :maximum).maximum ==
          combine(df, AsTable(:) => ByRow(maximum∘skipmissing) => :maximum).maximum ==
          fill(2.0, 10)
    @test combine(df, AsTable(:) => maximum => :maximum).maximum isa Vector{BigInt}
    @test combine(df, AsTable(:) => ByRow(maximum) => :maximum).maximum isa Vector{BigFloat}
    @test combine(df, AsTable(:) => ByRow(maximum∘skipmissing) => :maximum).maximum isa Vector{BigFloat}

    df.x20 = fill('a', 10)
    @test_throws MethodError combine(df, AsTable(:) => sum => :sum)
    @test_throws MethodError combine(df, AsTable(:) => ByRow(sum) => :sum)
    @test_throws MethodError combine(df, AsTable(:) => ByRow(sum∘skipmissing) => :sum)

    @test_throws MethodError combine(df, AsTable(:) => mean => :mean)
    @test_throws MethodError combine(df, AsTable(:) => ByRow(mean) => :mean)
    @test_throws MethodError combine(df, AsTable(:) => ByRow(mean∘skipmissing) => :mean)

    @test_throws MethodError combine(df, AsTable(:) => minimum => :minimum)
    @test_throws MethodError combine(df, AsTable(:) => ByRow(minimum) => :minimum)
    @test_throws MethodError combine(df, AsTable(:) => ByRow(minimum∘skipmissing) => :minimum)

    @test_throws MethodError combine(df, AsTable(:) => minimum => :minimum)
    @test_throws MethodError combine(df, AsTable(:) => ByRow(minimum) => :minimum)
    @test_throws MethodError combine(df, AsTable(:) => ByRow(minimum∘skipmissing) => :minimum)

    m = rand(Any[1], 10, 100)
    df = DataFrame(m, :auto)
    @test combine(df, AsTable(:) => sum => :sum) ==
          combine(df, AsTable(:) => ByRow(sum) => :sum) ==
          combine(df, AsTable(:) => ByRow(sum∘skipmissing) => :sum) ==
          DataFrame(sum=fill(100, 10))

    @test combine(df, AsTable(:) => mean => :mean) ==
          combine(df, AsTable(:) => ByRow(mean) => :mean) ==
          combine(df, AsTable(:) => ByRow(mean∘skipmissing) => :mean) ==
          DataFrame(mean=fill(1.0, 10))

    m = rand(Any[1, 2], 10, 100)
    df = DataFrame(m, :auto)

    @test combine(df, AsTable(:) => minimum => :minimum).minimum ==
          minimum(eachcol(df))
    @test combine(df, AsTable(:) => ByRow(minimum) => :minimum) ==
          combine(df, AsTable(:) => ByRow(minimum∘skipmissing) => :minimum) ==
          DataFrame(minimum=fill(1, 10))

    @test combine(df, AsTable(:) => maximum => :maximum).maximum ==
          maximum(eachcol(df))
    @test combine(df, AsTable(:) => ByRow(maximum) => :maximum) ==
          combine(df, AsTable(:) => ByRow(maximum∘skipmissing) => :maximum) ==
          DataFrame(maximum=fill(2, 10))
end

@testset "fast reductions: AsTable(cols)=>length variants" begin
    Random.seed!(1234)
    m = rand([1, missing], 10, 10000)
    df = DataFrame(m, :auto)
    @test combine(df, AsTable(:) => length => :len) == DataFrame(len=10000)
    @test combine(df, AsTable(:) => ByRow(length) => :len) ==
          DataFrame(len=fill(10000, 10))
    @test combine(df, AsTable(:) => ByRow(length∘skipmissing) => :len) ==
          DataFrame(len=count.(!ismissing, eachrow(m)))
    @test select(df, AsTable(:) => length => :len) ==
          select(df, AsTable(:) => ByRow(length) => :len) ==
          DataFrame(len=fill(10000, 10))
    @test select(df, AsTable(:) => ByRow(length∘skipmissing) => :len) ==
          DataFrame(len=count.(!ismissing, eachrow(m)))
=======
@testset "function as target column names specifier" begin
    df_ref = DataFrame(x=[[1, 2], [3, 4]], id=1:2)
    for v in (df_ref, groupby(df_ref, :id))
        @test select(v, :id, :x => ByRow(first) => identity) == DataFrame(id=1:2, x=[1, 3])
        @test select(v, :id, "x" => ByRow(first) => identity) == DataFrame(id=1:2, x=[1, 3])
        @test select(v, :id, 1 => ByRow(first) => identity) == DataFrame(id=1:2, x=[1, 3])
        @test select(v, :id, 1 => ByRow(first) => uppercase) == DataFrame(id=1:2, X=[1, 3])
        @test select(v, :id, 1 => ByRow(first) => string) == DataFrame(id=1:2, x=[1, 3])
        @test select(v, :id, 1 => ByRow(first) => x -> Symbol(x)) == DataFrame(id=1:2, x=[1, 3])
        @test select(v, :id, 1 => identity => x -> ["p", "q"]) ==
              DataFrame(id=1:2, p=[1, 3], q=[2, 4])
        @test select(v, :id, 1 => identity => x -> [:p, :q]) ==
              DataFrame(id=1:2, p=[1, 3], q=[2, 4])
        @test_throws ArgumentError select(v, :id, 1 => identity => x -> [:p, "q"])
        @test_throws ArgumentError select(v, :id, 1 => identity => x -> AsTable)
        @test select(v, :id, AsTable(1) => first => string) ==
              DataFrame("id" => 1:2, "[\"x\"]" => [[1, 2], [3, 4]])
        @test select(v, :id, ["x", "x"] => ByRow((p,q) -> first(p)) => string) ==
            DataFrame("id" => 1:2, "[\"x\", \"x\"]" => [1, 3])
        @test select(v, :id, 1:2 => ((p, q) -> q) => x -> join(x, "_")) ==
              DataFrame(id=1:2, x_id=1:2)
        @test select(v, :id, AsTable(1:2) => last => x -> join(x, "_")) ==
              DataFrame(id=1:2, x_id=1:2)
        # we could make this work, but I skip it to keep the code simpler
        # The problem is that Symbol and String are not Function
        @test_throws ArgumentError select(v, :id, 1 => ByRow(first) => Symbol)
        @test_throws ArgumentError select(v, :id, 1 => ByRow(first) => String)
    end
>>>>>>> 115bcc91
end

end # module<|MERGE_RESOLUTION|>--- conflicted
+++ resolved
@@ -1714,7 +1714,6 @@
     @test_throws ArgumentError select(sdf, [:x => length => :a, 1 => :b], copycols=false)
 end
 
-<<<<<<< HEAD
 @testset "fast reductions positional: cols => ..." begin
     Random.seed!(1234)
     m = rand(10, 10000)
@@ -1995,7 +1994,8 @@
           DataFrame(len=fill(10000, 10))
     @test select(df, AsTable(:) => ByRow(length∘skipmissing) => :len) ==
           DataFrame(len=count.(!ismissing, eachrow(m)))
-=======
+end
+
 @testset "function as target column names specifier" begin
     df_ref = DataFrame(x=[[1, 2], [3, 4]], id=1:2)
     for v in (df_ref, groupby(df_ref, :id))
@@ -2024,7 +2024,6 @@
         @test_throws ArgumentError select(v, :id, 1 => ByRow(first) => Symbol)
         @test_throws ArgumentError select(v, :id, 1 => ByRow(first) => String)
     end
->>>>>>> 115bcc91
 end
 
 end # module