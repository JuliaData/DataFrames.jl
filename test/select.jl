--- conflicted
+++ resolved
@@ -1,12 +1,7 @@
 module TestSelect
 
-<<<<<<< HEAD
 using DataFrames, Test, Random, SparseArrays, Statistics
-using CategoricalArrays, PooledArrays
-=======
-using DataFrames, Test, Random, Statistics
 using CategoricalArrays, PooledArrays, ShiftedArrays
->>>>>>> f48820d7
 
 const ≅ = isequal
 
