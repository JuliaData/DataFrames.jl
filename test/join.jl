--- conflicted
+++ resolved
@@ -72,7 +72,7 @@
     @test_throws ArgumentError join(dt1, dt2, on = :A, kind = :cross)
 
     # test empty inputs
-    simple_dt(len::Int, col=:A) = (dt = DataTable(); dt[col]=collect(1:len); dt)
+    simple_dt(len::Int, col=:A) = (dt = DataTable(); dt[col]=NullableArray(collect(1:len)); dt)
     @test isequal(join(simple_dt(0), simple_dt(0), on = :A, kind = :left),  simple_dt(0))
     @test isequal(join(simple_dt(2), simple_dt(0), on = :A, kind = :left),  simple_dt(2))
     @test isequal(join(simple_dt(0), simple_dt(2), on = :A, kind = :left),  simple_dt(0))
@@ -108,9 +108,9 @@
                    Mass = [1.5, 2.2, 1.1])
     dt2 = DataTable(Name = ["A", "B", "C", "A"],
                     Quantity = [3, 3, 2, 4])
-    @test join(dt2, dt, on=:Name, kind=:left) == DataTable(Name = ["A", "B", "C", "A"],
-                                                           Quantity = [3, 3, 2, 4],
-                                                           Mass = [1.5, 2.2, 1.1, 1.5])
+    @test join(dt2, dt, on=:Name, kind=:left) == DataTable(Name = NullableArray(["A", "B", "C", "A"]),
+                                                           Quantity = NullableArray([3, 3, 2, 4]),
+                                                           Mass = NullableArray([1.5, 2.2, 1.1, 1.5]))
 
     # Test that join works when mixing Array and NullableArray (#1151)
     dt = DataTable([collect(1:10), collect(2:11)], [:x, :y])
@@ -119,7 +119,6 @@
         DataTable([collect(1:10), collect(2:11), NullableArray(3:12)], [:x, :y, :z])
     @test join(dtnull, dt, on = :x) ==
         DataTable([NullableArray(1:10), NullableArray(3:12), collect(2:11)], [:x, :z, :y])
-<<<<<<< HEAD
 
     @testset "all joins" begin
         dt1 = DataTable(Any[[1, 3, 5], [1.0, 3.0, 5.0]], [:id, :fid])
@@ -320,6 +319,4 @@
         @test typeof.(o(on).columns) == [NullableCategoricalVector{Int, DRT},
                                          NullableCategoricalVector{Float64, DRT}]
     end
-=======
->>>>>>> e9d67668
 end