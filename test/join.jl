--- conflicted
+++ resolved
@@ -673,7 +673,6 @@
                                                                       x=[1,2], y=[1,2])
 end
 
-<<<<<<< HEAD
 @testset "check naming of indicator" begin
     df = DataFrame(a=1)
     @test_throws ArgumentError outerjoin(df, df, on=:a, indicator=:a)
@@ -685,7 +684,8 @@
     @test outerjoin(df, df, on=:_left, indicator="_leftX") == DataFrame(_left=1, _leftX="both")
     df = DataFrame(_right=1)
     @test outerjoin(df, df, on=:_right, indicator="_rightX") == DataFrame(_right=1, _rightX="both")
-=======
+end
+
 @testset "validate error message composition" begin
     for validate in ((true, false), (false, true), (true, true)),
         a in ([1; 1], [1:2; 1:2], [1:3; 1:3]),
@@ -717,7 +717,6 @@
     df1 = DataFrame(a=[1, 1], b=1)
     df2 = DataFrame(d=[1, 1], b=1)
     @test outerjoin(df1, df2, on=[:a => :d, :b], validate=(false, false)) == [df1; df1]
->>>>>>> 164d10ae
 end
 
 end # module