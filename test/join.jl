--- conflicted
+++ resolved
@@ -1,17 +1,10 @@
 module TestJoin
-    using Base.Test, DataTables
-
-<<<<<<< HEAD
-    name = DataFrame(ID = NullableArray([1, 2, 3]),
-                     Name = NullableArray(["John Doe", "Jane Doe", "Joe Blogs"]))
-    job = DataFrame(ID = NullableArray([1, 2, 2, 4]),
-                    Job = NullableArray(["Lawyer", "Doctor", "Florist", "Farmer"]))
-=======
-    name = DataTable(ID = Union{Int, Null}[1, 2, 3],
+    using Base.Test, DataFrames
+
+    name = DataFrame(ID = Union{Int, Null}[1, 2, 3],
                      Name = Union{String, Null}["John Doe", "Jane Doe", "Joe Blogs"])
-    job = DataTable(ID = Union{Int, Null}[1, 2, 2, 4],
+    job = DataFrame(ID = Union{Int, Null}[1, 2, 2, 4],
                     Job = Union{String, Null}["Lawyer", "Doctor", "Florist", "Farmer"])
->>>>>>> b196630f
 
     # Join on symbols or vectors of symbols
     join(name, job, on = :ID)
@@ -21,15 +14,9 @@
     @test_throws ArgumentError join(name, job)
 
     # Test output of various join types
-<<<<<<< HEAD
-    outer = DataFrame(ID = NullableArray([1, 2, 2, 3, 4]),
-                      Name = NullableArray(["John Doe", "Jane Doe", "Jane Doe", "Joe Blogs", Nullable()]),
-                      Job = NullableArray(["Lawyer", "Doctor", "Florist", Nullable(), "Farmer"]))
-=======
-    outer = DataTable(ID = [1, 2, 2, 3, 4],
+    outer = DataFrame(ID = [1, 2, 2, 3, 4],
                       Name = ["John Doe", "Jane Doe", "Jane Doe", "Joe Blogs", null],
                       Job = ["Lawyer", "Doctor", "Florist", null, "Farmer"])
->>>>>>> b196630f
 
     # (Tests use current column ordering but don't promote it)
     right = outer[Bool[!isnull(x) for x in outer[:Job]], [:ID, :Name, :Job]]
@@ -38,15 +25,6 @@
     semi = unique(inner[:, [:ID, :Name]])
     anti = left[Bool[isnull(x) for x in left[:Job]], [:ID, :Name]]
 
-<<<<<<< HEAD
-    @test isequal(join(name, job, on = :ID), inner)
-    @test isequal(join(name, job, on = :ID, kind = :inner), inner)
-    @test isequal(join(name, job, on = :ID, kind = :outer), outer)
-    @test isequal(join(name, job, on = :ID, kind = :left), left)
-    @test isequal(join(name, job, on = :ID, kind = :right), right)
-    @test isequal(join(name, job, on = :ID, kind = :semi), semi)
-    @test isequal(join(name, job, on = :ID, kind = :anti), anti)
-=======
     @test join(name, job, on = :ID) == inner
     @test join(name, job, on = :ID, kind = :inner) == inner
     @test join(name, job, on = :ID, kind = :outer) == outer
@@ -54,7 +32,6 @@
     @test join(name, job, on = :ID, kind = :right) == right
     @test join(name, job, on = :ID, kind = :semi) == semi
     @test join(name, job, on = :ID, kind = :anti) == anti
->>>>>>> b196630f
     @test_throws ArgumentError join(name, job)
     @test_throws ArgumentError join(name, job, on=:ID, kind=:other)
 
@@ -72,24 +49,20 @@
     @test join(nameid, jobid, on = :ID, kind = :anti) == anti[on]
 
     # Join on multiple keys
-    dt1 = DataTable(A = 1, B = 2, C = 3)
-    dt2 = DataTable(A = 1, B = 2, D = 4)
+    dt1 = DataFrame(A = 1, B = 2, C = 3)
+    dt2 = DataFrame(A = 1, B = 2, D = 4)
 
     join(dt1, dt2, on = [:A, :B])
 
     # Test output of cross joins
-    dt1 = DataTable(A = 1:2, B = 'a':'b')
-    dt2 = DataTable(A = 1:3, C = 3:5)
-
-    cross = DataTable(A = [1, 1, 1, 2, 2, 2],
+    dt1 = DataFrame(A = 1:2, B = 'a':'b')
+    dt2 = DataFrame(A = 1:3, C = 3:5)
+
+    cross = DataFrame(A = [1, 1, 1, 2, 2, 2],
                       B = ['a', 'a', 'a', 'b', 'b', 'b'],
                       C = [3, 4, 5, 3, 4, 5])
 
-<<<<<<< HEAD
-    @test isequal(join(df1, df2[[:C]], kind = :cross), cross)
-=======
     @test join(dt1, dt2[[:C]], kind = :cross) == cross
->>>>>>> b196630f
 
     # Cross joins handle naming collisions
     @test size(join(dt1, dt1, kind = :cross)) == (4, 4)
@@ -98,7 +71,7 @@
     @test_throws ArgumentError join(dt1, dt2, on = :A, kind = :cross)
 
     # test empty inputs
-    simple_dt(len::Int, col=:A) = (dt = DataTable();
+    simple_dt(len::Int, col=:A) = (dt = DataFrame();
                                    dt[col]=Vector{Union{Int, Null}}(1:len);
                                    dt)
     @test join(simple_dt(0), simple_dt(0), on = :A, kind = :left) == simple_dt(0)
@@ -119,9 +92,9 @@
     @test join(simple_dt(0), simple_dt(0), on = :A, kind = :anti) == simple_dt(0)
     @test join(simple_dt(2), simple_dt(0), on = :A, kind = :anti) == simple_dt(2)
     @test join(simple_dt(0), simple_dt(2), on = :A, kind = :anti) == simple_dt(0)
-    @test join(simple_dt(0), simple_dt(0, :B), kind = :cross) == DataTable(A=Int[], B=Int[])
-    @test join(simple_dt(0), simple_dt(2, :B), kind = :cross) == DataTable(A=Int[], B=Int[])
-    @test join(simple_dt(2), simple_dt(0, :B), kind = :cross) == DataTable(A=Int[], B=Int[])
+    @test join(simple_dt(0), simple_dt(0, :B), kind = :cross) == DataFrame(A=Int[], B=Int[])
+    @test join(simple_dt(0), simple_dt(2, :B), kind = :cross) == DataFrame(A=Int[], B=Int[])
+    @test join(simple_dt(2), simple_dt(0, :B), kind = :cross) == DataFrame(A=Int[], B=Int[])
 
     # test empty inputs
     simple_df(len::Int, col=:A) = (df = DataFrame(); df[col]=NullableArray(collect(1:len)); df)
@@ -148,87 +121,41 @@
     @test isequal(join(simple_df(2), simple_df(0, :B), kind = :cross), DataFrame(A=Int[], B=Int[]))
 
     # issue #960
-    dt1 = DataTable(A = 1:50,
+    dt1 = DataFrame(A = 1:50,
                     B = 1:50,
                     C = 1)
-<<<<<<< HEAD
-    categorical!(df1, :A)
-    categorical!(df1, :B)
-    join(df1, df1, on = [:A, :B], kind = :inner)
-
-    # Test that Array{Nullable} works when combined with NullableArray (#1088)
-    df = DataFrame(Name = Nullable{String}["A", "B", "C"],
-                   Mass = [1.5, 2.2, 1.1])
-    df2 = DataFrame(Name = ["A", "B", "C", "A"],
-                    Quantity = [3, 3, 2, 4])
-    @test join(df2, df, on=:Name, kind=:left) == DataFrame(Name = NullableArray(["A", "B", "C", "A"]),
-                                                           Quantity = NullableArray([3, 3, 2, 4]),
-                                                           Mass = NullableArray([1.5, 2.2, 1.1, 1.5]))
-
-    # Test that join works when mixing Array and NullableArray (#1151)
-    df = DataFrame([collect(1:10), collect(2:11)], [:x, :y])
-    dfnull = DataFrame(x = NullableArray(1:10), z = NullableArray(3:12))
-    @test join(df, dfnull, on = :x) ==
-        DataFrame([collect(1:10), collect(2:11), NullableArray(3:12)], [:x, :y, :z])
-    @test join(dfnull, df, on = :x) ==
-        DataFrame([NullableArray(1:10), NullableArray(3:12), collect(2:11)], [:x, :z, :y])
-
-    @testset "all joins" begin
-        df1 = DataFrame(Any[[1, 3, 5], [1.0, 3.0, 5.0]], [:id, :fid])
-        df2 = DataFrame(Any[[0, 1, 2, 3, 4], [0.0, 1.0, 2.0, 3.0, 4.0]], [:id, :fid])
-        N = Nullable()
-
-        @test join(df1, df2, kind=:cross) ==
-            DataFrame(Any[repeat([1, 3, 5], inner = 5),
-=======
     categorical!(dt1, :A)
     categorical!(dt1, :B)
     join(dt1, dt1, on = [:A, :B], kind = :inner)
 
     # Test that join works when mixing Array{Union{T, Null}} with Array{T} (issue #1088)
-    dt = DataTable(Name = Union{String, Null}["A", "B", "C"],
+    dt = DataFrame(Name = Union{String, Null}["A", "B", "C"],
                    Mass = [1.5, 2.2, 1.1])
-    dt2 = DataTable(Name = ["A", "B", "C", "A"],
+    dt2 = DataFrame(Name = ["A", "B", "C", "A"],
                     Quantity = [3, 3, 2, 4])
-    @test join(dt2, dt, on=:Name, kind=:left) == DataTable(Name = ["A", "B", "C", "A"],
+    @test join(dt2, dt, on=:Name, kind=:left) == DataFrame(Name = ["A", "B", "C", "A"],
                                                            Quantity = [3, 3, 2, 4],
                                                            Mass = [1.5, 2.2, 1.1, 1.5])
 
     # Test that join works when mixing Array{Union{T, Null}} with Array{T} (issue #1151)
-    dt = DataTable([collect(1:10), collect(2:11)], [:x, :y])
-    dtnull = DataTable(x = Vector{Union{Int, Null}}(1:10), z = Vector{Union{Int, Null}}(3:12))
+    dt = DataFrame([collect(1:10), collect(2:11)], [:x, :y])
+    dtnull = DataFrame(x = Vector{Union{Int, Null}}(1:10), z = Vector{Union{Int, Null}}(3:12))
     @test join(dt, dtnull, on = :x) ==
-        DataTable([collect(1:10), collect(2:11), collect(3:12)], [:x, :y, :z])
+        DataFrame([collect(1:10), collect(2:11), collect(3:12)], [:x, :y, :z])
     @test join(dtnull, dt, on = :x) ==
-        DataTable([Vector{Union{Int, Null}}(1:10), Vector{Union{Int, Null}}(3:12), collect(2:11)], [:x, :z, :y])
+        DataFrame([Vector{Union{Int, Null}}(1:10), Vector{Union{Int, Null}}(3:12), collect(2:11)], [:x, :z, :y])
 
     @testset "all joins" begin
-        dt1 = DataTable(Any[[1, 3, 5], [1.0, 3.0, 5.0]], [:id, :fid])
-        dt2 = DataTable(Any[[0, 1, 2, 3, 4], [0.0, 1.0, 2.0, 3.0, 4.0]], [:id, :fid])
+        dt1 = DataFrame(Any[[1, 3, 5], [1.0, 3.0, 5.0]], [:id, :fid])
+        dt2 = DataFrame(Any[[0, 1, 2, 3, 4], [0.0, 1.0, 2.0, 3.0, 4.0]], [:id, :fid])
         N = null
 
         @test join(dt1, dt2, kind=:cross) ==
-            DataTable(Any[repeat([1, 3, 5], inner = 5),
->>>>>>> b196630f
+            DataFrame(Any[repeat([1, 3, 5], inner = 5),
                           repeat([1, 3, 5], inner = 5),
                           repeat([0, 1, 2, 3, 4], outer = 3),
                           repeat([0, 1, 2, 3, 4], outer = 3)],
                       [:id, :fid, :id_1, :fid_1])
-<<<<<<< HEAD
-        @test typeof.(join(df1, df2, kind=:cross).columns) ==
-            [Vector{Int}, Vector{Float64}, Vector{Int}, Vector{Float64}]
-
-        i(on) = join(df1, df2, on = on, kind = :inner)
-        l(on) = join(df1, df2, on = on, kind = :left)
-        r(on) = join(df1, df2, on = on, kind = :right)
-        o(on) = join(df1, df2, on = on, kind = :outer)
-        s(on) = join(df1, df2, on = on, kind = :semi)
-        a(on) = join(df1, df2, on = on, kind = :anti)
-
-        @test s(:id) ==
-              s(:fid) ==
-              s([:id, :fid]) == DataFrame(Any[[1, 3], [1, 3]], [:id, :fid])
-=======
         @test typeof.(join(dt1, dt2, kind=:cross).columns) ==
             [Vector{Int}, Vector{Float64}, Vector{Int}, Vector{Float64}]
 
@@ -241,248 +168,79 @@
 
         @test s(:id) ==
               s(:fid) ==
-              s([:id, :fid]) == DataTable(Any[[1, 3], [1, 3]], [:id, :fid])
->>>>>>> b196630f
+              s([:id, :fid]) == DataFrame(Any[[1, 3], [1, 3]], [:id, :fid])
         @test typeof.(s(:id).columns) ==
               typeof.(s(:fid).columns) ==
               typeof.(s([:id, :fid]).columns) == [Vector{Int}, Vector{Float64}]
         @test a(:id) ==
               a(:fid) ==
-<<<<<<< HEAD
               a([:id, :fid]) == DataFrame(Any[[5], [5]], [:id, :fid])
-=======
-              a([:id, :fid]) == DataTable(Any[[5], [5]], [:id, :fid])
->>>>>>> b196630f
         @test typeof.(a(:id).columns) ==
               typeof.(a(:fid).columns) ==
               typeof.(a([:id, :fid]).columns) == [Vector{Int}, Vector{Float64}]
 
         on = :id
-<<<<<<< HEAD
         @test i(on) == DataFrame(Any[[1, 3], [1, 3], [1, 3]], [:id, :fid, :fid_1])
         @test typeof.(i(on).columns) == [Vector{Int}, Vector{Float64}, Vector{Float64}]
-        @test l(on) == DataFrame(id = NullableArray([1, 3, 5]),
-                                 fid = NullableArray([1, 3, 5]),
-                                 fid_1 = NullableArray([1, 3, N]))
-        @test typeof.(l(on).columns) == [NullableVector{Int},
-                                         NullableVector{Float64},
-                                         NullableVector{Float64}]
-        @test r(on) == DataFrame(id = NullableArray([1, 3, 0, 2, 4]),
-                                 fid = NullableArray([1, 3, N, N, N]),
-                                 fid_1 = NullableArray([1, 3, 0, 2, 4]))
-        @test typeof.(r(on).columns) == [NullableVector{Int},
-                                         NullableVector{Float64},
-                                         NullableVector{Float64}]
-        @test o(on) == DataFrame(id = NullableArray([1, 3, 5, 0, 2, 4]),
-                                 fid = NullableArray([1, 3, 5, N, N, N]),
-                                 fid_1 = NullableArray([1, 3, N, 0, 2, 4]))
-        @test typeof.(o(on).columns) == [NullableVector{Int},
-                                         NullableVector{Float64},
-                                         NullableVector{Float64}]
-
-        on = :fid
-        @test i(on) == DataFrame(Any[[1, 3], [1.0, 3.0], [1, 3]], [:id, :fid, :id_1])
-        @test typeof.(i(on).columns) == [Vector{Int}, Vector{Float64}, Vector{Int}]
-        @test l(on) == DataFrame(id = NullableArray([1, 3, 5]),
-                                 fid = NullableArray([1, 3, 5]),
-                                 id_1 = NullableArray([1, 3, N]))
-        @test typeof.(l(on).columns) == [NullableVector{Int},
-                                         NullableVector{Float64},
-                                         NullableVector{Int}]
-        @test r(on) == DataFrame(id = NullableArray([1, 3, N, N, N]),
-                                 fid = NullableArray([1, 3, 0, 2, 4]),
-                                 id_1 = NullableArray([1, 3, 0, 2, 4]))
-        @test typeof.(r(on).columns) == [NullableVector{Int},
-                                         NullableVector{Float64},
-                                         NullableVector{Int}]
-        @test o(on) == DataFrame(id = NullableArray([1, 3, 5, N, N, N]),
-                                 fid = NullableArray([1, 3, 5, 0, 2, 4]),
-                                 id_1 = NullableArray([1, 3, N, 0, 2, 4]))
-        @test typeof.(o(on).columns) == [NullableVector{Int},
-                                         NullableVector{Float64},
-                                         NullableVector{Int}]
-
-        on = [:id, :fid]
-        @test i(on) == DataFrame(Any[[1, 3], [1, 3]], [:id, :fid])
-        @test typeof.(i(on).columns) == [Vector{Int}, Vector{Float64}]
-        @test l(on) == DataFrame(id = NullableArray([1, 3, 5]),
-                                 fid = NullableArray([1, 3, 5]))
-        @test typeof.(l(on).columns) == [NullableVector{Int},
-                                         NullableVector{Float64}]
-        @test r(on) == DataFrame(id = NullableArray([1, 3, 0, 2, 4]),
-                                 fid = NullableArray([1, 3, 0, 2, 4]))
-        @test typeof.(r(on).columns) == [NullableVector{Int},
-                                         NullableVector{Float64}]
-        @test o(on) == DataFrame(id = NullableArray([1, 3, 5, 0, 2, 4]),
-                                 fid = NullableArray([1, 3, 5, 0, 2, 4]))
-        @test typeof.(o(on).columns) == [NullableVector{Int},
-                                         NullableVector{Float64}]
-    end
-
-    @testset "all joins with CategoricalArrays" begin
-        df1 = DataFrame(Any[CategoricalArray([1, 3, 5]),
-                              CategoricalArray([1.0, 3.0, 5.0])], [:id, :fid])
-        df2 = DataFrame(Any[CategoricalArray([0, 1, 2, 3, 4]),
-                              CategoricalArray([0.0, 1.0, 2.0, 3.0, 4.0])], [:id, :fid])
-        N = Nullable()
-        DRT = CategoricalArrays.DefaultRefType
-
-        @test join(df1, df2, kind=:cross) ==
-            DataFrame(Any[repeat([1, 3, 5], inner = 5),
-=======
-        @test i(on) == DataTable(Any[[1, 3], [1, 3], [1, 3]], [:id, :fid, :fid_1])
-        @test typeof.(i(on).columns) == [Vector{Int}, Vector{Float64}, Vector{Float64}]
-        @test l(on) == DataTable(id = [1, 3, 5],
+        @test l(on) == DataFrame(id = [1, 3, 5],
                                  fid = [1, 3, 5],
                                  fid_1 = [1, 3, N])
         @test typeof.(l(on).columns) ==
             [Vector{Union{T, Null}} for T in (Int, Float64, Float64)]
-        @test r(on) == DataTable(id = [1, 3, 0, 2, 4],
+        @test r(on) == DataFrame(id = [1, 3, 0, 2, 4],
                                  fid = [1, 3, N, N, N],
                                  fid_1 = [1, 3, 0, 2, 4])
         @test typeof.(r(on).columns) ==
             [Vector{Union{T, Null}} for T in (Int, Float64, Float64)]
-        @test o(on) == DataTable(id = [1, 3, 5, 0, 2, 4],
+        @test o(on) == DataFrame(id = [1, 3, 5, 0, 2, 4],
                                  fid = [1, 3, 5, N, N, N],
                                  fid_1 = [1, 3, N, 0, 2, 4])
         @test typeof.(o(on).columns) ==
             [Vector{Union{T, Null}} for T in (Int, Float64, Float64)]
 
         on = :fid
-        @test i(on) == DataTable(Any[[1, 3], [1.0, 3.0], [1, 3]], [:id, :fid, :id_1])
+        @test i(on) == DataFrame(Any[[1, 3], [1.0, 3.0], [1, 3]], [:id, :fid, :id_1])
         @test typeof.(i(on).columns) == [Vector{Int}, Vector{Float64}, Vector{Int}]
-        @test l(on) == DataTable(id = [1, 3, 5],
+        @test l(on) == DataFrame(id = [1, 3, 5],
                                  fid = [1, 3, 5],
                                  id_1 = [1, 3, N])
         @test typeof.(l(on).columns) == [Vector{Union{T, Null}} for T in (Int,Float64,Int)]
-        @test r(on) == DataTable(id = [1, 3, N, N, N],
+        @test r(on) == DataFrame(id = [1, 3, N, N, N],
                                  fid = [1, 3, 0, 2, 4],
                                  id_1 = [1, 3, 0, 2, 4])
         @test typeof.(r(on).columns) == [Vector{Union{T, Null}} for T in (Int,Float64,Int)]
-        @test o(on) == DataTable(id = [1, 3, 5, N, N, N],
+        @test o(on) == DataFrame(id = [1, 3, 5, N, N, N],
                                  fid = [1, 3, 5, 0, 2, 4],
                                  id_1 = [1, 3, N, 0, 2, 4])
         @test typeof.(o(on).columns) == [Vector{Union{T, Null}} for T in (Int,Float64,Int)]
 
         on = [:id, :fid]
-        @test i(on) == DataTable(Any[[1, 3], [1, 3]], [:id, :fid])
+        @test i(on) == DataFrame(Any[[1, 3], [1, 3]], [:id, :fid])
         @test typeof.(i(on).columns) == [Vector{Int}, Vector{Float64}]
-        @test l(on) == DataTable(id = [1, 3, 5], fid = [1, 3, 5])
+        @test l(on) == DataFrame(id = [1, 3, 5], fid = [1, 3, 5])
         @test typeof.(l(on).columns) == [Vector{Union{Int, Null}},
                                          Vector{Union{Float64, Null}}]
-        @test r(on) == DataTable(id = [1, 3, 0, 2, 4], fid = [1, 3, 0, 2, 4])
+        @test r(on) == DataFrame(id = [1, 3, 0, 2, 4], fid = [1, 3, 0, 2, 4])
         @test typeof.(r(on).columns) == [Vector{Union{Int, Null}},
                                          Vector{Union{Float64, Null}}]
-        @test o(on) == DataTable(id = [1, 3, 5, 0, 2, 4], fid = [1, 3, 5, 0, 2, 4])
+        @test o(on) == DataFrame(id = [1, 3, 5, 0, 2, 4], fid = [1, 3, 5, 0, 2, 4])
         @test typeof.(o(on).columns) == [Vector{Union{Int, Null}},
                                          Vector{Union{Float64, Null}}]
     end
 
     @testset "all joins with CategoricalArrays" begin
-        dt1 = DataTable(Any[CategoricalArray([1, 3, 5]),
+        dt1 = DataFrame(Any[CategoricalArray([1, 3, 5]),
                             CategoricalArray([1.0, 3.0, 5.0])], [:id, :fid])
-        dt2 = DataTable(Any[CategoricalArray([0, 1, 2, 3, 4]),
+        dt2 = DataFrame(Any[CategoricalArray([0, 1, 2, 3, 4]),
                             CategoricalArray([0.0, 1.0, 2.0, 3.0, 4.0])], [:id, :fid])
         N = null
 
         @test join(dt1, dt2, kind=:cross) ==
-            DataTable(Any[repeat([1, 3, 5], inner = 5),
->>>>>>> b196630f
+            DataFrame(Any[repeat([1, 3, 5], inner = 5),
                           repeat([1, 3, 5], inner = 5),
                           repeat([0, 1, 2, 3, 4], outer = 3),
                           repeat([0, 1, 2, 3, 4], outer = 3)],
                       [:id, :fid, :id_1, :fid_1])
-<<<<<<< HEAD
-        @test typeof.(join(df1, df2, kind=:cross).columns) ==
-            [CategoricalVector{i, DRT} for i in [Int, Float64, Int, Float64]]
-
-        i(on) = join(df1, df2, on = on, kind = :inner)
-        l(on) = join(df1, df2, on = on, kind = :left)
-        r(on) = join(df1, df2, on = on, kind = :right)
-        o(on) = join(df1, df2, on = on, kind = :outer)
-        s(on) = join(df1, df2, on = on, kind = :semi)
-        a(on) = join(df1, df2, on = on, kind = :anti)
-
-        @test s(:id) ==
-              s(:fid) ==
-              s([:id, :fid]) == DataFrame(Any[[1, 3], [1, 3]], [:id, :fid])
-        @test typeof.(s(:id).columns) ==
-              typeof.(s(:fid).columns) ==
-              typeof.(s([:id, :fid]).columns) == [CategoricalVector{Int, DRT},
-                                                  CategoricalVector{Float64, DRT}]
-        @test a(:id) ==
-              a(:fid) ==
-              a([:id, :fid]) == DataFrame(Any[[5], [5]], [:id, :fid])
-        @test typeof.(a(:id).columns) ==
-              typeof.(a(:fid).columns) ==
-              typeof.(a([:id, :fid]).columns) == [CategoricalVector{Int, DRT},
-                                                  CategoricalVector{Float64, DRT}]
-
-        on = :id
-        @test i(on) == DataFrame(Any[[1, 3], [1, 3], [1, 3]], [:id, :fid, :fid_1])
-        @test typeof.(i(on).columns) == [CategoricalVector{Int, DRT},
-                                         CategoricalVector{Float64, DRT},
-                                         CategoricalVector{Float64, DRT}]
-        @test l(on) == DataFrame(id = NullableArray([1, 3, 5]),
-                                 fid = NullableArray([1, 3, 5]),
-                                 fid_1 = NullableArray([1, 3, N]))
-        @test typeof.(l(on).columns) == [NullableCategoricalVector{Int, DRT},
-                                         NullableCategoricalVector{Float64, DRT},
-                                         NullableCategoricalVector{Float64, DRT}]
-        @test r(on) == DataFrame(id = NullableArray([1, 3, 0, 2, 4]),
-                                 fid = NullableArray([1, 3, N, N, N]),
-                                 fid_1 = NullableArray([1, 3, 0, 2, 4]))
-        @test typeof.(r(on).columns) == [NullableCategoricalVector{Int, DRT},
-                                         NullableCategoricalVector{Float64, DRT},
-                                         NullableCategoricalVector{Float64, DRT}]
-        @test o(on) == DataFrame(id = NullableArray([1, 3, 5, 0, 2, 4]),
-                                 fid = NullableArray([1, 3, 5, N, N, N]),
-                                 fid_1 = NullableArray([1, 3, N, 0, 2, 4]))
-        @test typeof.(o(on).columns) == [NullableCategoricalVector{Int, DRT},
-                                         NullableCategoricalVector{Float64, DRT},
-                                         NullableCategoricalVector{Float64, DRT}]
-
-        on = :fid
-        @test i(on) == DataFrame(Any[[1, 3], [1.0, 3.0], [1, 3]], [:id, :fid, :id_1])
-        @test typeof.(i(on).columns) == [CategoricalVector{Int, DRT},
-                                         CategoricalVector{Float64, DRT},
-                                         CategoricalVector{Int, DRT}]
-        @test l(on) == DataFrame(id = NullableArray([1, 3, 5]),
-                                 fid = NullableArray([1, 3, 5]),
-                                 id_1 = NullableArray([1, 3, N]))
-        @test typeof.(l(on).columns) == [NullableCategoricalVector{Int, DRT},
-                                         NullableCategoricalVector{Float64, DRT},
-                                         NullableCategoricalVector{Int, DRT}]
-        @test r(on) == DataFrame(id = NullableArray([1, 3, N, N, N]),
-                                 fid = NullableArray([1, 3, 0, 2, 4]),
-                                 id_1 = NullableArray([1, 3, 0, 2, 4]))
-        @test typeof.(r(on).columns) == [NullableCategoricalVector{Int, DRT},
-                                         NullableCategoricalVector{Float64, DRT},
-                                         NullableCategoricalVector{Int, DRT}]
-        @test o(on) == DataFrame(id = NullableArray([1, 3, 5, N, N, N]),
-                                 fid = NullableArray([1, 3, 5, 0, 2, 4]),
-                                 id_1 = NullableArray([1, 3, N, 0, 2, 4]))
-        @test typeof.(o(on).columns) == [NullableCategoricalVector{Int, DRT},
-                                         NullableCategoricalVector{Float64, DRT},
-                                         NullableCategoricalVector{Int, DRT}]
-
-        on = [:id, :fid]
-        @test i(on) == DataFrame(Any[[1, 3], [1, 3]], [:id, :fid])
-        @test typeof.(i(on).columns) == [CategoricalVector{Int, DRT},
-                                         CategoricalVector{Float64, DRT}]
-        @test l(on) == DataFrame(id = NullableArray([1, 3, 5]),
-                                 fid = NullableArray([1, 3, 5]))
-        @test typeof.(l(on).columns) == [NullableCategoricalVector{Int, DRT},
-                                         NullableCategoricalVector{Float64, DRT}]
-        @test r(on) == DataFrame(id = NullableArray([1, 3, 0, 2, 4]),
-                                 fid = NullableArray([1, 3, 0, 2, 4]))
-        @test typeof.(r(on).columns) == [NullableCategoricalVector{Int, DRT},
-                                         NullableCategoricalVector{Float64, DRT}]
-        @test o(on) == DataFrame(id = NullableArray([1, 3, 5, 0, 2, 4]),
-                                 fid = NullableArray([1, 3, 5, 0, 2, 4]))
-        @test typeof.(o(on).columns) == [NullableCategoricalVector{Int, DRT},
-                                         NullableCategoricalVector{Float64, DRT}]
-=======
         @test all(isa.(join(dt1, dt2, kind=:cross).columns,
                        [CategoricalVector{T} for T in (Int, Float64, Int, Float64)]))
 
@@ -495,7 +253,7 @@
 
         @test s(:id) ==
               s(:fid) ==
-              s([:id, :fid]) == DataTable(Any[[1, 3], [1, 3]], [:id, :fid])
+              s([:id, :fid]) == DataFrame(Any[[1, 3], [1, 3]], [:id, :fid])
         @test typeof.(s(:id).columns) ==
               typeof.(s(:fid).columns) ==
               typeof.(s([:id, :fid]).columns)
@@ -504,7 +262,7 @@
 
         @test a(:id) ==
               a(:fid) ==
-              a([:id, :fid]) == DataTable(Any[[5], [5]], [:id, :fid])
+              a([:id, :fid]) == DataFrame(Any[[5], [5]], [:id, :fid])
         @test typeof.(a(:id).columns) ==
               typeof.(a(:fid).columns) ==
               typeof.(a([:id, :fid]).columns)
@@ -512,61 +270,60 @@
                        [CategoricalVector{T} for T in (Int, Float64)]))
 
         on = :id
-        @test i(on) == DataTable(Any[[1, 3], [1, 3], [1, 3]], [:id, :fid, :fid_1])
+        @test i(on) == DataFrame(Any[[1, 3], [1, 3], [1, 3]], [:id, :fid, :fid_1])
         @test all(isa.(i(on).columns,
                        [CategoricalVector{T} for T in (Int, Float64, Float64)]))
-        @test l(on) == DataTable(id = [1, 3, 5],
+        @test l(on) == DataFrame(id = [1, 3, 5],
                                  fid = [1, 3, 5],
                                  fid_1 = [1, 3, N])
         @test all(isa.(l(on).columns,
                        [CategoricalVector{Union{T, Null}} for T in (Int,Float64,Float64)]))
-        @test r(on) == DataTable(id = [1, 3, 0, 2, 4],
+        @test r(on) == DataFrame(id = [1, 3, 0, 2, 4],
                                  fid = [1, 3, N, N, N],
                                  fid_1 = [1, 3, 0, 2, 4])
         @test all(isa.(r(on).columns,
                        [CategoricalVector{Union{T, Null}} for T in (Int,Float64,Float64)]))
-        @test o(on) == DataTable(id = [1, 3, 5, 0, 2, 4],
+        @test o(on) == DataFrame(id = [1, 3, 5, 0, 2, 4],
                                  fid = [1, 3, 5, N, N, N],
                                  fid_1 = [1, 3, N, 0, 2, 4])
         @test all(isa.(o(on).columns,
                        [CategoricalVector{Union{T, Null}} for T in (Int,Float64,Float64)]))
 
         on = :fid
-        @test i(on) == DataTable(Any[[1, 3], [1.0, 3.0], [1, 3]], [:id, :fid, :id_1])
+        @test i(on) == DataFrame(Any[[1, 3], [1.0, 3.0], [1, 3]], [:id, :fid, :id_1])
         @test all(isa.(i(on).columns,
                        [CategoricalVector{T} for T in (Int, Float64, Int)]))
-        @test l(on) == DataTable(id = [1, 3, 5],
+        @test l(on) == DataFrame(id = [1, 3, 5],
                                  fid = [1, 3, 5],
                                  id_1 = [1, 3, N])
         @test all(isa.(l(on).columns,
                        [CategoricalVector{Union{T, Null}} for T in (Int, Float64, Int)]))
-        @test r(on) == DataTable(id = [1, 3, N, N, N],
+        @test r(on) == DataFrame(id = [1, 3, N, N, N],
                                  fid = [1, 3, 0, 2, 4],
                                  id_1 = [1, 3, 0, 2, 4])
         @test all(isa.(r(on).columns,
                        [CategoricalVector{Union{T, Null}} for T in (Int, Float64, Int)]))
-        @test o(on) == DataTable(id = [1, 3, 5, N, N, N],
+        @test o(on) == DataFrame(id = [1, 3, 5, N, N, N],
                                  fid = [1, 3, 5, 0, 2, 4],
                                  id_1 = [1, 3, N, 0, 2, 4])
         @test all(isa.(o(on).columns,
                        [CategoricalVector{Union{T, Null}} for T in (Int, Float64, Int)]))
 
         on = [:id, :fid]
-        @test i(on) == DataTable(Any[[1, 3], [1, 3]], [:id, :fid])
+        @test i(on) == DataFrame(Any[[1, 3], [1, 3]], [:id, :fid])
         @test all(isa.(i(on).columns,
                        [CategoricalVector{T} for T in (Int, Float64)]))
-        @test l(on) == DataTable(id = [1, 3, 5],
+        @test l(on) == DataFrame(id = [1, 3, 5],
                                  fid = [1, 3, 5])
         @test all(isa.(l(on).columns,
                        [CategoricalVector{Union{T, Null}} for T in (Int, Float64)]))
-        @test r(on) == DataTable(id = [1, 3, 0, 2, 4],
+        @test r(on) == DataFrame(id = [1, 3, 0, 2, 4],
                                  fid = [1, 3, 0, 2, 4])
         @test all(isa.(r(on).columns,
                        [CategoricalVector{Union{T, Null}} for T in (Int, Float64)]))
-        @test o(on) == DataTable(id = [1, 3, 5, 0, 2, 4],
+        @test o(on) == DataFrame(id = [1, 3, 5, 0, 2, 4],
                                  fid = [1, 3, 5, 0, 2, 4])
         @test all(isa.(o(on).columns,
                        [CategoricalVector{Union{T, Null}} for T in (Int, Float64)]))
->>>>>>> b196630f
     end
 end