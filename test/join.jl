module TestJoin
    using Base.Test
    using DataFrames

    name = DataFrame(ID = [1, 2, 3], Name = ["John Doe", "Jane Doe", "Joe Blogs"])
    job = DataFrame(ID = [1, 2, 2, 4], Job = ["Lawyer", "Doctor", "Florist", "Farmer"])

    # Join on symbols or vectors of symbols
    join(name, job, on = :ID)
    join(name, job, on = [:ID])

    # Soon we won't allow natural joins
    #@test_throws join(name, job)

    # Test output of various join types
    outer = DataFrame(ID = [1, 2, 2, 3, 4],
                      Name = NullableArray(Nullable{String}["John Doe", "Jane Doe", "Jane Doe", "Joe Blogs", Nullable()]),
                      Job = NullableArray(Nullable{String}["Lawyer", "Doctor", "Florist", Nullable(), "Farmer"]))

    # (Tests use current column ordering but don't promote it)
<<<<<<< HEAD
    right = outer[Bool[!isnull(x) for x in outer[:Job]], [:Name, :ID, :Job]]
    left = outer[Bool[!isnull(x) for x in outer[:Name]], :]
    inner = left[Bool[!isnull(x) for x in left[:Job]], :]
=======
    right = outer[(!).(isna(outer[:Job])), [:Name, :ID, :Job]]
    left = outer[(!).(isna(outer[:Name])), :]
    inner = left[(!).(isna(left[:Job])), :]
>>>>>>> 7f24835c
    semi = unique(inner[:, [:ID, :Name]])
    anti = left[Bool[isnull(x) for x in left[:Job]], [:ID, :Name]]

    @test isequal(join(name, job, on = :ID), inner)
    @test isequal(join(name, job, on = :ID, kind = :inner), inner)
    @test isequal(join(name, job, on = :ID, kind = :outer), outer)
    @test isequal(join(name, job, on = :ID, kind = :left), left)
    @test isequal(join(name, job, on = :ID, kind = :right), right)
    @test isequal(join(name, job, on = :ID, kind = :semi), semi)
    @test isequal(join(name, job, on = :ID, kind = :anti), anti)

    # Join with no non-key columns
    on = [:ID]
    nameid = name[on]
    jobid = job[on]

    @test isequal(join(nameid, jobid, on = :ID), inner[on])
    @test isequal(join(nameid, jobid, on = :ID, kind = :inner), inner[on])
    @test isequal(join(nameid, jobid, on = :ID, kind = :outer), outer[on])
    @test isequal(join(nameid, jobid, on = :ID, kind = :left), left[on])
    @test isequal(join(nameid, jobid, on = :ID, kind = :right), right[on])
    @test isequal(join(nameid, jobid, on = :ID, kind = :semi), semi[on])
    @test isequal(join(nameid, jobid, on = :ID, kind = :anti), anti[on])

    # Join on multiple keys
    df1 = DataFrame(A = 1, B = 2, C = 3)
    df2 = DataFrame(A = 1, B = 2, D = 4)

    join(df1, df2, on = [:A, :B])

    # Test output of cross joins
    df1 = DataFrame(A = 1:2, B = 'a':'b')
    df2 = DataFrame(A = 1:3, C = 3:5)

    cross = DataFrame(A = [1, 1, 1, 2, 2, 2],
                      B = ['a', 'a', 'a', 'b', 'b', 'b'],
                      C = [3, 4, 5, 3, 4, 5])

    @test isequal(join(df1, df2[[:C]], kind = :cross), cross)

    # Cross joins handle naming collisions
    @test size(join(df1, df1, kind = :cross)) == (4, 4)

    # Cross joins don't take keys
    @test_throws ArgumentError join(df1, df2, on = :A, kind = :cross)

    # test empty inputs
    simple_df(len::Int, col=:A) = (df = DataFrame(); df[col]=collect(1:len); df)
    @test isequal(join(simple_df(0), simple_df(0), on = :A, kind = :left),  simple_df(0))
    @test isequal(join(simple_df(2), simple_df(0), on = :A, kind = :left),  simple_df(2))
    @test isequal(join(simple_df(0), simple_df(2), on = :A, kind = :left),  simple_df(0))
    @test isequal(join(simple_df(0), simple_df(0), on = :A, kind = :right), simple_df(0))
    @test isequal(join(simple_df(0), simple_df(2), on = :A, kind = :right), simple_df(2))
    @test isequal(join(simple_df(2), simple_df(0), on = :A, kind = :right), simple_df(0))
    @test isequal(join(simple_df(0), simple_df(0), on = :A, kind = :inner), simple_df(0))
    @test isequal(join(simple_df(0), simple_df(2), on = :A, kind = :inner), simple_df(0))
    @test isequal(join(simple_df(2), simple_df(0), on = :A, kind = :inner), simple_df(0))
    @test isequal(join(simple_df(0), simple_df(0), on = :A, kind = :outer), simple_df(0))
    @test isequal(join(simple_df(0), simple_df(2), on = :A, kind = :outer), simple_df(2))
    @test isequal(join(simple_df(2), simple_df(0), on = :A, kind = :outer), simple_df(2))
    @test isequal(join(simple_df(0), simple_df(0), on = :A, kind = :semi),  simple_df(0))
    @test isequal(join(simple_df(2), simple_df(0), on = :A, kind = :semi),  simple_df(0))
    @test isequal(join(simple_df(0), simple_df(2), on = :A, kind = :semi),  simple_df(0))
    @test isequal(join(simple_df(0), simple_df(0), on = :A, kind = :anti),  simple_df(0))
    @test isequal(join(simple_df(2), simple_df(0), on = :A, kind = :anti),  simple_df(2))
    @test isequal(join(simple_df(0), simple_df(2), on = :A, kind = :anti),  simple_df(0))
    @test isequal(join(simple_df(0), simple_df(0, :B), kind = :cross), DataFrame(A=Int[], B=Int[]))
    @test isequal(join(simple_df(0), simple_df(2, :B), kind = :cross), DataFrame(A=Int[], B=Int[]))
    @test isequal(join(simple_df(2), simple_df(0, :B), kind = :cross), DataFrame(A=Int[], B=Int[]))

    # issue #960
    df1 = DataFrame(A = 1:50,
                    B = 1:50,
                    C = 1)
    categorical!(df1, :A)
    categorical!(df1, :B)
    join(df1, df1, on = [:A, :B], kind = :inner)

    # Test that Array{Nullable} works when combined with NullableArray (#1088)
    df = DataFrame(Name = Nullable{String}["A", "B", "C"],
                   Mass = [1.5, 2.2, 1.1])
    df2 = DataFrame(Name = ["A", "B", "C", "A"],
                    Quantity = [3, 3, 2, 4])
    @test join(df2, df, on=:Name, kind=:left) == DataFrame(Name = ["A", "A", "B", "C"],
                                                           Quantity = [3, 4, 3, 2],
                                                           Mass = [1.5, 1.5, 2.2, 1.1])
end<|MERGE_RESOLUTION|>--- conflicted
+++ resolved
@@ -14,21 +14,15 @@
 
     # Test output of various join types
     outer = DataFrame(ID = [1, 2, 2, 3, 4],
-                      Name = NullableArray(Nullable{String}["John Doe", "Jane Doe", "Jane Doe", "Joe Blogs", Nullable()]),
-                      Job = NullableArray(Nullable{String}["Lawyer", "Doctor", "Florist", Nullable(), "Farmer"]))
+                      Name = @data(["John Doe", "Jane Doe", "Jane Doe", "Joe Blogs", NA]),
+                      Job = @data(["Lawyer", "Doctor", "Florist", NA, "Farmer"]))
 
     # (Tests use current column ordering but don't promote it)
-<<<<<<< HEAD
-    right = outer[Bool[!isnull(x) for x in outer[:Job]], [:Name, :ID, :Job]]
-    left = outer[Bool[!isnull(x) for x in outer[:Name]], :]
-    inner = left[Bool[!isnull(x) for x in left[:Job]], :]
-=======
     right = outer[(!).(isna(outer[:Job])), [:Name, :ID, :Job]]
     left = outer[(!).(isna(outer[:Name])), :]
     inner = left[(!).(isna(left[:Job])), :]
->>>>>>> 7f24835c
     semi = unique(inner[:, [:ID, :Name]])
-    anti = left[Bool[isnull(x) for x in left[:Job]], [:ID, :Name]]
+    anti = left[isna(left[:Job]), [:ID, :Name]]
 
     @test isequal(join(name, job, on = :ID), inner)
     @test isequal(join(name, job, on = :ID, kind = :inner), inner)
@@ -65,7 +59,7 @@
                       B = ['a', 'a', 'a', 'b', 'b', 'b'],
                       C = [3, 4, 5, 3, 4, 5])
 
-    @test isequal(join(df1, df2[[:C]], kind = :cross), cross)
+    @test join(df1, df2[[:C]], kind = :cross) == cross
 
     # Cross joins handle naming collisions
     @test size(join(df1, df1, kind = :cross)) == (4, 4)
@@ -73,44 +67,11 @@
     # Cross joins don't take keys
     @test_throws ArgumentError join(df1, df2, on = :A, kind = :cross)
 
-    # test empty inputs
-    simple_df(len::Int, col=:A) = (df = DataFrame(); df[col]=collect(1:len); df)
-    @test isequal(join(simple_df(0), simple_df(0), on = :A, kind = :left),  simple_df(0))
-    @test isequal(join(simple_df(2), simple_df(0), on = :A, kind = :left),  simple_df(2))
-    @test isequal(join(simple_df(0), simple_df(2), on = :A, kind = :left),  simple_df(0))
-    @test isequal(join(simple_df(0), simple_df(0), on = :A, kind = :right), simple_df(0))
-    @test isequal(join(simple_df(0), simple_df(2), on = :A, kind = :right), simple_df(2))
-    @test isequal(join(simple_df(2), simple_df(0), on = :A, kind = :right), simple_df(0))
-    @test isequal(join(simple_df(0), simple_df(0), on = :A, kind = :inner), simple_df(0))
-    @test isequal(join(simple_df(0), simple_df(2), on = :A, kind = :inner), simple_df(0))
-    @test isequal(join(simple_df(2), simple_df(0), on = :A, kind = :inner), simple_df(0))
-    @test isequal(join(simple_df(0), simple_df(0), on = :A, kind = :outer), simple_df(0))
-    @test isequal(join(simple_df(0), simple_df(2), on = :A, kind = :outer), simple_df(2))
-    @test isequal(join(simple_df(2), simple_df(0), on = :A, kind = :outer), simple_df(2))
-    @test isequal(join(simple_df(0), simple_df(0), on = :A, kind = :semi),  simple_df(0))
-    @test isequal(join(simple_df(2), simple_df(0), on = :A, kind = :semi),  simple_df(0))
-    @test isequal(join(simple_df(0), simple_df(2), on = :A, kind = :semi),  simple_df(0))
-    @test isequal(join(simple_df(0), simple_df(0), on = :A, kind = :anti),  simple_df(0))
-    @test isequal(join(simple_df(2), simple_df(0), on = :A, kind = :anti),  simple_df(2))
-    @test isequal(join(simple_df(0), simple_df(2), on = :A, kind = :anti),  simple_df(0))
-    @test isequal(join(simple_df(0), simple_df(0, :B), kind = :cross), DataFrame(A=Int[], B=Int[]))
-    @test isequal(join(simple_df(0), simple_df(2, :B), kind = :cross), DataFrame(A=Int[], B=Int[]))
-    @test isequal(join(simple_df(2), simple_df(0, :B), kind = :cross), DataFrame(A=Int[], B=Int[]))
-
     # issue #960
     df1 = DataFrame(A = 1:50,
                     B = 1:50,
                     C = 1)
-    categorical!(df1, :A)
-    categorical!(df1, :B)
+    pool!(df1, :A)
+    pool!(df1, :B)
     join(df1, df1, on = [:A, :B], kind = :inner)
-
-    # Test that Array{Nullable} works when combined with NullableArray (#1088)
-    df = DataFrame(Name = Nullable{String}["A", "B", "C"],
-                   Mass = [1.5, 2.2, 1.1])
-    df2 = DataFrame(Name = ["A", "B", "C", "A"],
-                    Quantity = [3, 3, 2, 4])
-    @test join(df2, df, on=:Name, kind=:left) == DataFrame(Name = ["A", "A", "B", "C"],
-                                                           Quantity = [3, 4, 3, 2],
-                                                           Mass = [1.5, 1.5, 2.2, 1.1])
 end