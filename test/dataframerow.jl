--- conflicted
+++ resolved
@@ -370,11 +370,7 @@
     @test push!(df, df[1, :]) == DataFrame(x=[1, 1], y=[2, 2])
     @test push!(df, df[1, [2,1]], cols=:equal) == DataFrame(x=[1, 1, 1], y=[2, 2, 2])
 
-<<<<<<< HEAD
-    push!(df, df[1, [2,1,2]], cols=:intersect)
-=======
-    push!(df, df[1, [2,1]], columns=:intersect)
->>>>>>> 85e5d981
+    push!(df, df[1, [2,1]], cols=:intersect)
     @test df == DataFrame(x=[1, 1, 1, 1], y=[2, 2, 2, 2])
 
     df2 = DataFrame()
