--- conflicted
+++ resolved
@@ -101,21 +101,18 @@
     show(io, DataFrameRow(df, 1))
     @test String(take!(io)) == "DataFrameRow (row 1)\na  \nb  1"
 
-<<<<<<< HEAD
+    # convert
     df = DataFrame(a=[1, missing], b=[2.0, 3.0])
     dfr = DataFrameRow(df, 1)
     @test convert(Vector, dfr)::Vector{Real} == Real[1, 2.0]
     @test convert(Vector{Int}, dfr)::Vector{Int} == [1, 2]
     @test Vector(dfr)::Vector{Real} == Real[1, 2.0]
     @test Vector{Int}(dfr)::Vector{Int} == [1, 2]
-end
-=======
+
     # copy
-
     df = DataFrame(a=Union{Int, Missing}[1, 2, 3, 1, 2, 2],
                    b=[2.0, missing, 1.2, 2.0, missing, missing],
                    c=["A", "B", "C", "A", "B", missing])
     @test copy(DataFrameRow(df, 1)) == (a = 1, b = 2.0, c = "A")
     @test isequal(copy(DataFrameRow(df, 2)), (a = 2, b = missing, c = "B"))
-end
->>>>>>> 10eb8d2c
+end