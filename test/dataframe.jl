--- conflicted
+++ resolved
@@ -673,12 +673,9 @@
           DataFrame(variable=:a, min=1, min2=1, max2=2, max=2)
 
     @test_throws ArgumentError describe(df, :mean, :all)
-<<<<<<< HEAD
     @test_throws MethodError describe(DataFrame(a=[1, 2]), cols = :a, "max2" => maximum)
-=======
     @test_throws ArgumentError describe(df, :min, :min)
     @test_throws ArgumentError describe(df, :minimum)
->>>>>>> 3689047b
 end
 
 @testset "append!" begin
