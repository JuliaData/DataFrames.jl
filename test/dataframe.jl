module TestDataFrame
    using Base.Test
    using DataFrames, Compat
    import Compat.String

    #
    # Equality
    #

    @test isequal(DataFrame(a=[1, 2, 3], b=[4, 5, 6]), DataFrame(a=[1, 2, 3], b=[4, 5, 6]))
    @test !isequal(DataFrame(a=[1, 2], b=[4, 5]), DataFrame(a=[1, 2, 3], b=[4, 5, 6]))
    @test !isequal(DataFrame(a=[1, 2, 3], b=[4, 5, 6]), DataFrame(a=[1, 2, 3]))
    @test !isequal(DataFrame(a=[1, 2, 3], b=[4, 5, 6]), DataFrame(a=[1, 2, 3], c=[4, 5, 6]))
    @test !isequal(DataFrame(a=[1, 2, 3], b=[4, 5, 6]), DataFrame(b=[4, 5, 6], a=[1, 2, 3]))
    @test !isequal(DataFrame(a=[1, 2, 2], b=[4, 5, 6]), DataFrame(a=[1, 2, 3], b=[4, 5, 6]))
    @test isequal(DataFrame(a=Nullable{Int}[1, 2, Nullable()], b=[4, 5, 6]),
                  DataFrame(a=Nullable{Int}[1, 2, Nullable()], b=[4, 5, 6]))

    # FIXME: equality operators won't work until JuliaStats/NullableArrays#84 is merged
    #@test get(DataFrame(a=[1, 2, 3], b=[4, 5, 6]) == DataFrame(a=[1, 2, 3], b=[4, 5, 6]))
    #@test get(DataFrame(a=[1, 2], b=[4, 5]) != DataFrame(a=[1, 2, 3], b=[4, 5, 6]))
    #@test get(DataFrame(a=[1, 2, 3], b=[4, 5, 6]) != DataFrame(a=[1, 2, 3]))
    #@test get(DataFrame(a=[1, 2, 3], b=[4, 5, 6]) != DataFrame(a=[1, 2, 3], c=[4, 5, 6]))
    #@test get(DataFrame(a=[1, 2, 3], b=[4, 5, 6]) != DataFrame(b=[4, 5, 6], a=[1, 2, 3]))
    #@test get(DataFrame(a=[1, 2, 2], b=[4, 5, 6]) != DataFrame(a=[1, 2, 3], b=[4, 5, 6]))
    #@test get(DataFrame(a=Nullable{Int}[1, 3, Nullable()], b=[4, 5, 6]) !=
    #          DataFrame(a=Nullable{Int}[1, 2, Nullable()], b=[4, 5, 6]))
    #@test isnull(DataFrame(a=Nullable{Int}[1, 2, Nullable()], b=[4, 5, 6]) ==
    #             DataFrame(a=Nullable{Int}[1, 2, Nullable()], b=[4, 5, 6]))
    #@test isnull(DataFrame(a=Nullable{Int}[1, 2, Nullable()], b=[4, 5, 6]) ==
    #             DataFrame(a=Nullable{Int}[1, 2, 3], b=[4, 5, 6]))

    #
    # Copying
    #

    df = DataFrame(a = [2, 3], b = Any[DataFrame(c = 1), DataFrame(d = 2)])
    dfc = copy(df)
    dfdc = deepcopy(df)

    df[1, :a] = 4
    get(df[1, :b])[:e] = 5
    names!(df, [:f, :g])

    @test names(dfc) == [:a, :b]
    @test names(dfdc) == [:a, :b]

    @test get(dfc[1, :a]) === 4
    @test get(dfdc[1, :a]) === 2

    @test names(get(dfc[1, :b])) == [:c, :e]
    @test names(get(dfdc[1, :b])) == [:c]

    #

    x = DataFrame(a = [1, 2, 3], b = [4, 5, 6])
    v = DataFrame(a = [5, 6, 7], b = [8, 9, 10])

    z = vcat(v, x)

    z2 = z[:, [1, 1, 2]]
    @test names(z2) == [:a, :a_1, :b]

    #test_group("DataFrame assignment")
    # Insert single column
    x0 = x[Int[], :]
    @test_throws ErrorException x0[:d] = [1]
    @test_throws ErrorException x0[:d] = 1:3

    # Insert single value
    x[:d] = 3
    @test isequal(x[:d], NullableArray([3, 3, 3]))

    x0[:d] = 3
    @test x0[:d] == Int[]

<<<<<<< HEAD
    # similar / nulls
    df = DataFrame(a = 1, b = "b", c = CategoricalArray([3.3]))
    nulldf = DataFrame(a = NullableArray(Int, 2),
                       b = NullableArray(String, 2),
                       c = NullableCategoricalArray(Float64, 2))
    @test isequal(nulldf, similar(df, 2))
    @test isequal(nulldf, DataFrames.similar_nullable(df, 2))
=======
    # similar / nas
    df = DataFrame(a = 1, b = "b", c = @pdata([3.3]))
    nadf = DataFrame(a = @data(Int[NA, NA]),
                     b = DataArray(Vector{String}(2), trues(2)),
                     c = @pdata(Float64[NA, NA]))
    @test isequal(nadf, similar(df, 2))
    @test isequal(nadf, DataFrames.nas(df, 2))
>>>>>>> 7f24835c

    # Associative methods

    df = DataFrame(a=[1, 2], b=[3., 4.])
    @test haskey(df, :a)
    @test !haskey(df, :c)
    @test get(df, :a, -1) === df.columns[1]
    @test get(df, :c, -1) == -1
    @test !isempty(df)

    @test empty!(df) === df
    @test isempty(df.columns)
    @test isempty(df)

    df = DataFrame(a=[1, 2], b=[3., 4.])
    @test_throws BoundsError insert!(df, 5, ["a", "b"], :newcol)
    @test_throws ErrorException insert!(df, 1, ["a"], :newcol)
    @test isequal(insert!(df, 1, ["a", "b"], :newcol), df)
    @test names(df) == [:newcol, :a, :b]
    @test isequal(df[:a], NullableArray([1, 2]))
    @test isequal(df[:b], NullableArray([3., 4.]))
    @test isequal(df[:newcol], ["a", "b"])

    df = DataFrame(a=[1, 2], b=[3., 4.])
    df2 = DataFrame(b=["a", "b"], c=[:c, :d])
    @test isequal(merge!(df, df2), df)
    @test isequal(df, DataFrame(a=[1, 2], b=["a", "b"], c=[:c, :d]))

    #test_group("Empty DataFrame constructors")
    df = DataFrame(Int, 10, 3)
    @test size(df, 1) == 10
    @test size(df, 2) == 3
    @test typeof(df[:, 1]) == NullableVector{Int}
    @test typeof(df[:, 2]) == NullableVector{Int}
    @test typeof(df[:, 3]) == NullableVector{Int}
    @test allnull(df[:, 1])
    @test allnull(df[:, 2])
    @test allnull(df[:, 3])

    df = DataFrame(Any[Int, Float64, String], 100)
    @test size(df, 1) == 100
    @test size(df, 2) == 3
    @test typeof(df[:, 1]) == NullableVector{Int}
    @test typeof(df[:, 2]) == NullableVector{Float64}
    @test typeof(df[:, 3]) == NullableVector{String}
    @test allnull(df[:, 1])
    @test allnull(df[:, 2])
    @test allnull(df[:, 3])

    df = DataFrame(Any[Int, Float64, String], [:A, :B, :C], 100)
    @test size(df, 1) == 100
    @test size(df, 2) == 3
    @test typeof(df[:, 1]) == NullableVector{Int}
    @test typeof(df[:, 2]) == NullableVector{Float64}
    @test typeof(df[:, 3]) == NullableVector{String}
    @test allnull(df[:, 1])
    @test allnull(df[:, 2])
    @test allnull(df[:, 3])


    df = DataFrame(DataType[Int, Float64, Compat.UTF8String],[:A, :B, :C], [false,false,true],100)
    @test size(df, 1) == 100
    @test size(df, 2) == 3
    @test typeof(df[:, 1]) == NullableVector{Int}
    @test typeof(df[:, 2]) == NullableVector{Float64}
    @test typeof(df[:, 3]) == NullableCategoricalVector{Compat.UTF8String,UInt32}
    @test allnull(df[:, 1])
    @test allnull(df[:, 2])
    @test allnull(df[:, 3])


    df = convert(DataFrame, zeros(10, 5))
    @test size(df, 1) == 10
    @test size(df, 2) == 5
    @test typeof(df[:, 1]) == Vector{Float64}

    df = convert(DataFrame, ones(10, 5))
    @test size(df, 1) == 10
    @test size(df, 2) == 5
    @test typeof(df[:, 1]) == Vector{Float64}

    df = convert(DataFrame, eye(10, 5))
    @test size(df, 1) == 10
    @test size(df, 2) == 5
    @test typeof(df[:, 1]) == Vector{Float64}

    #test_group("Other DataFrame constructors")
    df = DataFrame([Dict{Any,Any}(:a=>1, :b=>'c'),
                    Dict{Any,Any}(:a=>3, :b=>'d'),
                    Dict{Any,Any}(:a=>5)])
    @test size(df, 1) == 3
    @test size(df, 2) == 2
    @test typeof(df[:,:a]) == NullableVector{Int}
    @test typeof(df[:,:b]) == NullableVector{Char}

    df = DataFrame([Dict{Any,Any}(:a=>1, :b=>'c'),
                    Dict{Any,Any}(:a=>3, :b=>'d'),
                    Dict{Any,Any}(:a=>5)],
                   [:a, :b])
    @test size(df, 1) == 3
    @test size(df, 2) == 2
    @test typeof(df[:,:a]) == NullableVector{Int}
    @test typeof(df[:,:b]) == NullableVector{Char}

    @test DataFrame(NullableArray[[1,2,3],[2.5,4.5,6.5]], [:A, :B]) == DataFrame(A = [1,2,3], B = [2.5,4.5,6.5])

    # This assignment was missing before
    df = DataFrame(Column = [:A])
    df[1, :Column] = "Testing"

    # zero-row dataframe and subdataframe test
    df = DataFrame(x=[], y=[])
    @test nrow(df) == 0
    df = DataFrame(x=[1:3;], y=[3:5;])
    sdf = view(df, df[:x] .== 4)
    @test size(sdf, 1) == 0

    @test hash(convert(DataFrame, [1 2; 3 4])) == hash(convert(DataFrame, [1 2; 3 4]))
    @test hash(convert(DataFrame, [1 2; 3 4])) != hash(convert(DataFrame, [1 3; 2 4]))


    # push!(df, row)
    df=DataFrame( first=[1,2,3], second=["apple","orange","pear"] )

    dfb= DataFrame( first=[1,2], second=["apple","orange"] )
    push!(dfb, Any[3,"pear"])
    @test isequal(df, dfb)

    dfb= DataFrame( first=[1,2], second=["apple","orange"] )
    push!(dfb, (3,"pear"))
    @test isequal(df, dfb)

    dfb= DataFrame( first=[1,2], second=["apple","orange"] )
    @test_throws ArgumentError push!(dfb, (33.33,"pear"))

    dfb= DataFrame( first=[1,2], second=["apple","orange"] )
    @test_throws ArgumentError push!(dfb, ("coconut",22))

    dfb= DataFrame( first=[1,2], second=["apple","orange"] )
<<<<<<< HEAD
    push!(dfb, @compat(Dict(:first=>3, :second=>"pear")))
    @test isequal(df, dfb)

    df=DataFrame( first=[1,2,3], second=["apple","orange","banana"] )
    dfb= DataFrame( first=[1,2], second=["apple","orange"] )
    push!(dfb, @compat(Dict("first"=>3, "second"=>"banana")))
    @test isequal(df, dfb)

    df0= DataFrame( first=[1,2], second=["apple","orange"] )
    dfb= DataFrame( first=[1,2], second=["apple","orange"] )
    @test_throws ArgumentError push!(dfb, @compat(Dict(:first=>true, :second=>false)))
    @test isequal(df0, dfb)

    df0= DataFrame( first=[1,2], second=["apple","orange"] )
    dfb= DataFrame( first=[1,2], second=["apple","orange"] )
    @test_throws ArgumentError push!(dfb, @compat(Dict("first"=>"chicken", "second"=>"stuff")))
    @test isequal(df0, dfb)
=======
    push!(dfb, Dict(:first=>3, :second=>"pear"))
    @test df==dfb

    df=DataFrame( first=[1,2,3], second=["apple","orange","banana"] )
    dfb= DataFrame( first=[1,2], second=["apple","orange"] )
    push!(dfb, Dict("first"=>3, "second"=>"banana"))
    @test df==dfb

    df0= DataFrame( first=[1,2], second=["apple","orange"] )
    dfb= DataFrame( first=[1,2], second=["apple","orange"] )
    @test_throws ArgumentError push!(dfb, Dict(:first=>true, :second=>false))
    @test df0==dfb

    df0= DataFrame( first=[1,2], second=["apple","orange"] )
    dfb= DataFrame( first=[1,2], second=["apple","orange"] )
    @test_throws ArgumentError push!(dfb, Dict("first"=>"chicken", "second"=>"stuff"))
    @test df0==dfb
>>>>>>> 7f24835c

    # delete!
    df = DataFrame(a=1, b=2, c=3, d=4, e=5)
    @test_throws ArgumentError delete!(df, 0)
    @test_throws ArgumentError delete!(df, 6)
    @test_throws KeyError delete!(df, :f)

    d = copy(df)
    delete!(d, [:a, :e, :c])
    @test names(d) == [:b, :d]
    delete!(d, :b)
    @test isequal(d, df[[:d]])

    d = copy(df)
    delete!(d, [2, 5, 3])
    @test names(d) == [:a, :d]
    delete!(d, 2)
    @test isequal(d, df[[:a]])

    # deleterows!
    df = DataFrame(a=[1, 2], b=[3., 4.])
    @test deleterows!(df, 1) === df
    @test isequal(df, DataFrame(a=[2], b=[4.]))

    df = DataFrame(a=[1, 2], b=[3., 4.])
    @test deleterows!(df, 2) === df
    @test isequal(df, DataFrame(a=[1], b=[3.]))

    df = DataFrame(a=[1, 2, 3], b=[3., 4., 5.])
    @test deleterows!(df, 2:3) === df
    @test isequal(df, DataFrame(a=[1], b=[3.]))

    df = DataFrame(a=[1, 2, 3], b=[3., 4., 5.])
    @test deleterows!(df, [2, 3]) === df
    @test isequal(df, DataFrame(a=[1], b=[3.]))

    df = DataFrame(a=NullableArray([1, 2]), b=NullableArray([3., 4.]))
    @test deleterows!(df, 1) === df
    @test isequal(df, DataFrame(a=NullableArray([2]), b=NullableArray([4.])))

    df = DataFrame(a=NullableArray([1, 2]), b=NullableArray([3., 4.]))
    @test deleterows!(df, 2) === df
    @test isequal(df, DataFrame(a=NullableArray([1]), b=NullableArray([3.])))

    df = DataFrame(a=NullableArray([1, 2, 3]), b=NullableArray([3., 4., 5.]))
    @test deleterows!(df, 2:3) === df
    @test isequal(df, DataFrame(a=NullableArray([1]), b=NullableArray([3.])))

    df = DataFrame(a=NullableArray([1, 2, 3]), b=NullableArray([3., 4., 5.]))
    @test deleterows!(df, [2, 3]) === df
    @test isequal(df, DataFrame(a=NullableArray([1]), b=NullableArray([3.])))

    # describe
    #suppress output and test that describe() does not throw
    devnull = is_unix() ? "/dev/null" : "nul"
    open(devnull, "w") do f
        @test nothing == describe(f, DataFrame(a=[1, 2], b=Any["3", Nullable()]))
        @test nothing ==
              describe(f, DataFrame(a=NullableArray([1, 2]),
                                    b=NullableArray(Nullable{String}["3", Nullable()])))
        @test nothing ==
              describe(f, DataFrame(a=CategoricalArray([1, 2]),
                                    b=NullableCategoricalArray(Nullable{String}["3", Nullable()])))
        @test nothing == describe(f, [1, 2, 3])
        @test nothing == describe(f, NullableArray([1, 2, 3]))
        @test nothing == describe(f, CategoricalArray([1, 2, 3]))
        @test nothing == describe(f, Any["1", "2", Nullable()])
        @test nothing == describe(f, NullableArray(Nullable{String}["1", "2", Nullable()]))
        @test nothing == describe(f, NullableCategoricalArray(Nullable{String}["1", "2", Nullable()]))
    end

    #Check the output of unstack
    df = DataFrame(Fish = CategoricalArray(["Bob", "Bob", "Batman", "Batman"]),
                   Key = ["Mass", "Color", "Mass", "Color"],
                   Value = ["12 g", "Red", "18 g", "Grey"])
    # Check that reordering levels does not confuse unstack
    levels!(df[1], ["XXX", "Bob", "Batman"])
    #Unstack specifying a row column
    df2 = unstack(df,:Fish, :Key, :Value)
    #Unstack without specifying a row column
    df3 = unstack(df,:Key, :Value)
    #The expected output
    df4 = DataFrame(Fish = ["XXX", "Bob", "Batman"],
                    Color = Nullable{String}[Nullable(), "Red", "Grey"],
                    Mass = Nullable{String}[Nullable(), "12 g", "18 g"])
    @test isequal(df2, df4)
    @test isequal(df3, df4[2:3, :])
    #Make sure unstack works with NULLs at the start of the value column
    df[1,:Value] = Nullable()
    df2 = unstack(df,:Fish, :Key, :Value)
    #This changes the expected result
    df4[2,:Mass] = Nullable()
    @test isequal(df2, df4)
end<|MERGE_RESOLUTION|>--- conflicted
+++ resolved
@@ -7,28 +7,23 @@
     # Equality
     #
 
-    @test isequal(DataFrame(a=[1, 2, 3], b=[4, 5, 6]), DataFrame(a=[1, 2, 3], b=[4, 5, 6]))
-    @test !isequal(DataFrame(a=[1, 2], b=[4, 5]), DataFrame(a=[1, 2, 3], b=[4, 5, 6]))
-    @test !isequal(DataFrame(a=[1, 2, 3], b=[4, 5, 6]), DataFrame(a=[1, 2, 3]))
-    @test !isequal(DataFrame(a=[1, 2, 3], b=[4, 5, 6]), DataFrame(a=[1, 2, 3], c=[4, 5, 6]))
-    @test !isequal(DataFrame(a=[1, 2, 3], b=[4, 5, 6]), DataFrame(b=[4, 5, 6], a=[1, 2, 3]))
-    @test !isequal(DataFrame(a=[1, 2, 2], b=[4, 5, 6]), DataFrame(a=[1, 2, 3], b=[4, 5, 6]))
-    @test isequal(DataFrame(a=Nullable{Int}[1, 2, Nullable()], b=[4, 5, 6]),
-                  DataFrame(a=Nullable{Int}[1, 2, Nullable()], b=[4, 5, 6]))
-
-    # FIXME: equality operators won't work until JuliaStats/NullableArrays#84 is merged
-    #@test get(DataFrame(a=[1, 2, 3], b=[4, 5, 6]) == DataFrame(a=[1, 2, 3], b=[4, 5, 6]))
-    #@test get(DataFrame(a=[1, 2], b=[4, 5]) != DataFrame(a=[1, 2, 3], b=[4, 5, 6]))
-    #@test get(DataFrame(a=[1, 2, 3], b=[4, 5, 6]) != DataFrame(a=[1, 2, 3]))
-    #@test get(DataFrame(a=[1, 2, 3], b=[4, 5, 6]) != DataFrame(a=[1, 2, 3], c=[4, 5, 6]))
-    #@test get(DataFrame(a=[1, 2, 3], b=[4, 5, 6]) != DataFrame(b=[4, 5, 6], a=[1, 2, 3]))
-    #@test get(DataFrame(a=[1, 2, 2], b=[4, 5, 6]) != DataFrame(a=[1, 2, 3], b=[4, 5, 6]))
-    #@test get(DataFrame(a=Nullable{Int}[1, 3, Nullable()], b=[4, 5, 6]) !=
-    #          DataFrame(a=Nullable{Int}[1, 2, Nullable()], b=[4, 5, 6]))
-    #@test isnull(DataFrame(a=Nullable{Int}[1, 2, Nullable()], b=[4, 5, 6]) ==
-    #             DataFrame(a=Nullable{Int}[1, 2, Nullable()], b=[4, 5, 6]))
-    #@test isnull(DataFrame(a=Nullable{Int}[1, 2, Nullable()], b=[4, 5, 6]) ==
-    #             DataFrame(a=Nullable{Int}[1, 2, 3], b=[4, 5, 6]))
+    @test isequal(DataFrame(a=@data([1, 2, 3]), b=@data([4, 5, 6])), DataFrame(a=@data([1, 2, 3]), b=@data([4, 5, 6])))
+    @test !isequal(DataFrame(a=@data([1, 2]), b=@data([4, 5])), DataFrame(a=@data([1, 2, 3]), b=@data([4, 5, 6])))
+    @test !isequal(DataFrame(a=@data([1, 2, 3]), b=@data([4, 5, 6])), DataFrame(a=@data([1, 2, 3])))
+    @test !isequal(DataFrame(a=@data([1, 2, 3]), b=@data([4, 5, 6])), DataFrame(a=@data([1, 2, 3]), c=@data([4, 5, 6])))
+    @test !isequal(DataFrame(a=@data([1, 2, 3]), b=@data([4, 5, 6])), DataFrame(b=@data([4, 5, 6]), a=@data([1, 2, 3])))
+    @test !isequal(DataFrame(a=@data([1, 2, 2]), b=@data([4, 5, 6])), DataFrame(a=@data([1, 2, 3]), b=@data([4, 5, 6])))
+    @test isequal(DataFrame(a=@data([1, 2, NA]), b=@data([4, 5, 6])), DataFrame(a=@data([1, 2, NA]), b=@data([4, 5, 6])))
+
+    @test DataFrame(a=@data([1, 2, 3]), b=@data([4, 5, 6])) == DataFrame(a=@data([1, 2, 3]), b=@data([4, 5, 6]))
+    @test DataFrame(a=@data([1, 2]), b=@data([4, 5])) != DataFrame(a=@data([1, 2, 3]), b=@data([4, 5, 6]))
+    @test DataFrame(a=@data([1, 2, 3]), b=@data([4, 5, 6])) != DataFrame(a=@data([1, 2, 3]))
+    @test DataFrame(a=@data([1, 2, 3]), b=@data([4, 5, 6])) != DataFrame(a=@data([1, 2, 3]), c=@data([4, 5, 6]))
+    @test DataFrame(a=@data([1, 2, 3]), b=@data([4, 5, 6])) != DataFrame(b=@data([4, 5, 6]), a=@data([1, 2, 3]))
+    @test DataFrame(a=@data([1, 2, 2]), b=@data([4, 5, 6])) != DataFrame(a=@data([1, 2, 3]), b=@data([4, 5, 6]))
+    @test DataFrame(a=@data([1, 3, NA]), b=@data([4, 5, 6])) != DataFrame(a=@data([1, 2, NA]), b=@data([4, 5, 6]))
+    @test isna(DataFrame(a=@data([1, 2, NA]), b=@data([4, 5, 6])) == DataFrame(a=@data([1, 2, NA]), b=@data([4, 5, 6])))
+    @test isna(DataFrame(a=@data([1, 2, NA]), b=@data([4, 5, 6])) == DataFrame(a=@data([1, 2, 3]), b=@data([4, 5, 6])))
 
     #
     # Copying
@@ -39,17 +34,17 @@
     dfdc = deepcopy(df)
 
     df[1, :a] = 4
-    get(df[1, :b])[:e] = 5
+    df[1, :b][:e] = 5
     names!(df, [:f, :g])
 
     @test names(dfc) == [:a, :b]
     @test names(dfdc) == [:a, :b]
 
-    @test get(dfc[1, :a]) === 4
-    @test get(dfdc[1, :a]) === 2
-
-    @test names(get(dfc[1, :b])) == [:c, :e]
-    @test names(get(dfdc[1, :b])) == [:c]
+    @test dfc[1, :a] == 4
+    @test dfdc[1, :a] == 2
+
+    @test names(dfc[1, :b]) == [:c, :e]
+    @test names(dfdc[1, :b]) == [:c]
 
     #
 
@@ -69,20 +64,11 @@
 
     # Insert single value
     x[:d] = 3
-    @test isequal(x[:d], NullableArray([3, 3, 3]))
+    @test x[:d] == [3, 3, 3]
 
     x0[:d] = 3
     @test x0[:d] == Int[]
 
-<<<<<<< HEAD
-    # similar / nulls
-    df = DataFrame(a = 1, b = "b", c = CategoricalArray([3.3]))
-    nulldf = DataFrame(a = NullableArray(Int, 2),
-                       b = NullableArray(String, 2),
-                       c = NullableCategoricalArray(Float64, 2))
-    @test isequal(nulldf, similar(df, 2))
-    @test isequal(nulldf, DataFrames.similar_nullable(df, 2))
-=======
     # similar / nas
     df = DataFrame(a = 1, b = "b", c = @pdata([3.3]))
     nadf = DataFrame(a = @data(Int[NA, NA]),
@@ -90,7 +76,6 @@
                      c = @pdata(Float64[NA, NA]))
     @test isequal(nadf, similar(df, 2))
     @test isequal(nadf, DataFrames.nas(df, 2))
->>>>>>> 7f24835c
 
     # Associative methods
 
@@ -108,58 +93,58 @@
     df = DataFrame(a=[1, 2], b=[3., 4.])
     @test_throws BoundsError insert!(df, 5, ["a", "b"], :newcol)
     @test_throws ErrorException insert!(df, 1, ["a"], :newcol)
-    @test isequal(insert!(df, 1, ["a", "b"], :newcol), df)
-    @test names(df) == [:newcol, :a, :b]
-    @test isequal(df[:a], NullableArray([1, 2]))
-    @test isequal(df[:b], NullableArray([3., 4.]))
-    @test isequal(df[:newcol], ["a", "b"])
+    @test insert!(df, 1, ["a", "b"], :newcol) == df
+    @test isequal(df, DataFrame(newcol=["a", "b"], a=[1, 2], b=[3., 4.]))
+    df = DataFrame(a=[1, 2], b=[3., 4.])
+    @test insert!(df, 3, ["a", "b"], :newcol) == df
+    @test isequal(df, DataFrame(a=[1, 2], b=[3., 4.], newcol=["a", "b"]))
 
     df = DataFrame(a=[1, 2], b=[3., 4.])
     df2 = DataFrame(b=["a", "b"], c=[:c, :d])
-    @test isequal(merge!(df, df2), df)
+    @test merge!(df, df2) == df
     @test isequal(df, DataFrame(a=[1, 2], b=["a", "b"], c=[:c, :d]))
 
     #test_group("Empty DataFrame constructors")
     df = DataFrame(Int, 10, 3)
     @test size(df, 1) == 10
     @test size(df, 2) == 3
-    @test typeof(df[:, 1]) == NullableVector{Int}
-    @test typeof(df[:, 2]) == NullableVector{Int}
-    @test typeof(df[:, 3]) == NullableVector{Int}
-    @test allnull(df[:, 1])
-    @test allnull(df[:, 2])
-    @test allnull(df[:, 3])
+    @test typeof(df[:, 1]) == DataVector{Int}
+    @test typeof(df[:, 2]) == DataVector{Int}
+    @test typeof(df[:, 3]) == DataVector{Int}
+    @test allna(df[:, 1])
+    @test allna(df[:, 2])
+    @test allna(df[:, 3])
 
     df = DataFrame(Any[Int, Float64, String], 100)
     @test size(df, 1) == 100
     @test size(df, 2) == 3
-    @test typeof(df[:, 1]) == NullableVector{Int}
-    @test typeof(df[:, 2]) == NullableVector{Float64}
-    @test typeof(df[:, 3]) == NullableVector{String}
-    @test allnull(df[:, 1])
-    @test allnull(df[:, 2])
-    @test allnull(df[:, 3])
+    @test typeof(df[:, 1]) == DataVector{Int}
+    @test typeof(df[:, 2]) == DataVector{Float64}
+    @test typeof(df[:, 3]) == DataVector{String}
+    @test allna(df[:, 1])
+    @test allna(df[:, 2])
+    @test allna(df[:, 3])
 
     df = DataFrame(Any[Int, Float64, String], [:A, :B, :C], 100)
     @test size(df, 1) == 100
     @test size(df, 2) == 3
-    @test typeof(df[:, 1]) == NullableVector{Int}
-    @test typeof(df[:, 2]) == NullableVector{Float64}
-    @test typeof(df[:, 3]) == NullableVector{String}
-    @test allnull(df[:, 1])
-    @test allnull(df[:, 2])
-    @test allnull(df[:, 3])
+    @test typeof(df[:, 1]) == DataVector{Int}
+    @test typeof(df[:, 2]) == DataVector{Float64}
+    @test typeof(df[:, 3]) == DataVector{String}
+    @test allna(df[:, 1])
+    @test allna(df[:, 2])
+    @test allna(df[:, 3])
 
 
     df = DataFrame(DataType[Int, Float64, Compat.UTF8String],[:A, :B, :C], [false,false,true],100)
     @test size(df, 1) == 100
     @test size(df, 2) == 3
-    @test typeof(df[:, 1]) == NullableVector{Int}
-    @test typeof(df[:, 2]) == NullableVector{Float64}
-    @test typeof(df[:, 3]) == NullableCategoricalVector{Compat.UTF8String,UInt32}
-    @test allnull(df[:, 1])
-    @test allnull(df[:, 2])
-    @test allnull(df[:, 3])
+    @test typeof(df[:, 1]) == DataVector{Int}
+    @test typeof(df[:, 2]) == DataVector{Float64}
+    @test typeof(df[:, 3]) == PooledDataVector{Compat.UTF8String,UInt32}
+    @test allna(df[:, 1])
+    @test allna(df[:, 2])
+    @test allna(df[:, 3])
 
 
     df = convert(DataFrame, zeros(10, 5))
@@ -183,8 +168,8 @@
                     Dict{Any,Any}(:a=>5)])
     @test size(df, 1) == 3
     @test size(df, 2) == 2
-    @test typeof(df[:,:a]) == NullableVector{Int}
-    @test typeof(df[:,:b]) == NullableVector{Char}
+    @test typeof(df[:,:a]) == DataVector{Int}
+    @test typeof(df[:,:b]) == DataVector{Char}
 
     df = DataFrame([Dict{Any,Any}(:a=>1, :b=>'c'),
                     Dict{Any,Any}(:a=>3, :b=>'d'),
@@ -192,10 +177,9 @@
                    [:a, :b])
     @test size(df, 1) == 3
     @test size(df, 2) == 2
-    @test typeof(df[:,:a]) == NullableVector{Int}
-    @test typeof(df[:,:b]) == NullableVector{Char}
-
-    @test DataFrame(NullableArray[[1,2,3],[2.5,4.5,6.5]], [:A, :B]) == DataFrame(A = [1,2,3], B = [2.5,4.5,6.5])
+    @test typeof(df[:,:a]) == DataVector{Int}
+    @test typeof(df[:,:b]) == DataVector{Char}
+
 
     # This assignment was missing before
     df = DataFrame(Column = [:A])
@@ -217,11 +201,11 @@
 
     dfb= DataFrame( first=[1,2], second=["apple","orange"] )
     push!(dfb, Any[3,"pear"])
-    @test isequal(df, dfb)
+    @test df==dfb
 
     dfb= DataFrame( first=[1,2], second=["apple","orange"] )
     push!(dfb, (3,"pear"))
-    @test isequal(df, dfb)
+    @test df==dfb
 
     dfb= DataFrame( first=[1,2], second=["apple","orange"] )
     @test_throws ArgumentError push!(dfb, (33.33,"pear"))
@@ -230,25 +214,6 @@
     @test_throws ArgumentError push!(dfb, ("coconut",22))
 
     dfb= DataFrame( first=[1,2], second=["apple","orange"] )
-<<<<<<< HEAD
-    push!(dfb, @compat(Dict(:first=>3, :second=>"pear")))
-    @test isequal(df, dfb)
-
-    df=DataFrame( first=[1,2,3], second=["apple","orange","banana"] )
-    dfb= DataFrame( first=[1,2], second=["apple","orange"] )
-    push!(dfb, @compat(Dict("first"=>3, "second"=>"banana")))
-    @test isequal(df, dfb)
-
-    df0= DataFrame( first=[1,2], second=["apple","orange"] )
-    dfb= DataFrame( first=[1,2], second=["apple","orange"] )
-    @test_throws ArgumentError push!(dfb, @compat(Dict(:first=>true, :second=>false)))
-    @test isequal(df0, dfb)
-
-    df0= DataFrame( first=[1,2], second=["apple","orange"] )
-    dfb= DataFrame( first=[1,2], second=["apple","orange"] )
-    @test_throws ArgumentError push!(dfb, @compat(Dict("first"=>"chicken", "second"=>"stuff")))
-    @test isequal(df0, dfb)
-=======
     push!(dfb, Dict(:first=>3, :second=>"pear"))
     @test df==dfb
 
@@ -266,7 +231,6 @@
     dfb= DataFrame( first=[1,2], second=["apple","orange"] )
     @test_throws ArgumentError push!(dfb, Dict("first"=>"chicken", "second"=>"stuff"))
     @test df0==dfb
->>>>>>> 7f24835c
 
     # delete!
     df = DataFrame(a=1, b=2, c=3, d=4, e=5)
@@ -303,61 +267,54 @@
     @test deleterows!(df, [2, 3]) === df
     @test isequal(df, DataFrame(a=[1], b=[3.]))
 
-    df = DataFrame(a=NullableArray([1, 2]), b=NullableArray([3., 4.]))
+    df = DataFrame(a=@data([1, 2]), b=@data([3., 4.]))
     @test deleterows!(df, 1) === df
-    @test isequal(df, DataFrame(a=NullableArray([2]), b=NullableArray([4.])))
-
-    df = DataFrame(a=NullableArray([1, 2]), b=NullableArray([3., 4.]))
+    @test isequal(df, DataFrame(a=@data([2]), b=@data([4.])))
+
+    df = DataFrame(a=@data([1, 2]), b=@data([3., 4.]))
     @test deleterows!(df, 2) === df
-    @test isequal(df, DataFrame(a=NullableArray([1]), b=NullableArray([3.])))
-
-    df = DataFrame(a=NullableArray([1, 2, 3]), b=NullableArray([3., 4., 5.]))
+    @test isequal(df, DataFrame(a=@data([1]), b=@data([3.])))
+
+    df = DataFrame(a=@data([1, 2, 3]), b=@data([3., 4., 5.]))
     @test deleterows!(df, 2:3) === df
-    @test isequal(df, DataFrame(a=NullableArray([1]), b=NullableArray([3.])))
-
-    df = DataFrame(a=NullableArray([1, 2, 3]), b=NullableArray([3., 4., 5.]))
+    @test isequal(df, DataFrame(a=@data([1]), b=@data([3.])))
+
+    df = DataFrame(a=@data([1, 2, 3]), b=@data([3., 4., 5.]))
     @test deleterows!(df, [2, 3]) === df
-    @test isequal(df, DataFrame(a=NullableArray([1]), b=NullableArray([3.])))
+    @test isequal(df, DataFrame(a=@data([1]), b=@data([3.])))
 
     # describe
     #suppress output and test that describe() does not throw
     devnull = is_unix() ? "/dev/null" : "nul"
     open(devnull, "w") do f
-        @test nothing == describe(f, DataFrame(a=[1, 2], b=Any["3", Nullable()]))
-        @test nothing ==
-              describe(f, DataFrame(a=NullableArray([1, 2]),
-                                    b=NullableArray(Nullable{String}["3", Nullable()])))
-        @test nothing ==
-              describe(f, DataFrame(a=CategoricalArray([1, 2]),
-                                    b=NullableCategoricalArray(Nullable{String}["3", Nullable()])))
+        @test nothing == describe(f, DataFrame(a=[1, 2], b=Any["3", NA]))
+        @test nothing == describe(f, DataFrame(a=@data([1, 2]), b=@data(["3", NA])))
+        @test nothing == describe(f, DataFrame(a=@pdata([1, 2]), b=@pdata(["3", NA])))
         @test nothing == describe(f, [1, 2, 3])
-        @test nothing == describe(f, NullableArray([1, 2, 3]))
-        @test nothing == describe(f, CategoricalArray([1, 2, 3]))
-        @test nothing == describe(f, Any["1", "2", Nullable()])
-        @test nothing == describe(f, NullableArray(Nullable{String}["1", "2", Nullable()]))
-        @test nothing == describe(f, NullableCategoricalArray(Nullable{String}["1", "2", Nullable()]))
+        @test nothing == describe(f, @data([1, 2, 3]))
+        @test nothing == describe(f, @pdata([1, 2, 3]))
+        @test nothing == describe(f, Any["1", "2", NA])
+        @test nothing == describe(f, @data(["1", "2", NA]))
+        @test nothing == describe(f, @pdata(["1", "2", NA]))
     end
 
     #Check the output of unstack
-    df = DataFrame(Fish = CategoricalArray(["Bob", "Bob", "Batman", "Batman"]),
-                   Key = ["Mass", "Color", "Mass", "Color"],
-                   Value = ["12 g", "Red", "18 g", "Grey"])
-    # Check that reordering levels does not confuse unstack
-    levels!(df[1], ["XXX", "Bob", "Batman"])
+    df = DataFrame(Fish = ["Bob", "Bob", "Batman", "Batman"],
+        Key = ["Mass", "Color", "Mass", "Color"],
+        Value = ["12 g", "Red", "18 g", "Grey"])
     #Unstack specifying a row column
     df2 = unstack(df,:Fish, :Key, :Value)
     #Unstack without specifying a row column
     df3 = unstack(df,:Key, :Value)
     #The expected output
-    df4 = DataFrame(Fish = ["XXX", "Bob", "Batman"],
-                    Color = Nullable{String}[Nullable(), "Red", "Grey"],
-                    Mass = Nullable{String}[Nullable(), "12 g", "18 g"])
-    @test isequal(df2, df4)
-    @test isequal(df3, df4[2:3, :])
-    #Make sure unstack works with NULLs at the start of the value column
-    df[1,:Value] = Nullable()
+    df4 = DataFrame(Fish = ["Batman", "Bob"], Color = ["Grey", "Red"], Mass = ["18 g", "12 g"])
+    @test df2 == df4
+    @test df3 == df4
+    #Make sure unstack works with NAs at the start of the value column
+    df[1,:Value] = NA
     df2 = unstack(df,:Fish, :Key, :Value)
     #This changes the expected result
-    df4[2,:Mass] = Nullable()
+    df4[2,:Mass] = NA
     @test isequal(df2, df4)
+
 end