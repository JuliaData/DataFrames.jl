module TestSort
    using Base.Test, DataTables

<<<<<<< HEAD
    dv1 = NullableArray(Nullable{Int}[9, 1, 8, Nullable(), 3, 3, 7, Nullable()])
    dv2 = NullableArray(Nullable{Int}[9, 1, 8, Nullable(), 3, 3, 7, Nullable()])
    dv3 = NullableArray(1:8)
    cv1 = NullableCategoricalArray(dv1, ordered=true)

    d = DataFrame(dv1 = dv1, dv2 = dv2, dv3 = dv3, cv1 = cv1)

    @test sortperm(d) == sortperm(dv1)
    @test sortperm(d[[:dv3, :dv1]]) == sortperm(dv3)
    @test isequal(sort(d, cols=:dv1)[:dv3], NullableArray(sortperm(dv1)))
    @test isequal(sort(d, cols=:dv2)[:dv3], NullableArray(sortperm(dv1)))
    @test isequal(sort(d, cols=:cv1)[:dv3], NullableArray(sortperm(dv1)))
    @test isequal(sort(d, cols=[:dv1, :cv1])[:dv3], NullableArray(sortperm(dv1)))
    @test isequal(sort(d, cols=[:dv1, :dv3])[:dv3], NullableArray(sortperm(dv1)))
=======
    dv1 = [9, 1, 8, null, 3, 3, 7, null]
    dv2 = [9, 1, 8, null, 3, 3, 7, null]
    dv3 = Vector{Union{Int, Null}}(1:8)
    cv1 = CategoricalArray(dv1, ordered=true)

    d = DataTable(dv1 = dv1, dv2 = dv2, dv3 = dv3, cv1 = cv1)

    @test sortperm(d) == sortperm(dv1)
    @test sortperm(d[[:dv3, :dv1]]) == sortperm(dv3)
    @test sort(d, cols=:dv1)[:dv3] == sortperm(dv1)
    @test sort(d, cols=:dv2)[:dv3] == sortperm(dv1)
    @test sort(d, cols=:cv1)[:dv3] == sortperm(dv1)
    @test sort(d, cols=[:dv1, :cv1])[:dv3] == sortperm(dv1)
    @test sort(d, cols=[:dv1, :dv3])[:dv3] == sortperm(dv1)
>>>>>>> b196630f

    dt = DataTable(rank=rand(1:12, 1000),
                   chrom=rand(1:24, 1000),
                   pos=rand(1:100000, 1000))

    @test issorted(sort(dt))
    @test issorted(sort(dt, rev=true), rev=true)
    @test issorted(sort(dt, cols=[:chrom,:pos])[[:chrom,:pos]])

    ds = sort(dt, cols=(order(:rank, rev=true),:chrom,:pos))
    @test issorted(ds, cols=(order(:rank, rev=true),:chrom,:pos))
    @test issorted(ds, rev=(true, false, false))

    ds2 = sort(dt, cols=(:rank, :chrom, :pos), rev=(true, false, false))
    @test issorted(ds2, cols=(order(:rank, rev=true), :chrom, :pos))
    @test issorted(ds2, rev=(true, false, false))

    @test isequal(ds2, ds)

<<<<<<< HEAD
    sort!(df, cols=(:rank, :chrom, :pos), rev=(true, false, false))
    @test issorted(df, cols=(order(:rank, rev=true), :chrom, :pos))
    @test issorted(df, rev=(true, false, false))

    @test isequal(df, ds)

    # Check that columns that shares the same underlying array are only permuted once PR#1072
    df = DataFrame(a=[2,1])
    df[:b] = df[:a]
    sort!(df, cols=:a)
    @test df == DataFrame(a=[1,2],b=[1,2])
=======
    sort!(dt, cols=(:rank, :chrom, :pos), rev=(true, false, false))
    @test issorted(dt, cols=(order(:rank, rev=true), :chrom, :pos))
    @test issorted(dt, rev=(true, false, false))

    @test dt == ds

    # Check that columns that shares the same underlying array are only permuted once PR#1072
    dt = DataTable(a=[2,1])
    dt[:b] = dt[:a]
    sort!(dt, cols=:a)
    @test dt == DataTable(a=[1,2],b=[1,2])
>>>>>>> b196630f
end<|MERGE_RESOLUTION|>--- conflicted
+++ resolved
@@ -1,28 +1,12 @@
 module TestSort
-    using Base.Test, DataTables
+    using Base.Test, DataFrames
 
-<<<<<<< HEAD
-    dv1 = NullableArray(Nullable{Int}[9, 1, 8, Nullable(), 3, 3, 7, Nullable()])
-    dv2 = NullableArray(Nullable{Int}[9, 1, 8, Nullable(), 3, 3, 7, Nullable()])
-    dv3 = NullableArray(1:8)
-    cv1 = NullableCategoricalArray(dv1, ordered=true)
-
-    d = DataFrame(dv1 = dv1, dv2 = dv2, dv3 = dv3, cv1 = cv1)
-
-    @test sortperm(d) == sortperm(dv1)
-    @test sortperm(d[[:dv3, :dv1]]) == sortperm(dv3)
-    @test isequal(sort(d, cols=:dv1)[:dv3], NullableArray(sortperm(dv1)))
-    @test isequal(sort(d, cols=:dv2)[:dv3], NullableArray(sortperm(dv1)))
-    @test isequal(sort(d, cols=:cv1)[:dv3], NullableArray(sortperm(dv1)))
-    @test isequal(sort(d, cols=[:dv1, :cv1])[:dv3], NullableArray(sortperm(dv1)))
-    @test isequal(sort(d, cols=[:dv1, :dv3])[:dv3], NullableArray(sortperm(dv1)))
-=======
     dv1 = [9, 1, 8, null, 3, 3, 7, null]
     dv2 = [9, 1, 8, null, 3, 3, 7, null]
     dv3 = Vector{Union{Int, Null}}(1:8)
     cv1 = CategoricalArray(dv1, ordered=true)
 
-    d = DataTable(dv1 = dv1, dv2 = dv2, dv3 = dv3, cv1 = cv1)
+    d = DataFrame(dv1 = dv1, dv2 = dv2, dv3 = dv3, cv1 = cv1)
 
     @test sortperm(d) == sortperm(dv1)
     @test sortperm(d[[:dv3, :dv1]]) == sortperm(dv3)
@@ -31,9 +15,8 @@
     @test sort(d, cols=:cv1)[:dv3] == sortperm(dv1)
     @test sort(d, cols=[:dv1, :cv1])[:dv3] == sortperm(dv1)
     @test sort(d, cols=[:dv1, :dv3])[:dv3] == sortperm(dv1)
->>>>>>> b196630f
 
-    dt = DataTable(rank=rand(1:12, 1000),
+    dt = DataFrame(rank=rand(1:12, 1000),
                    chrom=rand(1:24, 1000),
                    pos=rand(1:100000, 1000))
 
@@ -51,19 +34,6 @@
 
     @test isequal(ds2, ds)
 
-<<<<<<< HEAD
-    sort!(df, cols=(:rank, :chrom, :pos), rev=(true, false, false))
-    @test issorted(df, cols=(order(:rank, rev=true), :chrom, :pos))
-    @test issorted(df, rev=(true, false, false))
-
-    @test isequal(df, ds)
-
-    # Check that columns that shares the same underlying array are only permuted once PR#1072
-    df = DataFrame(a=[2,1])
-    df[:b] = df[:a]
-    sort!(df, cols=:a)
-    @test df == DataFrame(a=[1,2],b=[1,2])
-=======
     sort!(dt, cols=(:rank, :chrom, :pos), rev=(true, false, false))
     @test issorted(dt, cols=(order(:rank, rev=true), :chrom, :pos))
     @test issorted(dt, rev=(true, false, false))
@@ -71,9 +41,8 @@
     @test dt == ds
 
     # Check that columns that shares the same underlying array are only permuted once PR#1072
-    dt = DataTable(a=[2,1])
+    dt = DataFrame(a=[2,1])
     dt[:b] = dt[:a]
     sort!(dt, cols=:a)
-    @test dt == DataTable(a=[1,2],b=[1,2])
->>>>>>> b196630f
+    @test dt == DataFrame(a=[1,2],b=[1,2])
 end