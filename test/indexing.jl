module TestIndexing

using Test, DataFrames, Unicode, Random

@testset "getindex DataFrame" begin
    df = DataFrame(a=1:3, b=4:6, c=7:9)

    @test df[!, 1] == [1, 2, 3]
    @test df[!, 1] === eachcol(df)[1]
    @test df[!, :a] == [1, 2, 3]
    @test df[!, :a] === df[!, "a"] === eachcol(df)[1]
    @test df.a == [1, 2, 3]
    @test df.a === df."a" === eachcol(df)[1]

    for selector in [1:2, r"[ab]", Not(Not(r"[ab]")), Not(r"ab"), Not(3), Not(1:0), Not(1:2), :]
        dfx = df[!, selector]
        @test dfx == select(df, selector, copycols=false)
        @test dfx isa DataFrame
        @test dfx[!, 1] === df[!, names(dfx)[1]]
    end

    @test df[1, 1] == 1
    @test df[1, 1:2] isa DataFrameRow
    @test df[1, r"[ab]"] isa DataFrameRow
    @test df[1, Not(3)] isa DataFrameRow
    @test copy(df[1, 1:2]) == (a=1, b=4)
    @test copy(df[1, r"[ab]"]) == (a=1, b=4)
    @test copy(df[1, Not(Not(r"[ab]"))]) == (a=1, b=4)
    @test copy(df[1, Not(:c)]) == (a=1, b=4)
    @test df[1, :] isa DataFrameRow
    @test copy(df[1, :]) == (a=1, b=4, c=7)
    @test parent(df[1, :]) === df
    @test df[1, r""] isa DataFrameRow
    @test copy(df[1, r""]) == (a=1, b=4, c=7)
    @test parent(df[1, r""]) === df
    @test df[1, Not([])] isa DataFrameRow
    @test copy(df[1, Not([])]) == (a=1, b=4, c=7)
    @test parent(df[1, Not([])]) === df
    @test_throws ArgumentError df[true, 1]
    @test_throws ArgumentError df[true, 1:2]
    @test_throws BoundsError df[5, "a"]

    @test df[1:2, 1] == [1, 2]
    @test df[1:2, 1:2] == DataFrame(a=1:2, b=4:5)
    @test df[1:2, r"[ab]"] == DataFrame(a=1:2, b=4:5)
    @test df[1:2, Not([3])] == DataFrame(a=1:2, b=4:5)
    @test df[1:2, :] == DataFrame(a=1:2, b=4:5, c=7:8)
    @test df[1:2, r""] == DataFrame(a=1:2, b=4:5, c=7:8)
    @test df[1:2, Not(1:0)] == DataFrame(a=1:2, b=4:5, c=7:8)

    @test df[Not(Not(1:2)), 1] == [1, 2]
    @test df[Not(Not(1:2)), 1:2] == DataFrame(a=1:2, b=4:5)
    @test df[Not(Not(1:2)), r"[ab]"] == DataFrame(a=1:2, b=4:5)
    @test df[Not(Not(1:2)), Not([3])] == DataFrame(a=1:2, b=4:5)
    @test df[Not(Not(1:2)), :] == DataFrame(a=1:2, b=4:5, c=7:8)
    @test df[Not(Not(1:2)), r""] == DataFrame(a=1:2, b=4:5, c=7:8)
    @test df[Not(Not(1:2)), Not(1:0)] == DataFrame(a=1:2, b=4:5, c=7:8)

    @test df[:, 1] == [1, 2, 3]
    @test df[:, 1] !== df[!, 1]
    @test df[:, 1:2] == DataFrame(a=1:3, b=4:6)
    @test df[:, r"[ab]"] == DataFrame(a=1:3, b=4:6)
    @test df[:, Not(r"c")] == DataFrame(a=1:3, b=4:6)
    @test eachcol(df[:, 1:2])[1] !== df[!, 1]
    @test df[:, :] == df
    @test df[:, r""] == df
    @test df[:, Not(Not(r""))] == df
    @test eachcol(df[:, :])[1] !== df[!, 1]
    @test eachcol(df[:, r""])[1] !== df[!, 1]
    @test eachcol(df[:, Not([])])[1] !== df[!, 1]

    @test df[Not(Int[]), 1] == [1, 2, 3]
    @test df[Not(Int[]), 1] !== df[!, 1]
    @test df[Not(Int[]), 1:2] == DataFrame(a=1:3, b=4:6)
    @test df[Not(Int[]), r"[ab]"] == DataFrame(a=1:3, b=4:6)
    @test df[Not(Int[]), Not(r"c")] == DataFrame(a=1:3, b=4:6)
    @test eachcol(df[Not(Int[]), 1:2])[1] !== df[!, 1]
    @test df[Not(Int[]), :] == df
    @test df[Not(Int[]), r""] == df
    @test df[Not(Int[]), Not(Not(r""))] == df
    @test eachcol(df[Not(Int[]), :])[1] !== df[!, 1]
    @test eachcol(df[Not(Int[]), r""])[1] !== df[!, 1]
    @test eachcol(df[Not(Int[]), Not([])])[1] !== df[!, 1]
end

@testset "getindex df[!, col]" begin
    x = [1, 2, 3]
    df = DataFrame(x=x, copycols=false)
    @test df.x === df."x" === x
    @test df[!, :x] === df[!, "x"] === x
    @test df[!, 1] === x
    @test df[:, [:x]].x !== x
    @test df[:, :].x !== x
    @test df[:, r"x"].x !== x
    @test df[:, r""].x !== x
    @test df[:, Not(1:0)].x !== x
    @test df[!, [:x]].x === x
    @test df[!, :].x === x
    @test df[!, r"x"].x === x
    @test df[!, r""].x === x
    @test df[!, Not(1:0)].x === x
end

@testset "view DataFrame" begin
    df = DataFrame(a=1:3, b=4:6, c=7:9)

    @test view(df, !, 1) == [1, 2, 3]
    @test view(df, !, 1) isa SubArray
    @test view(df, !, :a) == [1, 2, 3]
    @test view(df, !, :a) isa SubArray
    @test view(df, !, "a") == [1, 2, 3]
    @test view(df, !, "a") isa SubArray

    for selector in [1:2, r"[ab]", Not(Not(r"[ab]")), Not(r"ab"), Not(3), Not(1:0), Not(1:2), :]
        dfx = @view df[!, selector]
        @test dfx == select(df, selector, copycols=false)
        @test dfx isa SubDataFrame
        @test parent(dfx[!, 1]) === df[!, names(dfx)[1]]
    end

    @test view(df, :, :) == df
    @test parent(view(df, :, :)) === df
    @test view(df, :, r"") isa SubDataFrame
    @test view(df, :, r"") == df
    @test parent(view(df, :, r"")) === df
    @test view(df, :, Not(1:0)) isa SubDataFrame
    @test view(df, :, Not(1:0)) == df
    @test parent(view(df, :, Not(1:0))) === df

    @test view(df, !, :) == df
    @test parent(view(df, !, :)) === df
    @test view(df, !, r"") isa SubDataFrame
    @test view(df, !, r"") == df
    @test parent(view(df, !, r"")) === df
    @test view(df, !, Not(1:0)) isa SubDataFrame
    @test view(df, !, Not(1:0)) == df
    @test parent(view(df, !, Not(1:0))) === df

    @test view(df, 1, 1) isa SubArray
    @test view(df, 1, 1)[] == 1
    @test view(df, 1, 1:2) isa DataFrameRow
    @test copy(view(df, 1, 1:2)) == (a=1, b=4)
    @test view(df, 1, r"[ab]") isa DataFrameRow
    @test copy(view(df, 1, r"[ab]")) == (a=1, b=4)
    @test view(df, 1, Not(Not(r"[ab]"))) isa DataFrameRow
    @test copy(view(df, 1, Not(Not(r"[ab]")))) == (a=1, b=4)
    @test view(df, 1, :) isa DataFrameRow
    @test copy(view(df, 1, :)) == (a=1, b=4, c=7)
    @test parent(view(df, 1, :)) === df
    @test view(df, 1, r"") isa DataFrameRow
    @test copy(view(df, 1, r"")) == (a=1, b=4, c=7)
    @test parent(view(df, 1, r"")) === df
    @test view(df, 1, Not(Symbol[])) isa DataFrameRow
    @test copy(view(df, 1, Not(Symbol[]))) == (a=1, b=4, c=7)
    @test parent(view(df, 1, Not(Symbol[]))) === df

    @test view(df, 1:2, 1) == [1, 2]
    @test view(df, 1:2, 1) isa SubArray
    @test view(df, 1:2, 1:2) isa SubDataFrame
    @test view(df, 1:2, 1:2) == DataFrame(a=1:2, b=4:5)
    @test view(df, 1:2, r"[ab]") isa SubDataFrame
    @test view(df, 1:2, r"[ab]") == DataFrame(a=1:2, b=4:5)
    @test view(df, 1:2, Not(Not(r"[ab]"))) isa SubDataFrame
    @test view(df, 1:2, Not(Not(r"[ab]"))) == DataFrame(a=1:2, b=4:5)
    @test view(df, 1:2, :) isa SubDataFrame
    @test view(df, 1:2, :) == df[1:2, :]
    @test view(df, 1:2, r"") isa SubDataFrame
    @test view(df, 1:2, r"") == df[1:2, :]
    @test view(df, 1:2, Not(Int[])) isa SubDataFrame
    @test view(df, 1:2, Not(Int[])) == df[1:2, :]
    @test parent(view(df, 1:2, :)) === df
    @test parent(view(df, 1:2, r"")) === df
    @test parent(view(df, 1:2, Not(1:0))) === df

    @test view(df, Not(Not(1:2)), 1) == [1, 2]
    @test view(df, Not(Not(1:2)), 1) isa SubArray
    @test view(df, Not(Not(1:2)), 1:2) isa SubDataFrame
    @test view(df, Not(Not(1:2)), 1:2) == DataFrame(a=1:2, b=4:5)
    @test view(df, Not(Not(1:2)), r"[ab]") isa SubDataFrame
    @test view(df, Not(Not(1:2)), r"[ab]") == DataFrame(a=1:2, b=4:5)
    @test view(df, Not(Not(1:2)), Not(Not(r"[ab]"))) isa SubDataFrame
    @test view(df, Not(Not(1:2)), Not(Not(r"[ab]"))) == DataFrame(a=1:2, b=4:5)
    @test view(df, Not(Not(1:2)), :) isa SubDataFrame
    @test view(df, Not(Not(1:2)), :) == df[1:2, :]
    @test view(df, Not(Not(1:2)), r"") isa SubDataFrame
    @test view(df, Not(Not(1:2)), r"") == df[1:2, :]
    @test view(df, Not(Not(1:2)), Not(Int[])) isa SubDataFrame
    @test view(df, Not(Not(1:2)), Not(Int[])) == df[1:2, :]
    @test parent(view(df, Not(Not(1:2)), :)) === df
    @test parent(view(df, Not(Not(1:2)), r"")) === df
    @test parent(view(df, Not(Not(1:2)), Not(1:0))) === df

    @test view(df, :, 1) == [1, 2, 3]
    @test view(df, :, 1) isa SubArray
    @test view(df, :, 1:2) isa SubDataFrame
    @test view(df, :, 1:2) == DataFrame(a=1:3, b=4:6)
    @test view(df, :, r"[ab]") isa SubDataFrame
    @test view(df, :, r"[ab]") == DataFrame(a=1:3, b=4:6)
    @test view(df, :, Not(Not(r"[ab]"))) isa SubDataFrame
    @test view(df, :, Not(Not(r"[ab]"))) == DataFrame(a=1:3, b=4:6)
    @test view(df, :, :) isa SubDataFrame
    @test view(df, :, :) == df[:, :]
    @test view(df, :, r"") isa SubDataFrame
    @test view(df, :, r"") == df[:, :]
    @test view(df, :, Not(1:0)) isa SubDataFrame
    @test view(df, :, Not(1:0)) == df[:, :]
    @test parent(view(df, :, :)) === df
    @test parent(view(df, :, r"")) === df
    @test parent(view(df, :, Not(1:0))) === df

    @test view(df, Not(1:0), 1) == [1, 2, 3]
    @test view(df, Not(1:0), 1) isa SubArray
    @test view(df, Not(1:0), 1:2) isa SubDataFrame
    @test view(df, Not(1:0), 1:2) == DataFrame(a=1:3, b=4:6)
    @test view(df, Not(1:0), r"[ab]") isa SubDataFrame
    @test view(df, Not(1:0), r"[ab]") == DataFrame(a=1:3, b=4:6)
    @test view(df, Not(1:0), Not(Not(r"[ab]"))) isa SubDataFrame
    @test view(df, Not(1:0), Not(Not(r"[ab]"))) == DataFrame(a=1:3, b=4:6)
    @test view(df, Not(1:0), :) isa SubDataFrame
    @test view(df, Not(1:0), :) == df[:, :]
    @test view(df, Not(1:0), r"") isa SubDataFrame
    @test view(df, Not(1:0), r"") == df[:, :]
    @test view(df, Not(1:0), Not(1:0)) isa SubDataFrame
    @test view(df, Not(1:0), Not(1:0)) == df[:, :]
    @test parent(view(df, Not(1:0), :)) === df
    @test parent(view(df, Not(1:0), r"")) === df
    @test parent(view(df, Not(1:0), Not(1:0))) === df
end

@testset "getindex SubDataFrame" begin
    df = DataFrame(x=-1:3, a=0:4, b=3:7, c=6:10, d=9:13)
    sdf = view(df, 2:4, 2:4)

    @test sdf[!, 1] == [1, 2, 3]
    @test sdf[!, 1] isa SubArray
    @test sdf[!, :a] == [1, 2, 3]
    @test sdf[!, :a] isa SubArray
    @test sdf[!, "a"] == [1, 2, 3]
    @test sdf[!, "a"] isa SubArray
    @test sdf.a == [1, 2, 3]
    @test sdf.a isa SubArray
    @test sdf.a === sdf."a"

    for selector in [1:2, r"[ab]", Not(Not(r"[ab]")), Not(r"ab"), Not(3), Not(1:0), Not(1:2), :]
        dfx = @view sdf[!, selector]
        @test dfx == select(sdf, selector, copycols=false)
        @test dfx isa SubDataFrame
        @test parent(dfx[!, 1]) === df[!, names(dfx)[1]]
    end

    @test sdf[:, 1:2] == DataFrame(a=1:3, b=4:6)
    @test sdf[:, 1:2] isa DataFrame
    @test sdf[:, r"[ab]"] == DataFrame(a=1:3, b=4:6)
    @test sdf[:, r"[ab]"] isa DataFrame
    @test sdf[:, Not(Not(r"[ab]"))] == DataFrame(a=1:3, b=4:6)
    @test sdf[:, Not(Not(r"[ab]"))] isa DataFrame
    @test sdf[:, :] == df[2:4, 2:4]
    @test sdf[:, :] isa DataFrame
    @test sdf[:, r""] == df[2:4, 2:4]
    @test sdf[:, r""] isa DataFrame
    @test sdf[:, Not(1:0)] == df[2:4, 2:4]
    @test sdf[:, Not(1:0)] isa DataFrame

    @test sdf[!, 1:2] == DataFrame(a=1:3, b=4:6)
    @test sdf[!, 1:2] isa SubDataFrame
    @test sdf[!, r"[ab]"] == DataFrame(a=1:3, b=4:6)
    @test sdf[!, r"[ab]"] isa SubDataFrame
    @test sdf[!, Not(Not(r"[ab]"))] == DataFrame(a=1:3, b=4:6)
    @test sdf[!, Not(Not(r"[ab]"))] isa SubDataFrame
    @test sdf[!, :] == df[2:4, 2:4]
    @test sdf[!, :] isa SubDataFrame
    @test sdf[!, r""] == df[2:4, 2:4]
    @test sdf[!, r""] isa SubDataFrame
    @test sdf[!, Not(1:0)] == df[2:4, 2:4]
    @test sdf[!, Not(1:0)] isa SubDataFrame
    @test parent(sdf[!, :]) === parent(sdf)
    @test parent(sdf[!, r""]) === parent(sdf)
    @test parent(sdf[!, Not([])]) === parent(sdf)

    @test sdf[1, 1] == 1
    @test sdf[1, 1:2] isa DataFrameRow
    @test copy(sdf[1, 1:2]) == (a=1, b=4)
    @test sdf[1, r"[ab]"] isa DataFrameRow
    @test copy(sdf[1, r"[ab]"]) == (a=1, b=4)
    @test sdf[1, Not(Not(r"[ab]"))] isa DataFrameRow
    @test copy(sdf[1, Not(Not(r"[ab]"))]) == (a=1, b=4)
    @test sdf[1, :] isa DataFrameRow
    @test copy(sdf[1, :]) == (a=1, b=4, c=7)
    @test sdf[1, r""] isa DataFrameRow
    @test copy(sdf[1, r""]) == (a=1, b=4, c=7)
    @test sdf[1, Not(1:0)] isa DataFrameRow
    @test copy(sdf[1, Not(1:0)]) == (a=1, b=4, c=7)
    @test parent(sdf[1, :]) === parent(sdf)
    @test parent(sdf[1, r""]) === parent(sdf)
    @test parent(sdf[1, Not(1:0)]) === parent(sdf)
    @test_throws ArgumentError sdf[true, 1]
    @test_throws ArgumentError sdf[true, 1:2]

    @test sdf[1:2, 1] == [1, 2]
    @test sdf[1:2, 1] isa Vector
    @test sdf[1:2, 1:2] == DataFrame(a=1:2, b=4:5)
    @test sdf[1:2, 1:2] isa DataFrame
    @test sdf[1:2, r"[ab]"] == DataFrame(a=1:2, b=4:5)
    @test sdf[1:2, r"[ab]"] isa DataFrame
    @test sdf[1:2, Not(Not(r"[ab]"))] == DataFrame(a=1:2, b=4:5)
    @test sdf[1:2, Not(Not(r"[ab]"))] isa DataFrame
    @test sdf[1:2, :] == DataFrame(a=1:2, b=4:5, c=7:8)
    @test sdf[1:2, :] isa DataFrame
    @test sdf[1:2, r""] == DataFrame(a=1:2, b=4:5, c=7:8)
    @test sdf[1:2, r""] isa DataFrame
    @test sdf[1:2, Not(Int[])] == DataFrame(a=1:2, b=4:5, c=7:8)
    @test sdf[1:2, Not(Int[])] isa DataFrame

    @test sdf[Not(Not(1:2)), 1] == [1, 2]
    @test sdf[Not(Not(1:2)), 1] isa Vector
    @test sdf[Not(Not(1:2)), 1:2] == DataFrame(a=1:2, b=4:5)
    @test sdf[Not(Not(1:2)), 1:2] isa DataFrame
    @test sdf[Not(Not(1:2)), r"[ab]"] == DataFrame(a=1:2, b=4:5)
    @test sdf[Not(Not(1:2)), r"[ab]"] isa DataFrame
    @test sdf[Not(Not(1:2)), Not(Not(r"[ab]"))] == DataFrame(a=1:2, b=4:5)
    @test sdf[Not(Not(1:2)), Not(Not(r"[ab]"))] isa DataFrame
    @test sdf[Not(Not(1:2)), :] == DataFrame(a=1:2, b=4:5, c=7:8)
    @test sdf[Not(Not(1:2)), :] isa DataFrame
    @test sdf[Not(Not(1:2)), r""] == DataFrame(a=1:2, b=4:5, c=7:8)
    @test sdf[Not(Not(1:2)), r""] isa DataFrame
    @test sdf[Not(Not(1:2)), Not(Int[])] == DataFrame(a=1:2, b=4:5, c=7:8)
    @test sdf[Not(Not(1:2)), Not(Int[])] isa DataFrame

    @test sdf[:, 1] == [1, 2, 3]
    @test sdf[:, 1] isa Vector
    @test sdf[:, :a] == [1, 2, 3]
    @test sdf[:, :a] isa Vector
    @test sdf[:, "a"] == [1, 2, 3]
    @test sdf[:, "a"] isa Vector
    @test sdf[:, 1] !== df[!, 1]
    @test sdf[:, 1:2] == DataFrame(a=1:3, b=4:6)
    @test sdf[:, 1:2] isa DataFrame
    @test sdf[:, r"[ab]"] == DataFrame(a=1:3, b=4:6)
    @test sdf[:, r"[ab]"] isa DataFrame
    @test sdf[:, Not(Not(1:2))] == DataFrame(a=1:3, b=4:6)
    @test sdf[:, Not(Not(1:2))] isa DataFrame
    @test sdf[:, :] == df[2:4, 2:4]
    @test sdf[:, :] isa DataFrame
    @test sdf[:, r""] == df[2:4, 2:4]
    @test sdf[:, r""] isa DataFrame
    @test sdf[:, Not(1:0)] == df[2:4, 2:4]
    @test sdf[:, Not(1:0)] isa DataFrame

    @test sdf[Not(Not(:)), 1] == [1, 2, 3]
    @test sdf[Not(Not(:)), 1] isa Vector
    @test sdf[Not(Not(:)), 1] !== df[!, 1]
    @test sdf[Not(Not(:)), 1:2] == DataFrame(a=1:3, b=4:6)
    @test sdf[Not(Not(:)), 1:2] isa DataFrame
    @test sdf[Not(Not(:)), r"[ab]"] == DataFrame(a=1:3, b=4:6)
    @test sdf[Not(Not(:)), r"[ab]"] isa DataFrame
    @test sdf[Not(Not(:)), Not(Not(1:2))] == DataFrame(a=1:3, b=4:6)
    @test sdf[Not(Not(:)), Not(Not(1:2))] isa DataFrame
    @test sdf[Not(Not(:)), :] == df[2:4, 2:4]
    @test sdf[Not(Not(:)), :] isa DataFrame
    @test sdf[Not(Not(:)), r""] == df[2:4, 2:4]
    @test sdf[Not(Not(:)), r""] isa DataFrame
    @test sdf[Not(Not(:)), Not(1:0)] == df[2:4, 2:4]
    @test sdf[Not(Not(:)), Not(1:0)] isa DataFrame
end

@testset "view SubDataFrame" begin
    df = DataFrame(x=-1:3, a=0:4, b=3:7, c=6:10, d=9:13)
    sdf = view(df, 2:4, 2:4)

    @test view(sdf, !, 1) == [1, 2, 3]
    @test view(sdf, !, 1) isa SubArray
    @test view(sdf, !, :a) == [1, 2, 3]
    @test view(sdf, !, :a) isa SubArray
    @test view(sdf, !, "a") == [1, 2, 3]
    @test view(sdf, !, "a") isa SubArray

    for selector in [1:2, r"[ab]", Not(Not(r"[ab]")), Not(r"ab"), Not(3), Not(1:0), Not(1:2), :]
        dfx = @view sdf[!, selector]
        @test dfx == select(sdf, selector, copycols=false)
        @test dfx isa SubDataFrame
        @test parent(dfx[!, 1]) === df[!, names(dfx)[1]]
    end

    @test view(sdf, :, :) isa SubDataFrame
    @test view(sdf, :, :) == df[2:4, 2:4]
    @test view(sdf, :, r"") isa SubDataFrame
    @test view(sdf, :, r"") == df[2:4, 2:4]
    @test view(sdf, :, Not(1:0)) isa SubDataFrame
    @test view(sdf, :, Not(1:0)) == df[2:4, 2:4]

    @test view(sdf, !, :) isa SubDataFrame
    @test view(sdf, !, :) == df[2:4, 2:4]
    @test view(sdf, !, r"") isa SubDataFrame
    @test view(sdf, !, r"") == df[2:4, 2:4]
    @test view(sdf, !, Not(1:0)) isa SubDataFrame
    @test view(sdf, !, Not(1:0)) == df[2:4, 2:4]
    @test parent(view(sdf, !, :)) == parent(sdf)
    @test parent(view(sdf, !, r"")) == parent(sdf)
    @test parent(view(sdf, !, Not(1:0))) == parent(sdf)

    @test view(sdf, 1, 1) isa SubArray
    @test view(sdf, 1, 1)[] == 1
    @test view(sdf, 1, :a) isa SubArray
    @test view(sdf, 1, :a)[] == 1
    @test view(sdf, 1, "a") isa SubArray
    @test view(sdf, 1, "a")[] == 1
    @test view(sdf, 1, 1:2) isa DataFrameRow
    @test copy(view(sdf, 1, 1:2)) == (a=1, b=4)
    @test view(sdf, 1, r"[ab]") isa DataFrameRow
    @test copy(view(sdf, 1, r"[ab]")) == (a=1, b=4)
    @test view(sdf, 1, Not(Not(r"[ab]"))) isa DataFrameRow
    @test copy(view(sdf, 1, Not(Not(r"[ab]")))) == (a=1, b=4)
    @test view(sdf, 1, :) isa DataFrameRow
    @test copy(view(sdf, 1, :)) == (a=1, b=4, c=7)
    @test view(sdf, 1, r"") isa DataFrameRow
    @test copy(view(sdf, 1, r"")) == (a=1, b=4, c=7)
    @test view(sdf, 1, Not(1:0)) isa DataFrameRow
    @test copy(view(sdf, 1, Not(1:0))) == (a=1, b=4, c=7)
    @test parent(view(sdf, 1, :)) === parent(sdf)
    @test parent(view(sdf, 1, r"")) === parent(sdf)
    @test parent(view(sdf, 1, Not(1:0))) === parent(sdf)

    @test view(sdf, 1:2, 1) == [1, 2]
    @test view(sdf, 1:2, 1) isa SubArray
    @test view(sdf, 1:2, 1:2) isa SubDataFrame
    @test view(sdf, 1:2, 1:2) == DataFrame(a=1:2, b=4:5)
    @test view(sdf, 1:2, r"[ab]") isa SubDataFrame
    @test view(sdf, 1:2, r"[ab]") == DataFrame(a=1:2, b=4:5)
    @test view(sdf, 1:2, Not(Not(r"[ab]"))) isa SubDataFrame
    @test view(sdf, 1:2, Not(Not(r"[ab]"))) == DataFrame(a=1:2, b=4:5)
    @test view(sdf, 1:2, :) isa SubDataFrame
    @test view(sdf, 1:2, :) == df[2:3, 2:4]
    @test view(sdf, 1:2, r"") isa SubDataFrame
    @test view(sdf, 1:2, r"") == df[2:3, 2:4]
    @test view(sdf, 1:2, Not(1:0)) isa SubDataFrame
    @test view(sdf, 1:2, Not(1:0)) == df[2:3, 2:4]
    @test parent(view(sdf, 1:2, :)) === parent(sdf)
    @test parent(view(sdf, 1:2, r"")) === parent(sdf)
    @test parent(view(sdf, 1:2, Not(1:0))) === parent(sdf)

    @test view(sdf, Not(Not(1:2)), 1) == [1, 2]
    @test view(sdf, Not(Not(1:2)), 1) isa SubArray
    @test view(sdf, Not(Not(1:2)), :a) == [1, 2]
    @test view(sdf, Not(Not(1:2)), :a) isa SubArray
    @test view(sdf, Not(Not(1:2)), "a") == [1, 2]
    @test view(sdf, Not(Not(1:2)), "a") isa SubArray
    @test view(sdf, Not(Not(1:2)), 1:2) isa SubDataFrame
    @test view(sdf, Not(Not(1:2)), 1:2) == DataFrame(a=1:2, b=4:5)
    @test view(sdf, Not(Not(1:2)), r"[ab]") isa SubDataFrame
    @test view(sdf, Not(Not(1:2)), r"[ab]") == DataFrame(a=1:2, b=4:5)
    @test view(sdf, Not(Not(1:2)), Not(Not(r"[ab]"))) isa SubDataFrame
    @test view(sdf, Not(Not(1:2)), Not(Not(r"[ab]"))) == DataFrame(a=1:2, b=4:5)
    @test view(sdf, Not(Not(1:2)), :) isa SubDataFrame
    @test view(sdf, Not(Not(1:2)), :) == df[2:3, 2:4]
    @test view(sdf, Not(Not(1:2)), r"") isa SubDataFrame
    @test view(sdf, Not(Not(1:2)), r"") == df[2:3, 2:4]
    @test view(sdf, Not(Not(1:2)), Not(1:0)) isa SubDataFrame
    @test view(sdf, Not(Not(1:2)), Not(1:0)) == df[2:3, 2:4]
    @test parent(view(sdf, Not(Not(1:2)), :)) === parent(sdf)
    @test parent(view(sdf, Not(Not(1:2)), r"")) === parent(sdf)
    @test parent(view(sdf, Not(Not(1:2)), Not(1:0))) === parent(sdf)

    @test view(sdf, :, 1) == [1, 2, 3]
    @test view(sdf, :, 1) isa SubArray
    @test view(sdf, :, :a) == [1, 2, 3]
    @test view(sdf, :, :a) isa SubArray
    @test view(sdf, :, "a") == [1, 2, 3]
    @test view(sdf, :, "a") isa SubArray
    @test view(sdf, :, 1:2) isa SubDataFrame
    @test view(sdf, :, 1:2) == DataFrame(a=1:3, b=4:6)
    @test view(sdf, :, r"[ab]") isa SubDataFrame
    @test view(sdf, :, r"[ab]") == DataFrame(a=1:3, b=4:6)
    @test view(sdf, :, Not(Not(r"[ab]"))) isa SubDataFrame
    @test view(sdf, :, Not(Not(r"[ab]"))) == DataFrame(a=1:3, b=4:6)
    @test view(sdf, :, :) isa SubDataFrame
    @test parent(view(sdf, :, :)) === parent(sdf)
    @test view(sdf, :, r"") isa SubDataFrame
    @test parent(view(sdf, :, r"")) === parent(sdf)
    @test view(sdf, :, Not(1:0)) isa SubDataFrame
    @test parent(view(sdf, :, Not(1:0))) === parent(sdf)
    @test view(sdf, :, :) == df[2:4, 2:4]
    @test view(sdf, :, r"") == df[2:4, 2:4]
    @test view(sdf, :, Not(1:0)) == df[2:4, 2:4]

    @test view(sdf, Not(Int[]), 1) == [1, 2, 3]
    @test view(sdf, Not(Int[]), 1) isa SubArray
    @test view(sdf, Not(Int[]), 1:2) isa SubDataFrame
    @test view(sdf, Not(Int[]), 1:2) == DataFrame(a=1:3, b=4:6)
    @test view(sdf, Not(Int[]), r"[ab]") isa SubDataFrame
    @test view(sdf, Not(Int[]), r"[ab]") == DataFrame(a=1:3, b=4:6)
    @test view(sdf, Not(Int[]), Not(Not(r"[ab]"))) isa SubDataFrame
    @test view(sdf, Not(Int[]), Not(Not(r"[ab]"))) == DataFrame(a=1:3, b=4:6)
    @test view(sdf, Not(Int[]), :) isa SubDataFrame
    @test parent(view(sdf, Not(Int[]), :)) === parent(sdf)
    @test view(sdf, Not(Int[]), r"") isa SubDataFrame
    @test parent(view(sdf, Not(Int[]), r"")) === parent(sdf)
    @test view(sdf, Not(Int[]), Not(1:0)) isa SubDataFrame
    @test parent(view(sdf, Not(Int[]), Not(1:0))) === parent(sdf)
    @test view(sdf, Not(Int[]), :) == df[2:4, 2:4]
    @test view(sdf, Not(Int[]), r"") == df[2:4, 2:4]
    @test view(sdf, Not(Int[]), Not(1:0)) == df[2:4, 2:4]

    @test ncol(view(sdf, 1:2, [])) == 0
end

@testset "getindex DataFrameRow" begin
    df = DataFrame(a=1:4, b=4:7, c=7:10)
    dfr = df[1, :]

    @test dfr[1] == 1
    @test dfr[:a] == 1
    @test dfr["a"] == 1
    @test dfr[1:2] isa DataFrameRow
    @test copy(dfr[1:2]) == (a=1, b=4)
    @test dfr[[:a, :b]] isa DataFrameRow
    @test copy(dfr[[:a, :b]]) == (a=1, b=4)
    @test dfr[["a", "b"]] isa DataFrameRow
    @test copy(dfr[["a", "b"]]) == (a=1, b=4)
    @test dfr[r"[ab]"] isa DataFrameRow
    @test copy(dfr[r"[ab]"]) == (a=1, b=4)
    @test dfr[Not(Not(r"[ab]"))] isa DataFrameRow
    @test copy(dfr[Not(Not(r"[ab]"))]) == (a=1, b=4)
    @test dfr[:] isa DataFrameRow
    @test copy(dfr[:]) == (a=1, b=4, c=7)
    @test dfr[r""] isa DataFrameRow
    @test copy(dfr[r""]) == (a=1, b=4, c=7)
    @test dfr[Not(1:0)] isa DataFrameRow
    @test copy(dfr[Not(1:0)]) == (a=1, b=4, c=7)
    @test parent(dfr[:]) === df
    @test parent(dfr[r""]) === df
    @test parent(dfr[Not(Not(:))]) === df
end

@testset "view DataFrameRow" begin
    df = DataFrame(a=1:4, b=4:7, c=7:10)
    dfr = df[1, :]

    @test view(dfr, 1)[] == 1
    @test view(dfr, 1) isa SubArray
    @test view(dfr, :a)[] == 1
    @test view(dfr, :a) isa SubArray
    @test view(dfr, "a")[] == 1
    @test view(dfr, "a") isa SubArray
    @test view(dfr, 1:2) isa DataFrameRow
    @test copy(view(dfr, 1:2)) == (a=1, b=4)
    @test view(dfr, [:a, :b]) isa DataFrameRow
    @test copy(view(dfr, [:a, :b])) == (a=1, b=4)
    @test view(dfr, ["a", "b"]) isa DataFrameRow
    @test copy(view(dfr, ["a", "b"])) == (a=1, b=4)
    @test view(dfr, r"[ab]") isa DataFrameRow
    @test copy(view(dfr, r"[ab]")) == (a=1, b=4)
    @test view(dfr, Not(Not(r"[ab]"))) isa DataFrameRow
    @test copy(view(dfr, Not(Not(r"[ab]")))) == (a=1, b=4)
    @test dfr[:] isa DataFrameRow
    @test copy(view(dfr, :)) == (a=1, b=4, c=7)
    @test dfr[r""] isa DataFrameRow
    @test copy(view(dfr, r"")) == (a=1, b=4, c=7)
    @test dfr[Not(Not(:))] isa DataFrameRow
    @test copy(view(dfr, Not(Not(:)))) == (a=1, b=4, c=7)
    @test parent(dfr[:]) === df
    @test parent(dfr[r""]) === df
    @test parent(dfr[Not([])]) === df
end

@testset "additional tests of post-! getindex rules" begin
    df = DataFrame(reshape(1.5:16.5, (4, 4)), :auto)

    @test df[2, 2] == df[!, 2][2] == 6.5
    @test_throws BoundsError df[0, 2]
    @test_throws BoundsError df[5, 2]
    @test_throws BoundsError df[2, 0]
    @test_throws BoundsError df[2, 5]

    @test df[CartesianIndex(2, 2)] == df[!, 2][2] == 6.5
    @test_throws BoundsError df[CartesianIndex(0, 2)]
    @test_throws BoundsError df[CartesianIndex(5, 2)]
    @test_throws BoundsError df[CartesianIndex(2, 0)]
    @test_throws BoundsError df[CartesianIndex(2, 5)]

    df2 = copy(df)
    dfr = df2[2, :]
    @test dfr isa DataFrameRow
    @test Vector(dfr) == [2.5, 6.5, 10.5, 14.5]
    @test parent(dfr) === df2
    df2[!, :y] .= 100
    @test Vector(dfr) == [2.5, 6.5, 10.5, 14.5, 100]
    df2[!, "y"] .= 1000
    @test Vector(dfr) == [2.5, 6.5, 10.5, 14.5, 1000]

    df2 = copy(df)
    dfr = df2[2, 1:4]
    @test dfr isa DataFrameRow
    @test Vector(dfr) == [2.5, 6.5, 10.5, 14.5]
    @test parent(dfr) === df2
    df2[!, :y] .= 100
    @test Vector(dfr) == [2.5, 6.5, 10.5, 14.5]
    df2[!, "y"] .= 1000
    @test Vector(dfr) == [2.5, 6.5, 10.5, 14.5]

    @test df[2:3, :x2] == df[!, :x2][2:3] == [6.5, 7.5]
    @test df[2:3, "x2"] == df[!, "x2"][2:3] == [6.5, 7.5]
    @test_throws ArgumentError df[2:3, :x]
    @test_throws BoundsError df[0:3, :x2]
    @test_throws BoundsError df[1:5, :x2]
    @test_throws ArgumentError df[2:3, "x"]
    @test_throws BoundsError df[0:3, "x2"]
    @test_throws BoundsError df[1:5, "x2"]

    @test df[:, :x2] == df[!, :x2]
    @test df[:, :x2] !== df[!, :x2]
    @test df[:, "x2"] == df[!, "x2"]
    @test df[:, "x2"] !== df[!, "x2"]

    @test df[1:2, 1:2] == df[Not(3:4), Not(3:4)] == select(df, r"[12]")[1:2, :]
    @test df[1:2, 1:2] isa DataFrame
    @test df[:, 1:2] == df[Not(1:0), Not(3:4)] == select(df, r"[12]")
    @test df[:, 1:2][!, :x1] !== df.x1
    @test df[:, 1:2] isa DataFrame
    @test df[:, :] == df
    @test df[:, :] isa DataFrame
    @test df[:, :][!, 1] == df.x1
    @test df[:, :][!, 1] !== df.x1

    @test df[!, :x2] === df.x2 === DataFrames._columns(df)[2]
    @test_throws ArgumentError df[!, :x]
    @test df[!, "x2"] === df.x2 === DataFrames._columns(df)[2]
    @test_throws ArgumentError df[!, "x"]

    v = @view df[2, 2]
    @test v isa SubArray
    @test size(v) == ()
    @test  v[] == 6.5
    @test_throws BoundsError @view df[0, 2]
    @test_throws BoundsError @view df[5, 2]
    @test_throws BoundsError @view df[2, 0]
    @test_throws BoundsError @view df[2, 5]

    v = @view df[CartesianIndex(2, 2)]
    @test v isa SubArray
    @test size(v) == ()
    @test  v[] == 6.5
    @test_throws BoundsError @view df[CartesianIndex(0, 2)]
    @test_throws BoundsError @view df[CartesianIndex(5, 2)]
    @test_throws BoundsError @view df[CartesianIndex(2, 0)]
    @test_throws BoundsError @view df[CartesianIndex(2, 5)]

    df2 = copy(df)
    dfr = @view df2[2, :]
    @test dfr isa DataFrameRow
    @test Vector(dfr) == [2.5, 6.5, 10.5, 14.5]
    @test parent(dfr) === df2
    df2[!, :y] .= 100
    @test Vector(dfr) == [2.5, 6.5, 10.5, 14.5, 100]
    df2[!, "y"] .= 1000
    @test Vector(dfr) == [2.5, 6.5, 10.5, 14.5, 1000]

    df2 = copy(df)
    dfr = @view df2[2, 1:4]
    @test dfr isa DataFrameRow
    @test Vector(dfr) == [2.5, 6.5, 10.5, 14.5]
    @test parent(dfr) === df2
    df2[!, :y] .= 100
    @test Vector(dfr) == [2.5, 6.5, 10.5, 14.5]
    df2[!, "y"] .= 1000
    @test Vector(dfr) == [2.5, 6.5, 10.5, 14.5]

    v = @view df[2:3, :x2]
    @test v == [6.5, 7.5]
    @test v isa SubArray
    @test parent(v) === df.x2
    @test_throws ArgumentError @view df[2:3, :x]
    @test_throws BoundsError @view df[0:3, :x2]
    @test_throws BoundsError @view df[1:5, :x2]

    v = @view df[2:3, "x2"]
    @test v == [6.5, 7.5]
    @test v isa SubArray
    @test parent(v) === df.x2
    @test_throws ArgumentError @view df[2:3, "x"]
    @test_throws BoundsError @view df[0:3, "x2"]
    @test_throws BoundsError @view df[1:5, "x2"]

    @test @view(df[:, :x2]) == df[!, :x2]
    @test parent(@view(df[:, :x2])) === df[!, :x2]

    @test @view(df[:, "x2"]) == df[!, "x2"]
    @test parent(@view(df[:, "x2"])) === df[!, "x2"]

    sdf = @view df[1:2, 1:2]
    @test sdf == df[1:2, 1:2]
    @test sdf isa SubDataFrame
    @test parent(sdf) === df
    sdf = @view df[:, 1:2]
    @test sdf == df[:, 1:2]
    @test sdf isa SubDataFrame
    @test parent(sdf) === df
    sdf = @view df[:, :]
    @test sdf == df[:, :]
    @test sdf isa SubDataFrame
    @test parent(sdf) === df

    @test @view(df[!, :x2]) === @view(df[:, :x2])
    @test @view(df[!, :x2]) isa SubArray
    @test parent(@view(df[!, :x2])) === df.x2
    @test_throws ArgumentError @view df[!, :x]

    @test @view(df[!, "x2"]) === @view(df[:, "x2"])
    @test @view(df[!, "x2"]) isa SubArray
    @test parent(@view(df[!, "x2"])) === df.x2
    @test_throws ArgumentError @view df[!, "x"]

    sdf = @view df[Not(1:0), Not(r"zzz")]

    @test sdf[2, 2] == sdf[!, 2][2] == 6.5
    @test_throws BoundsError sdf[0, 2]
    @test_throws BoundsError sdf[5, 2]
    @test_throws BoundsError sdf[2, 0]
    @test_throws BoundsError sdf[2, 5]

    @test sdf[CartesianIndex(2, 2)] == sdf[!, 2][2] == 6.5
    @test_throws BoundsError sdf[CartesianIndex(0, 2)]
    @test_throws BoundsError sdf[CartesianIndex(5, 2)]
    @test_throws BoundsError sdf[CartesianIndex(2, 0)]
    @test_throws BoundsError sdf[CartesianIndex(2, 5)]

    df2 = copy(df)
    dfr = view(df2, 1:4, :)[2, :]
    @test dfr isa DataFrameRow
    @test Vector(dfr) == [2.5, 6.5, 10.5, 14.5]
    @test parent(dfr) === df2
    df2[!, :y] .= 100
    @test Vector(dfr) == [2.5, 6.5, 10.5, 14.5, 100]
    df2[!, "y"] .= 1000
    @test Vector(dfr) == [2.5, 6.5, 10.5, 14.5, 1000]

    df2 = copy(df)
    dfr = view(df2, 1:4, :)[2, 1:4]
    @test dfr isa DataFrameRow
    @test Vector(dfr) == [2.5, 6.5, 10.5, 14.5]
    @test parent(dfr) === df2
    df2[!, :y] .= 100
    @test Vector(dfr) == [2.5, 6.5, 10.5, 14.5]
    df2[!, "y"] .= 1000
    @test Vector(dfr) == [2.5, 6.5, 10.5, 14.5]

    @test sdf[2:3, :x2] == sdf[!, :x2][2:3] == [6.5, 7.5]
    @test sdf[2:3, :x2] isa Vector
    @test_throws ArgumentError sdf[2:3, :x]
    @test_throws BoundsError sdf[0:3, :x2]
    @test_throws BoundsError sdf[1:5, :x2]

    @test sdf[:, :x2] == sdf[!, :x2]
    @test sdf[:, :x2] !== sdf[!, :x2]
    @test sdf[:, :x2] isa Vector

    @test sdf[2:3, "x2"] == sdf[!, "x2"][2:3] == [6.5, 7.5]
    @test sdf[2:3, "x2"] isa Vector
    @test_throws ArgumentError sdf[2:3, "x"]
    @test_throws BoundsError sdf[0:3, "x2"]
    @test_throws BoundsError sdf[1:5, "x2"]

    @test sdf[:, "x2"] == sdf[!, "x2"]
    @test sdf[:, "x2"] !== sdf[!, "x2"]
    @test sdf[:, "x2"] isa Vector

    @test sdf[1:2, 1:2] == sdf[Not(3:4), Not(3:4)] == select(sdf, r"[12]")[1:2, :]
    @test sdf[1:2, 1:2] isa DataFrame
    @test sdf[:, 1:2] == sdf[Not(1:0), Not(3:4)] == select(sdf, r"[12]")
    @test sdf[:, 1:2][!, :x1] !== sdf.x1
    @test sdf[:, 1:2][!, "x1"] !== sdf.x1
    @test sdf[:, 1:2] isa DataFrame
    @test sdf[:, :] == sdf
    @test sdf[:, :] isa DataFrame
    @test sdf[:, :][!, 1] == sdf.x1
    @test sdf[:, :][!, 1] !== sdf.x1

    @test sdf[!, :x2] === sdf.x2
    @test sdf.x2 == DataFrames._columns(df)[2]
    @test sdf.x2 isa SubArray
    @test sdf[!, :x2] isa SubArray

    @test_throws ArgumentError sdf[!, :x]

    @test sdf[!, "x2"] === sdf."x2"
    @test sdf."x2" == DataFrames._columns(df)[2]
    @test sdf."x2" isa SubArray
    @test sdf[!, "x2"] isa SubArray

    @test_throws ArgumentError sdf[!, "x"]

    v = @view sdf[2, 2]
    @test v isa SubArray
    @test size(v) == ()
    @test  v[] == 6.5
    @test_throws BoundsError @view sdf[0, 2]
    @test_throws BoundsError @view sdf[5, 2]
    @test_throws BoundsError @view sdf[2, 0]
    @test_throws BoundsError @view sdf[2, 5]

    v = @view sdf[CartesianIndex(2, 2)]
    @test v isa SubArray
    @test size(v) == ()
    @test  v[] == 6.5
    @test_throws BoundsError @view sdf[CartesianIndex(0, 2)]
    @test_throws BoundsError @view sdf[CartesianIndex(5, 2)]
    @test_throws BoundsError @view sdf[CartesianIndex(2, 0)]
    @test_throws BoundsError @view sdf[CartesianIndex(2, 5)]

    df2 = copy(df)
    dfr = @view view(df2, 1:4, :)[2, :]
    @test dfr isa DataFrameRow
    @test Vector(dfr) == [2.5, 6.5, 10.5, 14.5]
    @test parent(dfr) === df2
    df2[!, :y] .= 100
    @test Vector(dfr) == [2.5, 6.5, 10.5, 14.5, 100]
    df2[!, "y"] .= 1000
    @test Vector(dfr) == [2.5, 6.5, 10.5, 14.5, 1000]

    df2 = copy(df)
    dfr = @view view(df2, 1:4, :)[2, 1:4]
    @test dfr isa DataFrameRow
    @test Vector(dfr) == [2.5, 6.5, 10.5, 14.5]
    @test parent(dfr) === df2
    df2[!, :y] .= 100
    @test Vector(dfr) == [2.5, 6.5, 10.5, 14.5]
    df2[!, "y"] .= 1000
    @test Vector(dfr) == [2.5, 6.5, 10.5, 14.5]

    v = @view sdf[2:3, :x2]
    @test v == [6.5, 7.5]
    @test v isa SubArray
    @test parent(v) === df.x2
    @test_throws ArgumentError @view sdf[2:3, :x]
    @test_throws BoundsError @view sdf[0:3, :x2]
    @test_throws BoundsError @view sdf[1:5, :x2]

    @test @view(sdf[:, :x2]) == sdf[!, :x2]
    @test parent(@view(sdf[:, :x2])) === df[!, :x2]

    @test @view(sdf[:, "x2"]) == sdf[!, "x2"]
    @test parent(@view(sdf[:, "x2"])) === df[!, "x2"]

    sdf2 = @view sdf[1:2, 1:2]
    @test sdf2 == sdf[1:2, 1:2]
    @test sdf2 isa SubDataFrame
    @test parent(sdf2) === df
    sdf2 = @view sdf[:, 1:2]
    @test sdf2 == sdf[:, 1:2]
    @test sdf2 isa SubDataFrame
    @test parent(sdf2) === df
    sdf2 = @view sdf[:, :]
    @test sdf2 == sdf[:, :]
    @test sdf2 isa SubDataFrame
    @test parent(sdf2) === df

    @test @view(sdf[!, :x2]) == df.x2
    @test sdf[!, :x2] isa SubArray
    @test parent(sdf[!, :x2]) === df.x2
    @test_throws ArgumentError @view sdf[!, :x]
    @test select(sdf, 1:2, copycols=false) == @view sdf[!, 1:2]

    @test @view(sdf[!, "x2"]) == df."x2"
    @test sdf[!, "x2"] isa SubArray
    @test parent(sdf[!, "x2"]) === df."x2"
    @test_throws ArgumentError @view sdf[!, "x"]

    dfr = df[2, :]
    @test dfr[2] == dfr.x2 == dfr."x2" == 6.5
    @test_throws BoundsError dfr[0]
    @test_throws BoundsError dfr[5]
    @test_throws ArgumentError dfr[:z]
    @test_throws ArgumentError dfr.z
    @test_throws ArgumentError dfr["z"]
    @test_throws ArgumentError dfr."z"

    @test Vector(dfr[2:3]) == [6.5, 10.5]
    @test dfr[2:3] isa DataFrameRow
    @test parent(dfr[2:3]) === df

    v = @view dfr[2]
    @test v[] == 6.5
    @test v isa SubArray
    @test size(v) == ()
    @test_throws BoundsError @view dfr[0]
    @test_throws BoundsError @view dfr[5]
    @test_throws ArgumentError @view dfr[:z]
    @test_throws ArgumentError @view dfr["z"]

    @test Vector(@view(dfr[2:3])) == [6.5, 10.5]
    @test @view(dfr[2:3]) isa DataFrameRow
    @test parent(@view(dfr[2:3])) === df
end

@testset "setindex! on DataFrame" begin
    # `df[row, col] = v` -> set value of `col` in row `row` to `v` in-place
    df = DataFrame(a=1:3, b=4:6, c=7:9)
    x = df.a
    df[1, 1] = 10
    @test df == DataFrame(a=[10, 2, 3], b=4:6, c=7:9)
    @test df.a === x
    @test_throws BoundsError df[0, 1] = 100
    @test df == DataFrame(a=[10, 2, 3], b=4:6, c=7:9)
    @test_throws ArgumentError df[1, 10] = 100
    @test df == DataFrame(a=[10, 2, 3], b=4:6, c=7:9)
    @test_throws ArgumentError df[true, 1] = 100
    @test df == DataFrame(a=[10, 2, 3], b=4:6, c=7:9)
    @test_throws MethodError df[1.0, 1] = 100
    @test df == DataFrame(a=[10, 2, 3], b=4:6, c=7:9)
    df[BigInt(1), 1] = 100
    @test df == DataFrame(a=[100, 2, 3], b=4:6, c=7:9)
    df[BigInt(1), :a] = 'a'
    @test df == DataFrame(a=[97, 2, 3], b=4:6, c=7:9)
    @test_throws ArgumentError df[BigInt(1), :z] = 'z'
    df[BigInt(1), "a"] = 'b'
    @test df == DataFrame(a=[98, 2, 3], b=4:6, c=7:9)
    @test_throws ArgumentError df[BigInt(1), "z"] = 'z'
    @test df == DataFrame(a=[98, 2, 3], b=4:6, c=7:9)
    @test_throws MethodError df[1, 1] = "a"
    @test df == DataFrame(a=[98, 2, 3], b=4:6, c=7:9)

    # `df[CartesianIndex(row, col)] = v` -> the same as `df[row, col] = v`
    df = DataFrame(a=1:3, b=4:6, c=7:9)
    x = df.a
    df[CartesianIndex(1, 1)] = 10
    @test df == DataFrame(a=[10, 2, 3], b=4:6, c=7:9)
    @test df.a === x
    @test_throws BoundsError df[CartesianIndex(0, 1)] = 100
    @test df == DataFrame(a=[10, 2, 3], b=4:6, c=7:9)
    @test_throws ArgumentError df[CartesianIndex(1, 10)] = 100
    @test df == DataFrame(a=[10, 2, 3], b=4:6, c=7:9)
    df[CartesianIndex(BigInt(1), 1)] = 100
    @test df == DataFrame(a=[100, 2, 3], b=4:6, c=7:9)
    @test_throws MethodError df[CartesianIndex(1, 1)] = "a"
    @test df == DataFrame(a=[100, 2, 3], b=4:6, c=7:9)

    # `df[row, cols] = v` -> set row `row` of columns `cols` in-place;
    # the same as `dfr = df[row, cols]; dfr[:] = v`

    df = DataFrame(a=[[1, 2]], b=[[1, 2]])
    dfr = df[1, :]
    @test_throws MethodError dfr[:] = [10, 11]
    @test df == DataFrame(a=[[1, 2]], b=[[1, 2]])
    @test_throws MethodError df[1, :] = [10, 11]
    @test df == DataFrame(a=[[1, 2]], b=[[1, 2]])

    df = DataFrame(a=1, b=2)
    df[1, :] = [10, 11]
    @test df == DataFrame(a=10, b=11)
    df = DataFrame(a=1, b=2)
    dfr = df[1, :]
    dfr[:] = [10, 11]
    @test df == DataFrame(a=10, b=11)

    df = DataFrame(a=1, b=2)
    df[1, ["a", "b"]] = [10, 11]
    @test df == DataFrame(a=10, b=11)
    df = DataFrame(a=1, b=2)
    dfr = df[1, ["a", "b"]]
    dfr[["a", "b"]] = [10, 11]
    @test df == DataFrame(a=10, b=11)

    df = DataFrame(a=1, b=2)
    df[1, :] = (10, 11)
    @test df == DataFrame(a=10, b=11)
    df = DataFrame(a=1, b=2)
    dfr = df[1, :]
    dfr[:] = (10, 11)
    @test df == DataFrame(a=10, b=11)

    @test_throws DimensionMismatch df[1, :] = [1, 2, 3]
    @test_throws DimensionMismatch dfr[:] = [1, 2, 3]

    df = DataFrame(a=1, b=2)
    df[1, :] = Dict(:a=>10, :b=>11)
    @test df == DataFrame(a=10, b=11)
    df = DataFrame(a=1, b=2)
    @test_throws ArgumentError df[1, :] = Dict(:a=>10, :c=>11)
    @test df == DataFrame(a=1, b=2)
    df = DataFrame(a=1, b=2)
    @test_throws DimensionMismatch df[1, :] = Dict(:a=>10, :b=>11, :c=>12)
    @test df == DataFrame(a=1, b=2)

    df = DataFrame(a=1, b=2)
    df[1, ["a", "b"]] = Dict("a"=>10, "b"=>11)
    @test df == DataFrame(a=10, b=11)
    df = DataFrame(a=1, b=2)
    @test_throws ArgumentError df[1, ["a", "b"]] = Dict("a"=>10, "c"=>11)
    @test df == DataFrame(a=1, b=2)
    df = DataFrame(a=1, b=2)
    @test_throws DimensionMismatch df[1, ["a", "b"]] = Dict("a"=>10, "b"=>11, "c"=>12)
    @test df == DataFrame(a=1, b=2)

    df = DataFrame(a=1, b=2)
    df[1, :] = (a=10, b=11)
    @test df == DataFrame(a=10, b=11)
    df = DataFrame(a=1, b=2)
    @test_throws ArgumentError df[1, :] = (a=10, c=11)
    @test df == DataFrame(a=1, b=2)
    df = DataFrame(a=1, b=2)
    @test_throws ArgumentError df[1, :] = (b=10, a=11)
    @test df == DataFrame(a=1, b=2)
    df = DataFrame(a=1, b=2)
    @test_throws DimensionMismatch df[1, :] = (a=10, b=11, c=12)
    @test df == DataFrame(a=1, b=2)

    df = DataFrame(a=1, b=2)
    df[1, :] = DataFrame(a=10, b=11)[1, :]
    @test df == DataFrame(a=10, b=11)
    df = DataFrame(a=1, b=2)
    @test_throws ArgumentError df[1, :] = DataFrame(a=10, c=11)[1, :]
    @test df == DataFrame(a=1, b=2)
    df = DataFrame(a=1, b=2)
    @test_throws ArgumentError df[1, :] = DataFrame(b=10, a=11)[1, :]
    @test df == DataFrame(a=1, b=2)
    df = DataFrame(a=1, b=2)
    @test_throws DimensionMismatch df[1, :] = DataFrame(a=10, b=11, c=12)[1, :]
    @test df == DataFrame(a=1, b=2)

    # `df[rows, col] = v` -> set rows `rows` of column `col` in-place; `v` must be an `AbstractVector`
    # the exception is `df[:, col] = v`, when col is not present in df, in which case `v` is copied
    # and column `col` is created

    df = DataFrame(a=1:3, b=4:6, c=7:9)
    x = df.a
    df[1:3, 1] = 10:12
    @test df == DataFrame(a=10:12, b=4:6, c=7:9)
    @test df.a === x
    @test_throws MethodError df[1:3, 1] = ["a", "b", "c"]
    @test_throws DimensionMismatch df[1:3, 1] = [1]
    @test_throws MethodError df[1:3, 1] = 1
    @test_throws ArgumentError df[1:3, :z] = ["a", "b", "c"]
    @test_throws ArgumentError df[1:3, "z"] = ["a", "b", "c"]
    @test_throws BoundsError df[1:3, 4] = ["a", "b", "c"]

    df = DataFrame(a=1:3, b=4:6, c=7:9)
    x = df.a
    df[1:3, "a"] = 10:12
    @test df == DataFrame(a=10:12, b=4:6, c=7:9)
    @test df.a === x

    df = DataFrame(a=1:3, b=4:6, c=7:9)
    x = df.a
    df[:, 1] = 10:12
    @test df == DataFrame(a=10:12, b=4:6, c=7:9)
    @test df.a === x

    y = ["a", "b", "c"]
    df[:, :y] = y
    @test df.y == y
    @test df.y !== y

    df = DataFrame(a=1:3, b=4:6, c=7:9)
    x = df.a
    df[:, "a"] = 10:12
    @test df == DataFrame(a=10:12, b=4:6, c=7:9)
    @test df."a" === x

    y = ["a", "b", "c"]
    df[:, "y"] = y
    @test df."y" == y
    @test df."y" !== y

    @test_throws MethodError df[:, 1] = ["a", "b", "c"]
    @test_throws DimensionMismatch df[:, 1] = [1]
    @test_throws MethodError df[:, 1] = 1
    @test_throws MethodError df[:, 2] = ["a", "b", "c"]
    @test_throws ArgumentError df[:, 10] = ["a", "b", "c"]

    # `df[rows, cols] = v` -> set rows `rows` of columns `cols` in-place;
    #                         `v` must be an `AbstractMatrix` or an `AbstractDataFrame`
    #                         (in this case column names must match)

    df = DataFrame(a=1:3, b=4:6, c=7:9)
    df2 = DataFrame(a=11:13, b=14:16, c=17:19)
    x = df.a
    df[1:3, 1:3] = df2
    @test df == df2
    @test df.a == x
    @test_throws ArgumentError df[1:2, 1:2] = df2

    df = DataFrame(a=1:3, b=4:6, c=7:9)
    df2 = DataFrame(a=11:13, b=14:16, c=17:19)
    m = Matrix(df2)
    x = df.a
    df[1:3, 1:3] = m
    @test df == df2
    @test df.a == x
    @test_throws DimensionMismatch df[1:2, 1:2] = m

    df = DataFrame(a=1:3, b=4:6, c=7:9)
    df2 = df[!, :]
    @test_throws MethodError df[1:2, 1:2] = 1
    @test_throws ArgumentError df[1:2, 1:2] = DataFrame(ones(2, 2), :auto)
    @test df == DataFrame(a=1:3, b=4:6, c=7:9)
    df[:, :] = DataFrame(a=11:13, b=14:16, c=17:19)
    @test df2 == DataFrame(a=11:13, b=14:16, c=17:19)
    df[:, [1, 3]] = DataFrame(a=111:113, c=117:119)
    @test df2 == DataFrame(a=111:113, b=14:16, c=117:119)
    df[:, 2] = 1114:1116
    @test df2 == DataFrame(a=111:113, b=1114:1116, c=117:119)

    # `df[!, col] = v` -> replaces `col` with `v` without copying
    #                     (with the exception that if `v` is an `AbstractRange` it gets converted to a `Vector`);
    #                     also if `col` is a `Symbol` that is not present in `df` then a new column in `df` is created and holds `v`;
    #                     equivalent to `df.col = v` if `col` is a valid identifier

    df = DataFrame(a=1:3, b=4:6, c=7:9)
    df[!, 1] = ["a", "b", "c"]
    @test df == DataFrame(a=["a", "b", "c"], b=4:6, c=7:9)
    @test_throws ArgumentError df[!, 1] = ["a", "b"]
    @test_throws ArgumentError df[!, 1] = ["a"]
    @test_throws ArgumentError df[!, 5] = ["a", "b", "c"]
    df[!, :a] = 'a':'c'
    @test df == DataFrame(a='a':'c', b=4:6, c=7:9)
    df.a = ["aaa", "bbb", 1]
    @test df == DataFrame(a=["aaa", "bbb", 1], b=4:6, c=7:9)
    df.z = 11:13
    @test df == DataFrame(a=["aaa", "bbb", 1], b=4:6, c=7:9, z=11:13)

    df = DataFrame(a=1:3, b=4:6, c=7:9)
    @test_throws MethodError df[:, :a] = 1
    @test_throws ArgumentError df[:, 4] = 1:3
    @test df == DataFrame(a=1:3, b=4:6, c=7:9)
    df[:, :x] = 10:12
    @test df == DataFrame(a=1:3, b=4:6, c=7:9, x=10:12)

    df = DataFrame(a=1:3, b=4:6, c=7:9)
    df[!, "a"] = ["a", "b", "c"]
    @test df == DataFrame(a=["a", "b", "c"], b=4:6, c=7:9)
    @test_throws ArgumentError df[!, "a"] = ["a", "b"]
    @test_throws ArgumentError df[!, "a"] = ["a"]
    df[!, "a"] = 'a':'c'
    @test df == DataFrame(a='a':'c', b=4:6, c=7:9)
    df."a" = ["aaa", "bbb", 1]
    @test df == DataFrame(a=["aaa", "bbb", 1], b=4:6, c=7:9)
    df."z" = 11:13
    @test df == DataFrame(a=["aaa", "bbb", 1], b=4:6, c=7:9, z=11:13)
end

@testset "setindex! on SubDataFrame" begin
    # `sdf[row, col] = v` -> set value of `col` in row `row` to `v` in-place;

    df = DataFrame(a=1:3, b=4:6, c=7:9)
    for sdf in [view(df, :, :), view(df, :, 1:2), view(df, 1:2, :), view(df, 1:2, 1:2)]
        df.a = [1, 2, 3] # make sure we have a fresh first column in each iteration
        x = df.a
        sdf[1, 1] = 10
        @test df == DataFrame(a=[10, 2, 3], b=4:6, c=7:9)
        @test x === df.a
        @test_throws BoundsError sdf[0, 1] = 100
        @test_throws BoundsError sdf[1, 0] = 100
        @test_throws ArgumentError sdf[1, true] = 100
        @test_throws ArgumentError sdf[true, 1] = 100
        @test_throws MethodError sdf[1, 1] = "a"
        @test df == DataFrame(a=[10, 2, 3], b=4:6, c=7:9)
    end

    df = DataFrame(a=1:3, b=4:6, c=7:9)
    for sdf in [view(df, :, :), view(df, :, 1:2), view(df, 1:2, :), view(df, 1:2, 1:2)]
        df.a = [1, 2, 3] # make sure we have a fresh first column in each iteration
        x = df.a
        sdf[1, names(sdf)[1]] = 10
        @test df == DataFrame(a=[10, 2, 3], b=4:6, c=7:9)
        @test x === df.a
        @test_throws BoundsError sdf[0, names(sdf)[1]] = 100
        @test_throws ArgumentError sdf[true, names(sdf)[1]] = 100
        @test_throws MethodError sdf[1, names(sdf)[1]] = "a"
        @test df == DataFrame(a=[10, 2, 3], b=4:6, c=7:9)
    end

    # `sdf[CartesianIndex(row, col)] = v` -> the same as `sdf[row, col] = v`;

    df = DataFrame(a=1:3, b=4:6, c=7:9)
    for sdf in [view(df, :, :), view(df, :, 1:2), view(df, 1:2, :), view(df, 1:2, 1:2)]
        df.a = [1, 2, 3] # make sure we have a fresh first column in each iteration
        x = df.a
        sdf[CartesianIndex(1, 1)] = 10
        @test df == DataFrame(a=[10, 2, 3], b=4:6, c=7:9)
        @test x === df.a
        @test_throws BoundsError sdf[CartesianIndex(0, 1)] = 100
        @test_throws BoundsError sdf[CartesianIndex(1, 0)] = 100
        @test_throws MethodError sdf[CartesianIndex(1, 1)] = "a"
        @test df == DataFrame(a=[10, 2, 3], b=4:6, c=7:9)
    end

    # `sdf[row, cols] = v` -> the same as `dfr = df[row, cols]; dfr[:] = v` in-place;

    df = view(DataFrame(a=[[1, 2]], b=[[1, 2]]), :, :)
    dfr = df[1, :];
    @test_throws MethodError dfr[:] = [10, 11]
    @test df == DataFrame(a=[[1, 2]], b=[[1, 2]])
    @test_throws MethodError df[1, :] = [10, 11]
    @test df == DataFrame(a=[[1, 2]], b=[[1, 2]])

    df = view(DataFrame(a=1, b=2), :, :)
    df[1, :] = [10, 11]
    @test df == DataFrame(a=10, b=11)
    df = view(DataFrame(a=1, b=2), :, :)
    dfr = df[1, :]
    dfr[:] = [10, 11]
    @test df == DataFrame(a=10, b=11)

    df = view(DataFrame(a=1, b=2), :, :)
    df[1, :] = (10, 11)
    @test df == DataFrame(a=10, b=11)
    df = view(DataFrame(a=1, b=2), :, :)
    dfr = df[1, :]
    dfr[:] = (10, 11)
    @test df == DataFrame(a=10, b=11)

    @test_throws DimensionMismatch df[1, :] = [1, 2, 3]
    @test_throws DimensionMismatch dfr[:] = [1, 2, 3]
    @test_throws MethodError df[1, 1:2] = 3
    @test_throws MethodError dfr[:] = 3
    @test_throws MethodError dfr[1:1] = 100
    @test_throws MethodError df[1, 1:1] = 1000
    @test_throws MethodError dfr[1:1] = "d"
    @test_throws MethodError df[1, 1:1] = "e"

    df = view(DataFrame(a=1, b=2), :, :)
    df[1, :] = Dict(:a=>10, :b=>11)
    @test df == DataFrame(a=10, b=11)
    df = view(DataFrame(a=1, b=2), :, :)
    @test_throws ArgumentError df[1, :] = Dict(:a=>10, :c=>11)
    @test df == DataFrame(a=1, b=2)
    df = view(DataFrame(a=1, b=2), :, :)
    @test_throws DimensionMismatch df[1, :] = Dict(:a=>10, :b=>11, :c=>12)
    @test df == DataFrame(a=1, b=2)

    df = view(DataFrame(a=1, b=2), :, :)
    df[1, :] = Dict("a"=>101, "b"=>111)
    @test df == DataFrame(a=101, b=111)
    df = view(DataFrame(a=1, b=2), :, :)
    @test_throws ArgumentError df[1, :] = Dict("a"=>10, "c"=>11)
    @test df == DataFrame(a=1, b=2)
    df = view(DataFrame(a=1, b=2), :, :)
    @test_throws DimensionMismatch df[1, :] = Dict("a"=>10, "b"=>11, "c"=>12)
    @test df == DataFrame(a=1, b=2)

    df = view(DataFrame(a=1, b=2), :, :)
    df[1, :] = (a=10, b=11)
    @test df == DataFrame(a=10, b=11)
    df = view(DataFrame(a=1, b=2), :, :)
    @test_throws ArgumentError df[1, :] = (a=10, c=11)
    @test df == DataFrame(a=1, b=2)
    df = view(DataFrame(a=1, b=2), :, :)
    @test_throws ArgumentError df[1, :] = (b=10, a=11)
    @test df == DataFrame(a=1, b=2)
    df = view(DataFrame(a=1, b=2), :, :)
    @test_throws DimensionMismatch df[1, :] = (a=10, b=11, c=12)
    @test df == DataFrame(a=1, b=2)

    df = view(DataFrame(a=1, b=2), :, :)
    df[1, :] = DataFrame(a=10, b=11)[1, :]
    @test df == DataFrame(a=10, b=11)
    df = view(DataFrame(a=1, b=2), :, :)
    @test_throws ArgumentError df[1, :] = DataFrame(a=10, c=11)[1, :]
    @test df == DataFrame(a=1, b=2)
    df = view(DataFrame(a=1, b=2), :, :)
    @test_throws ArgumentError df[1, :] = DataFrame(b=10, a=11)[1, :]
    @test df == DataFrame(a=1, b=2)
    df = view(DataFrame(a=1, b=2), :, :)
    @test_throws DimensionMismatch df[1, :] = DataFrame(a=10, b=11, c=12)[1, :]
    @test df == DataFrame(a=1, b=2)

    # `sdf[rows, col] = v` -> set rows `rows` of column `col`, in-place; `v` must be an abstract vector;

    df = DataFrame(a=1:3, b=4:6, c=7:9)
    for sdf in [view(df, :, :), view(df, :, 1:3), view(df, 1:3, :), view(df, 1:3, 1:3)]
        df.a = [1, 2, 3]
        x = df.a
        sdf[1:3, 1] = 10:12
        @test sdf == DataFrame(a=10:12, b=4:6, c=7:9)
        @test df.a === x
        @test_throws MethodError sdf[1:3, 1] = ["a", "b", "c"]
        @test_throws DimensionMismatch sdf[1:3, 1] = [1]
        @test_throws MethodError sdf[1:3, 1] = 1
        @test_throws ArgumentError sdf[1:3, :z] = ["a", "b", "c"]
        @test_throws BoundsError sdf[1:3, 4] = ["a", "b", "c"]
    end

    df = DataFrame(a=1:3, b=4:6, c=7:9)
    for sdf in [view(df, :, :), view(df, :, 1:3), view(df, 1:3, :),
                view(df, 1:3, 1:3), view(df, 1:3, ["a", "b", "c"])]
        df."a" = [1, 2, 3]
        x = df."a"
        sdf[1:3, names(sdf)[1]] = 10:12
        @test sdf == DataFrame(a=10:12, b=4:6, c=7:9)
        @test df.a === x
        @test_throws MethodError sdf[1:3, names(sdf)[1]] = ["a", "b", "c"]
        @test_throws ArgumentError sdf[1:3, "z"] = ["a", "b", "c"]
    end

    df = DataFrame(a=1:3, b=4:6, c=7:9)
    for sdf in [view(df, :, :), view(df, :, 1:3), view(df, 1:3, :),
                view(df, 1:3, 1:3), view(df, 1:3, ["a", "b", "c"])]
        df.a = [1, 2, 3]
        x = df.a
        sdf[:, 1] = 10:12
        @test df == DataFrame(a=10:12, b=4:6, c=7:9)
        @test_throws MethodError sdf[:, 1] = ["a", "b", "c"]
        @test_throws BoundsError sdf[:, 4] = ["a", "b", "c"]
        @test_throws DimensionMismatch sdf[:, 1] = [1]
        @test_throws MethodError sdf[:, 1] = 1
        @test DataFrames.is_column_insertion_allowed(sdf) == (DataFrames.index(sdf) isa DataFrames.Index)
        if DataFrames.is_column_insertion_allowed(sdf)
            sdf[:, :z] = ["a", "b", "c"]
            @test df.z == ["a", "b", "c"]
            @test eltype(df.z) == Union{String, Missing}
            select!(df, 1:3)
        else
            @test_throws ArgumentError sdf[:, :z] = ["a", "b", "c"]
        end
    end

    df = DataFrame(a=1:3, b=4:6, c=7:9)
    for sdf in [view(df, :, :), view(df, :, 1:3), view(df, 1:3, :),
                view(df, 1:3, 1:3), view(df, 1:3, ["a", "b", "c"])]
        df.a = [1, 2, 3]
        x = df.a
        sdf[:, names(sdf)[1]] = 10:12
        @test df == DataFrame(a=10:12, b=4:6, c=7:9)
        @test_throws MethodError sdf[:, names(sdf)[1]] = ["a", "b", "c"]
        @test DataFrames.is_column_insertion_allowed(sdf) == (DataFrames.index(sdf) isa DataFrames.Index)
        if DataFrames.is_column_insertion_allowed(sdf)
            sdf[:, "z"] = ["a", "b", "c"]
            @test df.z == ["a", "b", "c"]
            select!(df, 1:3)
        else
            @test_throws ArgumentError sdf[:, "z"] = ["a", "b", "c"]
        end
    end

    # `sdf[rows, cols] = v` -> set rows `rows` of columns `cols` in-place;
    #                          `v` can be an `AbstractMatrix` or `v` can be `AbstractDataFrame` when column names must match;

    for (row_sel, col_sel) in [(:, :), (:, 1:3), (1:3, :),
                               (1:3, 1:3), (1:3, ["a", "b", "c"])]
        df = DataFrame(a=1:3, b=4:6, c=7:9)
        sdf = view(df, row_sel, col_sel)
        df2 = DataFrame(a=11:13, b=14:16, c=17:19)
        x = df.a
        sdf[1:3, 1:3] = df2
        @test sdf == df2
        @test df.a == x
        @test_throws ArgumentError sdf[1:2, 1:2] = df2

        df = DataFrame(a=1:3, b=4:6, c=7:9)
        sdf = view(df, row_sel, col_sel)
        df2 = DataFrame(a=11:13, b=14:16, c=17:19)
        m = Matrix(df2)
        x = df.a
        sdf[1:3, 1:3] = m
        @test sdf == df2
        @test sdf.a == x
        @test_throws DimensionMismatch df[1:2, 1:2] = m

        @test_throws MethodError sdf[row_sel, col_sel] = 1
        @test_throws ArgumentError sdf[row_sel, col_sel] = DataFrame(ones(3, 3), :auto)
        @test (sdf[row_sel, col_sel] = df2) == df2
        @test df == df2
    end

    for (row_sel, col_sel) in [(:, :), (:, 1:3), (1:3, :), (1:3, 1:3), (1:3, ["a", "b", "c"])]
        df = DataFrame(a=1:3, b=4:6, c=7:9)
        sdf = view(df, row_sel, col_sel)
        sdf[!, 1] = [11, 12, 13]
        sdf[!, "b"] = [14, 15, 16]
        sdf[!, 3:3] = ones(Int, 3, 1)
        @test df == DataFrame(a=11:13, b=14:16, c=1)
    end
end

@testset "setindex! on DataFrameRow" begin
    # `dfr[col] = v` -> set value of `col` in row `row` to `v` in-place;
    #                   equivalent to `dfr.col = v` if `col` is a valid identifier;

    df = DataFrame(a=1:3, b=4:6, c=7:9)
    for dfr in [df[1, :], df[1, 1:2]]
        df.a = 1:3
        x = df.a
        dfr = df[1, :]
        dfr[1] = 10
        @test df == DataFrame(a=[10, 2, 3], b=4:6, c=7:9)
        @test df.a === x
        @test_throws BoundsError dfr[10] = 10
        @test_throws ArgumentError dfr[true] = 10
        @test df == DataFrame(a=[10, 2, 3], b=4:6, c=7:9)
        dfr[BigInt(1)] = 100
        @test df == DataFrame(a=[100, 2, 3], b=4:6, c=7:9)
        dfr[:a] = 'a'
        @test df == DataFrame(a=[97, 2, 3], b=4:6, c=7:9)
        dfr["a"] = 'b'
        @test df == DataFrame(a=[98, 2, 3], b=4:6, c=7:9)
        @test_throws ArgumentError dfr[:z] = 'z'
        @test_throws ArgumentError dfr["z"] = 'z'
        @test df == DataFrame(a=[98, 2, 3], b=4:6, c=7:9)
        dfr.a = 'c'
        @test df == DataFrame(a=[99, 2, 3], b=4:6, c=7:9)
        @test_throws ArgumentError dfr.z = 'z'
        @test df == DataFrame(a=[99, 2, 3], b=4:6, c=7:9)
        @test_throws MethodError dfr.a = "a"
        @test df == DataFrame(a=[99, 2, 3], b=4:6, c=7:9)
        dfr."a" = 'd'
        @test df == DataFrame(a=[100, 2, 3], b=4:6, c=7:9)
        @test_throws ArgumentError dfr.z = 'z'
        @test df == DataFrame(a=[100, 2, 3], b=4:6, c=7:9)
        @test_throws MethodError dfr.a = "a"
        @test df == DataFrame(a=[100, 2, 3], b=4:6, c=7:9)
    end

    # * `dfr[cols] = v` -> set values of entries in columns `cols` in `dfr` by elements of `v` in place;
    #                      `v` can be:
    #                      1) a `Tuple` or an `AbstractArray`
    #                         in which cases it must have a number of elements equal to `length(dfr)`,
    #                      2) an `AbstractDict`, in which case column names must match,
    #                      3) a `NamedTuple` or `DataFrameRow`, in which case column names and order must match;

    df = DataFrame(a=1, b=2)
    dfr = df[1, :]
    dfr[:] = (10, 11)
    @test df == DataFrame(a=10, b=11)
    df = DataFrame(a=1, b=2)
    dfr = df[1, :]
    @test_throws DimensionMismatch dfr[:] = (10, 11, 12)
    @test df == DataFrame(a=1, b=2)

    df = DataFrame(a=1, b=2)
    dfr = df[1, :]
    dfr[:] = [10, 11]
    @test df == DataFrame(a=10, b=11)
    df = DataFrame(a=1, b=2)
    dfr = df[1, :]
    @test_throws DimensionMismatch dfr[:] = [10, 11, 12]
    @test df == DataFrame(a=1, b=2)

    df = DataFrame(a=1, b=2)
    dfr = df[1, :]
    dfr[:] = [10  11]
    @test df == DataFrame(a=10, b=11)
    df = DataFrame(a=1, b=2)
    dfr = df[1, :]
    @test_throws DimensionMismatch dfr[:] = [10 11 12]
    @test df == DataFrame(a=1, b=2)

    df = DataFrame(a=1, b=2)
    dfr = df[1, :]
    @test_throws MethodError dfr[:] = (i for i in 10:11, _ in 1:1, _ in 1:1)

    df = DataFrame(a=1, b=2)
    dfr = df[1, :]
    dfr[:] = Dict(:a=>10, :b=>11)
    @test df == DataFrame(a=10, b=11)
    df = DataFrame(a=1, b=2)
    dfr = df[1, :]
    @test_throws ArgumentError dfr[:] = Dict(:a=>10, :c=>11)
    @test df == DataFrame(a=1, b=2)
    df = DataFrame(a=1, b=2)
    dfr = df[1, :]
    @test_throws DimensionMismatch dfr[:] = Dict(:a=>10, :b=>11, :c=>12)
    @test df == DataFrame(a=1, b=2)

    df = DataFrame(a=1, b=2)
    dfr = df[1, :]
    dfr[:] = (a=10, b=11)
    @test df == DataFrame(a=10, b=11)
    df = DataFrame(a=1, b=2)
    dfr = df[1, :]
    @test_throws ArgumentError dfr[:] = (a=10, c=11)
    @test df == DataFrame(a=1, b=2)
    df = DataFrame(a=1, b=2)
    dfr = df[1, :]
    @test_throws ArgumentError dfr[:] = (b=10, a=11)
    @test df == DataFrame(a=1, b=2)
    df = DataFrame(a=1, b=2)
    dfr = df[1, :]
    @test_throws DimensionMismatch dfr[:] = (a=10, b=11, c=12)
    @test df == DataFrame(a=1, b=2)

    df = DataFrame(a=1, b=2)
    dfr = df[1, :]
    dfr[:] = DataFrame(a=10, b=11)[1, :]
    @test df == DataFrame(a=10, b=11)
    df = DataFrame(a=1, b=2)
    dfr = df[1, :]
    @test_throws ArgumentError dfr[:] = DataFrame(a=10, c=11)[1, :]
    @test df == DataFrame(a=1, b=2)
    df = DataFrame(a=1, b=2)
    dfr = df[1, :]
    @test_throws ArgumentError dfr[:] = DataFrame(b=10, a=11)[1, :]
    @test df == DataFrame(a=1, b=2)
    df = DataFrame(a=1, b=2)
    dfr = df[1, :]
    @test_throws DimensionMismatch dfr[:] = DataFrame(a=10, b=11, c=12)[1, :]
    @test df == DataFrame(a=1, b=2)

    df = DataFrame(a=1, b=2, c=3)
    dfr = df[1, :]
    dfr[Not(3)] = (10, 11)
    @test df == DataFrame(a=10, b=11, c=3)
    df = DataFrame(a=1, b=2, c=3)
    dfr = df[1, :]
    @test_throws DimensionMismatch dfr[Not(3)] = (10, 11, 12)
    @test df == DataFrame(a=1, b=2, c=3)

    df = DataFrame(a=1, b=2, c=3)
    dfr = df[1, :]
    dfr[Not(3)] = [10, 11]
    @test df == DataFrame(a=10, b=11, c=3)
    df = DataFrame(a=1, b=2, c=3)
    dfr = df[1, :]
    @test_throws DimensionMismatch dfr[Not(3)] = [10, 11, 12]
    @test df == DataFrame(a=1, b=2, c=3)

    df = DataFrame(a=1, b=2, c=3)
    dfr = df[1, :]
    dfr[Not(3)] = [10 11]
    @test df == DataFrame(a=10, b=11, c=3)
    df = DataFrame(a=1, b=2, c=3)
    dfr = df[1, :]
    @test_throws DimensionMismatch dfr[Not(3)] = [10 11 12]
    @test df == DataFrame(a=1, b=2, c=3)

    df = DataFrame(a=1, b=2, c=3)
    dfr = df[1, :]
    @test_throws MethodError dfr[Not(3)] = (i for i in 10:11, _ in 1:1, _ in 1:1)

    df = DataFrame(a=1, b=2, c=3)
    dfr = df[1, :]
    dfr[Not(3)] = Dict(:a=>10, :b=>11)
    @test df == DataFrame(a=10, b=11, c=3)
    df = DataFrame(a=1, b=2, c=3)
    dfr = df[1, :]
    @test_throws ArgumentError dfr[Not(3)] = Dict(:a=>10, :c=>11)
    @test df == DataFrame(a=1, b=2, c=3)
    df = DataFrame(a=1, b=2, c=3)
    dfr = df[1, :]
    @test_throws DimensionMismatch dfr[Not(3)] = Dict(:a=>10, :b=>11, :c=>12)
    @test df == DataFrame(a=1, b=2, c=3)

    df = DataFrame(a=1, b=2, c=3)
    dfr = df[1, :]
    dfr[Not(3)] = (a=10, b=11)
    @test df == DataFrame(a=10, b=11, c=3)
    df = DataFrame(a=1, b=2, c=3)
    dfr = df[1, :]
    @test_throws ArgumentError dfr[Not(3)] = (a=10, c=11)
    @test df == DataFrame(a=1, b=2, c=3)
    df = DataFrame(a=1, b=2, c=3)
    dfr = df[1, :]
    @test_throws ArgumentError dfr[Not(3)] = (b=10, a=11)
    @test df == DataFrame(a=1, b=2, c=3)
    df = DataFrame(a=1, b=2, c=3)
    dfr = df[1, :]
    @test_throws DimensionMismatch dfr[Not(3)] = (a=10, b=11, c=12)
    @test df == DataFrame(a=1, b=2, c=3)

    df = DataFrame(a=1, b=2, c=3)
    dfr = df[1, :]
    dfr[Not(3)] = DataFrame(a=10, b=11)[1, :]
    @test df == DataFrame(a=10, b=11, c=3)
    df = DataFrame(a=1, b=2, c=3)
    dfr = df[1, :]
    @test_throws ArgumentError dfr[Not(3)] = DataFrame(a=10, c=11)[1, :]
    @test df == DataFrame(a=1, b=2, c=3)
    df = DataFrame(a=1, b=2, c=3)
    dfr = df[1, :]
    @test_throws ArgumentError dfr[Not(3)] = DataFrame(b=10, a=11)[1, :]
    @test df == DataFrame(a=1, b=2, c=3)
    df = DataFrame(a=1, b=2, c=3)
    dfr = df[1, :]
    @test_throws DimensionMismatch dfr[Not(3)] = DataFrame(a=10, b=11, c=12)[1, :]
    @test df == DataFrame(a=1, b=2, c=3)

    @test_throws MethodError dfr[:] = "ab"
end

@testset "setindex! with ! or : and multiple cols" begin
    df = DataFrame(fill("x", 3, 4), :auto)
    df[!, :] = DataFrame(reshape(1:12, 3, :), :auto)
    @test df == DataFrame(reshape(1:12, 3, :), :auto)
    @test_throws ArgumentError df[!, :] = DataFrame(fill(1, 3, 4), :auto)[:, [3, 2, 1]]
    @test_throws ArgumentError df[!, :] = DataFrame(fill(1, 3, 4), :auto)[1:2, :]

    df = DataFrame(fill("x", 3, 4), :auto)
    df[!, Not(4)] = DataFrame(reshape(1:12, 3, :), :auto)[:, 1:3]
    @test df[:, 1:3] == DataFrame(reshape(1:12, 3, :), :auto)[:, 1:3]

    df = DataFrame(fill("x", 3, 4), :auto)
    df[!, :] = reshape(1:12, 3, :)
    @test df == DataFrame(reshape(1:12, 3, :), :auto)

    df = DataFrame(fill("x", 3, 4), :auto)
    df[!, Not(4)] = reshape(1:12, 3, :)[:, 1:3]
    @test df[:, 1:3] == DataFrame(reshape(1:12, 3, :), :auto)[:, 1:3]

    dfv = view(df, :, :)
    dfv[!, :] = DataFrame(reshape(1:12, 3, :), :auto)
    @test df == DataFrame(reshape(1:12, 3, :), :auto)
    dfv[!, :] = reshape(1:12, 3, :)
    @test df == DataFrame(reshape(1:12, 3, :), :auto)

    for rows in [:, 1:3], cols in [:, r"", Not(r"xx"), 1:4]
        df = DataFrame(ones(3, 4), :auto)
        df[rows, cols] = DataFrame(reshape(1:12, 3, :), :auto)
        @test df == DataFrame(reshape(1:12, 3, :), :auto)
    end

    for rows in [:, 1:3], cols in [:, r"", Not(r"xx"), 1:4]
        df = DataFrame(ones(3, 4), :auto)
        df[rows, cols] = reshape(1:12, 3, :)
        @test df == DataFrame(reshape(1:12, 3, :), :auto)
    end
end

@testset "additional setindex! tests" begin
    df = DataFrame(reshape(1:12, 4, :), :auto)
    df[1:2, :] = df[3:4, :]
    @test df == DataFrame([3  7  11
                          4  8  12
                          3  7  11
                          4  8  12], :auto)

    df[[true, false, true, false], :] = df[[2, 4], :]
    @test df == DataFrame([4  8  12
                          4  8  12
                          4  8  12
                          4  8  12], :auto)

    @test_throws MethodError df[1, :] = 1

    df[:, 2] = ones(4)
    @test df == DataFrame([4  1  12
                          4  1  12
                          4  1  12
                          4  1  12], :auto)

    @test_throws InexactError df[:, 2] = fill(1.5, 4)
end

@testset "invalid view tests" begin
    dfr = DataFrame(ones(2, 3), :auto)
    for df in (dfr, view(dfr, 1:2, 1:3))
        for r in (1, 1:1)
            @test_throws BoundsError view(df, r, 0:1)
            @test_throws BoundsError view(df, r, 1:4)
            @test_throws BoundsError view(df, r, [0, 1])
            @test_throws BoundsError view(df, r, [1, 4])
            @test_throws ArgumentError view(df, r, [1, 2, 1])
            @test_throws ArgumentError view(df, r, [:x1, :x2, :x1])
            @test_throws ArgumentError view(df, r, ["x1", "x2", "x1"])
        end
    end
end

# just to check that dispatch works correctly
@testset "string indexing" begin
    df_ref = DataFrame(a=1:3, b=4:6, c=7:9)
    for df in (df_ref[1:2, [2, 1]], df_ref[1:2, ["b", "a"]],
               view(df_ref, 1:2, [2, 1]), view(df_ref, 1:2, ["b", "a"]))
        @test df[1, "a"] == df[1, 2]
        @test df[1:2, "a"] == df[1:2, 2]
        @test df[1, ["a", "b"]] == df[1, [2, 1]]
        @test df[1:2, ["a", "b"]] == df[1:2, [2, 1]]
        @test df[:, ["a", "b"]] == df[:, [2, 1]]
        @test df[!, ["a", "b"]] == df[!, [2, 1]]

        @test view(df, 1, "a") == view(df, 1, 2)
        @test view(df, 1:2, "a") == view(df, 1:2, 2)
        @test view(df, 1, ["a", "b"]) == view(df, 1, [2, 1])
        @test view(df, 1:2, ["a", "b"]) == view(df, 1:2, [2, 1])
        @test view(df, :, ["a", "b"]) == view(df, :, [2, 1])
        @test view(df, !, ["a", "b"]) == view(df, !, [2, 1])

        df[1, "a"] = 100
        @test df[1, "a"] == 100
        df[1:2, "a"] = [20, 30]
        @test df[1:2, "a"] == [20, 30]
        df[:, "a"] = [30, 40]
        @test df[:, "a"] == [30, 40]
        df[!, "a"] = [1, 2]
        @test df[!, "a"] == [1, 2]

        df[1, ["a", "b"]] = (a=1000, b=2000)
        @test copy(df[1, ["a", "b"]]) == (a=1000, b=2000)
        df[1:1, ["a"]] = ones(1, 1)
        @test df[1, "a"] == 1
        df[1, ["a", "b"]] .= 50
        @test copy(df[1, ["a", "b"]]) == (a=50, b=50)
        df[1:1, ["a"]] .= 1
        @test df[1, "a"] == 1
    end

    df_ref."g1" = 11:13
    @test df_ref."g1" == 11:13
    df_ref[!, "g2"] = 11:13
    @test df_ref."g2" == 11:13
    df_ref[:, "g3"] = 11:13
    @test df_ref."g3" == 11:13

    for dfr in (df_ref[1, [2, 1]], df_ref[1, ["b", "a"]],
               view(df_ref, 1, [2, 1]), view(df_ref, 1, ["b", "a"]))
        @test dfr["a"] == dfr[2]
        @test dfr[["a", "b"]] == dfr[[2, 1]]
        @test view(dfr, "a") == view(dfr, 2)
        @test view(dfr, ["a", "b"]) == view(dfr, [2, 1])

        dfr["a"] = 100
        @test dfr."a" == 100
        dfr[["a", "b"]] = (a=1000, b=2000)
        @test copy(dfr) == (b=2000, a=1000)

        @test_throws MethodError dfr["a"] .= 100
        dfr[["a", "b"]] .= 50
        @test copy(dfr) == (b=50, a=50)
    end
end

@testset "setindex! for DataFrameRow" begin
    for selector in ([:y2, :y1], [4, 2])
        df = DataFrame(x=1:2, y1=3:4, z=5:6, y2=7:8)
        df[1, selector] = [100, 200]
        @test df == DataFrame(x=1:2, y1=[200, 4], z=5:6, y2=[100, 8])

        df = DataFrame(x=1:2, y1=3:4, z=5:6, y2=7:8)
        df[1, selector] .= [100, 200]
        @test df == DataFrame(x=1:2, y1=[200, 4], z=5:6, y2=[100, 8])
    end

    for selector in ([:y1, :y2], [2, 4], r"y", Not([:x, :z]))
        df = DataFrame(x=1:2, y1=3:4, z=5:6, y2=7:8)
        df[1, selector] = [200, 100]
        @test df == DataFrame(x=1:2, y1=[200, 4], z=5:6, y2=[100, 8])

        df = DataFrame(x=1:2, y1=3:4, z=5:6, y2=7:8)
        df[1, selector] .= [200, 100]
        @test df == DataFrame(x=1:2, y1=[200, 4], z=5:6, y2=[100, 8])
    end
end

@testset "setindex! for ncols(df)+1 and old tests" begin
    df = DataFrame()
    @test_throws ArgumentError df[:, 1] = 1:3

    df = DataFrame(a = 1:3)
    @test_throws DimensionMismatch df[1:2, 1] = 1:3
    @test_throws ArgumentError df[1:2, 1:1] = DataFrame(b = 1:2)
end

if VERSION >= v"1.4"
    include("indexing_begin_tests.jl")
end

@testset "unsupported df[col] and df[col] for getindex, view, and setindex!" begin
    @testset "getindex DataFrame" begin
        df = DataFrame(a=1:3, b=4:6, c=7:9)
        @test_throws ArgumentError df[1]
        @test_throws MethodError df[end]
        @test_throws MethodError df[1:2]
        @test_throws MethodError df[r"[ab]"]
        @test_throws MethodError df[Not(3)]
        @test_throws MethodError df[:]
        @test_throws ArgumentError df[:a]
        @test_throws ArgumentError df["a"]
    end
    @testset "view DataFrame" begin
        df = DataFrame(a=1:3, b=4:6, c=7:9)
        @test_throws MethodError view(df, 1)
        @test_throws MethodError view(df, :a)
        @test_throws MethodError view(df, "a")
        @test_throws MethodError view(df, 1:2)
        @test_throws MethodError view(df, r"[ab]")
        @test_throws MethodError view(df, Not(Not(r"[ab]")))
        @test_throws MethodError view(df, :)
    end
    @testset "getindex SubDataFrame" begin
        df = DataFrame(x=-1:3, a=0:4, b=3:7, c=6:10, d=9:13)
        sdf = view(df, 2:4, 2:4)
        @test_throws ArgumentError sdf[1]
        @test_throws MethodError sdf[end]
        @test_throws ArgumentError sdf[:x]
        @test_throws ArgumentError sdf["x"]
        @test_throws MethodError sdf[1:2]
        @test_throws MethodError sdf[r"[ab]"]
        @test_throws MethodError sdf[Not(Not(r"[ab]"))]
        @test_throws MethodError sdf[:]
    end
    @testset "view SubDataFrame" begin
        df = DataFrame(x=-1:3, a=0:4, b=3:7, c=6:10, d=9:13)
        sdf = view(df, 2:4, 2:4)
        @test_throws MethodError view(sdf, 1)
        @test_throws MethodError view(sdf, :a)
        @test_throws MethodError view(sdf, "a")
        @test_throws MethodError view(sdf, 1:2)
        @test_throws MethodError view(sdf, r"[ab]")
        @test_throws MethodError view(sdf, Not(Not(r"[ab]")))
        @test_throws MethodError view(sdf, :)
    end

    @testset "old setindex! tests" begin
        df = DataFrame(reshape(1:12, 4, :), :auto)
        @test_throws MethodError df[1, :] = df[1:1, :]

        df = DataFrame(reshape(1:12, 4, :), :auto)

        # Scalar broadcasting assignment of rows
        @test_throws MethodError df[1:2, :] = 1
        @test_throws MethodError df[[true, false, false, true], :] = 3

        # Vector broadcasting assignment of rows
        @test_throws MethodError df[1:2, :] = [2, 3]
        @test_throws MethodError df[[true, false, false, true], :] = [2, 3]

        # Broadcasting assignment of columns
        @test_throws MethodError df[:, 1] = 1
        @test_throws ArgumentError df[:x3] = 2

        # assignment of subtables
        @test_throws MethodError df[1, 1:2] = df[2:2, 2:3]
        @test_throws ArgumentError df[[true, false, false, true], 2:3] = df[1:2, 1:2]

        # this is a different case - column names do not match
        @test_throws ArgumentError df[1:2, 1:2] = df[2:3, 2:3]

        # scalar broadcasting assignment of subtables
        @test_throws MethodError df[1:2, 1:2] = 3
        @test_throws MethodError df[[true, false, false, true], 2:3] = 3

        # vector broadcasting assignment of subtables
        @test_throws MethodError df[1:2, 1:2] = [3, 2]
        @test_throws MethodError df[[true, false, false, true], 2:3] = [2, 3]

        # test of 1-row DataFrame assignment
        df = DataFrame([1 2 3], :auto)
        @test_throws MethodError df[1, 2:3] = DataFrame([11 12], :auto)
        @test_throws MethodError df[1, [false, true, true]] = DataFrame([11 12], :auto)
    end

    @testset "cornercase of view indexing" begin
        df = DataFrame(reshape(1:12, 4, :), :auto)
        dfr = df[1, 3:2]
        for idx in [:x1, :x2, :x3, :x4]
            @test_throws ArgumentError dfr[idx]
        end

        sdf = @view df[1:1, 3:2]
        for idx in [:x1, :x2, :x3, :x4]
            @test_throws ArgumentError sdf[1, idx]
        end
    end
end

@testset "setproperty! corner cases" begin
    df = DataFrame(a=1)
    @test_throws ArgumentError df.a = 1
    @test_throws ArgumentError df."a" = 1
    dfv = @view df[:, :]
    dfv.a = [5]
    @test df == DataFrame(a=5)
    @test eltype(df.a) === Int
    dfv."a" = [6]
    @test df == DataFrame(a=6)
    @test eltype(df.a) === Int
    @test_throws ArgumentError dfv.a = 1
    @test_throws ArgumentError dfv."a" = 1
end

@testset "disallowed getindex and setindex! methods" begin
    df = DataFrame(a=1)
    @test_throws ArgumentError df[:a]
    @test_throws ArgumentError df[:a] = [2]
    @test_throws ArgumentError df["a"]
    @test_throws ArgumentError df["a"] = [2]
    @test_throws ArgumentError df[1]
    @test_throws ArgumentError df[1] = [2]
end

@testset "array interface tests for all types" begin
    df = DataFrame(reshape(1:12, 3, 4), :auto)
    @test_throws MethodError length(df)
    @test ndims(df) == ndims(typeof(df)) == 2
    @test size(df) == (3, 4)
    @test size(df, 1) == 3
    @test size(df, 2) == 4
    @test_throws ArgumentError size(df, 3)
    @test_throws ArgumentError size(df, 0)
    @test axes(df) == (1:3, 1:4)
    @test axes(df, 1) == 1:3
    @test axes(df, 2) == 1:4
    @test_throws ArgumentError axes(df, 3)
    @test_throws ArgumentError axes(df, 0)
    @test_throws MethodError firstindex(df)
    @test firstindex(df, 1) == 1
    @test firstindex(df, 2) == 1
    @test_throws ArgumentError firstindex(df, 3)
    @test_throws ArgumentError firstindex(df, 0)
    @test_throws MethodError lastindex(df)
    @test lastindex(df, 1) == 3
    @test lastindex(df, 2) == 4
    @test_throws ArgumentError lastindex(df, 3)
    @test_throws ArgumentError lastindex(df, 0)

    dfr = df[1, 1:3]
    @test length(dfr) == 3
    @test ndims(dfr) == ndims(typeof(dfr)) == 1
    @test size(dfr) == (3,)
    @test size(dfr, 1) == 3
    @test_throws BoundsError size(dfr, 2)
    @test_throws BoundsError size(dfr, 0)
    @test axes(dfr) == (1:3,)
    @test axes(dfr, 1) == 1:3
    @test_throws BoundsError axes(dfr, 2)
    @test_throws BoundsError axes(dfr, 0)
    @test firstindex(dfr) == 1
    @test firstindex(dfr, 1) == 1
    @test_throws BoundsError firstindex(dfr, 2)
    @test_throws BoundsError firstindex(dfr, 0)
    @test lastindex(dfr) == 3
    @test lastindex(dfr, 1) == 3
    @test_throws BoundsError lastindex(dfr, 2)
    @test_throws BoundsError lastindex(dfr, 0)

    er = eachrow(df)
    @test length(er) == 3
    @test ndims(er) == ndims(typeof(er)) == 1
    @test size(er) == (3,)
    @test size(er, 1) == 3
    @test size(er, 2) == 1
    @test_throws BoundsError size(er, 0)
    @test axes(er) == (1:3,)
    @test axes(er, 1) == 1:3
    @test axes(er, 2) == 1:1
    @test_throws BoundsError axes(er, 0)
    @test firstindex(er) == 1
    @test firstindex(er, 1) == 1
    @test firstindex(er, 2) == 1
    @test_throws BoundsError firstindex(er, 0)
    @test lastindex(er) == 3
    @test lastindex(er, 1) == 3
    @test lastindex(er, 2) == 1
    @test_throws BoundsError lastindex(er, 0)

    ec = eachcol(df)
    @test length(ec) == 4
    @test ndims(ec) == ndims(typeof(ec)) == 1
    @test size(ec) == (4,)
    @test size(ec, 1) == 4
    @test_throws ArgumentError size(ec, 2)
    @test_throws ArgumentError size(ec, 0)
    @test axes(ec) == (1:4,)
    @test axes(ec, 1) == 1:4
    @test_throws ArgumentError axes(ec, 2)
    @test_throws ArgumentError axes(ec, 0)
    @test firstindex(ec) == 1
    @test firstindex(ec, 1) == 1
    @test_throws ArgumentError firstindex(ec, 2)
    @test_throws ArgumentError firstindex(ec, 0)
    @test lastindex(ec) == 4
    @test lastindex(ec, 1) == 4
    @test_throws ArgumentError lastindex(ec, 2)
    @test_throws ArgumentError lastindex(ec, 0)

    gdf = groupby(df, [:x1, :x2, :x3])
    @test length(gdf) == 3
    @test ndims(gdf) == ndims(typeof(gdf)) == 1
    @test size(gdf) == (3,)
    @test size(gdf, 1) == 3
    @test_throws BoundsError size(gdf, 2)
    @test_throws BoundsError size(gdf, 0)
    @test axes(gdf) == (1:3,)
    @test axes(gdf, 1) == 1:3
    @test_throws BoundsError axes(gdf, 2)
    @test_throws BoundsError axes(gdf, 0)
    @test firstindex(gdf) == 1
    @test firstindex(gdf, 1) == 1
    @test_throws BoundsError firstindex(gdf, 2)
    @test_throws BoundsError firstindex(gdf, 0)
    @test lastindex(gdf) == 3
    @test lastindex(gdf, 1) == 3
    @test_throws BoundsError lastindex(gdf, 2)
    @test_throws BoundsError lastindex(gdf, 0)

    kgdf = keys(gdf)
    @test length(kgdf) == 3
    @test ndims(kgdf) == ndims(typeof(kgdf)) == 1
    @test size(kgdf) == (3,)
    @test size(kgdf, 1) == 3
    @test size(kgdf, 2) == 1
    @test_throws BoundsError size(kgdf, 0)
    @test axes(kgdf) == (1:3,)
    @test axes(kgdf, 1) == 1:3
    @test axes(kgdf, 2) == 1:1
    @test_throws BoundsError axes(kgdf, 0)
    @test firstindex(kgdf) == 1
    @test firstindex(kgdf, 1) == 1
    @test firstindex(kgdf, 2) == 1
    @test_throws BoundsError firstindex(kgdf, 0)
    @test lastindex(kgdf) == 3
    @test lastindex(kgdf, 1) == 3
    @test lastindex(kgdf, 2) == 1
    @test_throws BoundsError lastindex(kgdf, 0)

    gk = kgdf[1]
    @test length(gk) == 3
    @test ndims(gk) == ndims(typeof(gk)) == 1
    @test size(gk) == (3,)
    @test size(gk, 1) == 3
    @test_throws BoundsError size(gk, 2)
    @test_throws BoundsError size(gk, 0)
    @test axes(gk) == (1:3,)
    @test axes(gk, 1) == 1:3
    @test_throws BoundsError axes(gk, 2)
    @test_throws BoundsError axes(gk, 0)
    @test firstindex(gk) == 1
    @test firstindex(gk, 1) == 1
    @test_throws BoundsError firstindex(gk, 2)
    @test_throws BoundsError firstindex(gk, 0)
    @test lastindex(gk) == 3
    @test lastindex(gk, 1) == 3
    @test_throws BoundsError lastindex(gk, 2)
    @test_throws BoundsError lastindex(gk, 0)
end

if VERSION >= v"1.5"
    include("indexing_offset.jl")
end

@testset "threading correctness tests" begin
    for x in (10, 1_100_000), y in 1:4
        mat = rand(Int8, x, y)
        df = DataFrame(mat, :auto)
        for rowrange in [:, 1:nrow(df)-5, collect(1:nrow(df)-5), axes(df, 1) .< nrow(df)-5],
            colrange in [:, axes(df, 2), collect(axes(df, 2)), 1:ncol(df) - 1]
            @test DataFrame(mat[rowrange, colrange], :auto) == df[rowrange, colrange]
        end
    end
end

<<<<<<< HEAD
@testset "name normalization" begin
    Random.seed!(1234)

    for (a1, a2) in [("", ""), ("", "1"), ("1", ""),
                     ("a", "a"), ("a", "a1"), ("a1", "a"),
                     ("ab", "ab"), ("ab", "ac"), ("ab", "ab1"), ("ab1", "ab"),]
        @test DataFrames._norm_eq(a1, a2, Symbol(a1)) == (a1 == a2)
    end

    for _ in 1:100
        x = randstring(5)
        y1 = String(chop(x))
        y2 = y1 * "α"
        y3 = x * "α"

        @test DataFrames._norm_eq(x, x, :x)
        @test !DataFrames._norm_eq(x, y1, :x)
        @test !DataFrames._norm_eq(x, y2, :x)
        @test !DataFrames._norm_eq(x, y3, :x)
    end

    d1 = DataFrame("no\u00EBl" => 1)
    d2 = DataFrame("noe\u0308l" => 1)
    d3 = DataFrame("noe\u0308\u00EBl" => 1)
    @test d1[:, "no\u00EBl"] == [1]
    @test_throws ArgumentError d1[:, "noe\u0308l"]
    @test_throws ArgumentError d2[:, "no\u00EBl"]
    @test d2[:, "noe\u0308l"] == [1]
    @test_throws ArgumentError d3[:, "no\u00EBe\u0308l"]
    @test d3[:, "noe\u0308\u00EBl"] == [1]

    rename!(DataFrames.Unicode.normalize, d1)
    rename!(DataFrames.Unicode.normalize, d2)
    rename!(DataFrames.Unicode.normalize, d3)
    @test d1[:, DataFrames.Unicode.normalize("no\u00EBl")] == [1]
    @test d1[:, DataFrames.Unicode.normalize("noe\u0308l")] == [1]
    @test d2[:, DataFrames.Unicode.normalize("no\u00EBl")] == [1]
    @test d2[:, DataFrames.Unicode.normalize("noe\u0308l")] == [1]
    @test d3[:, DataFrames.Unicode.normalize("no\u00EBe\u0308l")] == [1]
    @test d3[:, DataFrames.Unicode.normalize("noe\u0308\u00EBl")] == [1]

    d = DataFrame("power_µW" => 1:3)
    @test_throws ArgumentError d.power_µW
    @test d."power_µW" == 1:3

    for (a, b) in pairs(DataFrames._julia_charmap)
        # needed for cdot
        a = Unicode.normalize(string(a))[1]
        idx = Symbol(b)
        referr = ArgumentError("column name :$idx not found in the " *
                                "data frame. However there is a similar " *
                                "column name in the data frame where character $a " *
                                "(codepoint: $(UInt32(a))) is used is instead of $b " *
                                "(codepoint: $(UInt32(b))). The " *
                                "error is most likely caused by the Julia parser which " *
                                "normalizes `Symbol` literals containing such " *
                                "characters. In order to avoid such problems use only " *
                                "$b (codepoint: $(UInt32(b))) in column names.")
        d = DataFrame(string(a) => 1)
        @test_throws referr d[:, string(b)]
        @test d[:, string(a)] == [1]

        idx = Symbol(a)
        referr = ArgumentError("column name :$idx not found in the " *
                                "data frame. However there is a similar " *
                                "column name in the data frame where character $b " *
                                "(codepoint: $(UInt32(b))) is used is instead of $a " *
                                "(codepoint: $(UInt32(a))). The " *
                                "error is most likely caused by the Julia parser which " *
                                "normalizes `Symbol` literals containing such " *
                                "characters. In order to avoid such problems use only " *
                                "$b (codepoint: $(UInt32(b))) in column names.")
        d = DataFrame(string(b) => 1)
        @test_throws referr d[:, string(a)]
        @test d[:, string(b)] == [1]
    end

    for a in keys(DataFrames._julia_charmap)
        d = DataFrame(string(a) => 1)
        @test d[:, string(a)] == [1]
        @test d[:, Symbol(a)] == [1]
    end

    for a in values(DataFrames._julia_charmap)
        d = DataFrame(string(a) => 1)
        @test d[:, string(a)] == [1]
        @test d[:, Symbol(a)] == [1]
=======
@testset "haskey method error" begin
    df = DataFrame(a=1:2, b=2:3)
    sdf = view(df, 1:1, 1:1)
    for x in [df, sdf]
        @test_throws ArgumentError haskey(DataFrames.index(x), 1.0)
        @test_throws ArgumentError haskey(DataFrames.index(x), true)
        @test_throws ArgumentError haskey(x[1, :], 1.0)
        @test_throws ArgumentError haskey(x[1, :], true)
        gdf = groupby(df, :a)
        @test_throws ArgumentError haskey(gdf, 1.0)
        @test_throws ArgumentError haskey(gdf, true)
        key = first(keys(gdf))
        @test_throws ArgumentError haskey(key, 1.0)
        @test_throws ArgumentError haskey(key, true)
>>>>>>> 585a3fc5
    end
end

end # module<|MERGE_RESOLUTION|>--- conflicted
+++ resolved
@@ -2036,7 +2036,6 @@
     end
 end
 
-<<<<<<< HEAD
 @testset "name normalization" begin
     Random.seed!(1234)
 
@@ -2124,7 +2123,9 @@
         d = DataFrame(string(a) => 1)
         @test d[:, string(a)] == [1]
         @test d[:, Symbol(a)] == [1]
-=======
+    end
+end
+
 @testset "haskey method error" begin
     df = DataFrame(a=1:2, b=2:3)
     sdf = view(df, 1:1, 1:1)
@@ -2139,7 +2140,6 @@
         key = first(keys(gdf))
         @test_throws ArgumentError haskey(key, 1.0)
         @test_throws ArgumentError haskey(key, true)
->>>>>>> 585a3fc5
     end
 end
 
