module TestDeprecated

using Test, DataFrames
using DataStructures: OrderedDict, SortedDict

const ≅ = isequal

@testset "by and aggregate" begin
    @test_throws ArgumentError by()
    @test_throws ArgumentError aggregate()
end

@testset "All indexing" begin
    df = DataFrame(a=1, b=2, c=3)

    @test select(df, All(1, 2)) == df[:, 1:2]
    @test select(df, All(1, :b)) == df[:, 1:2]
    @test select(df, All(:a, 2)) == df[:, 1:2]
    @test select(df, All(:a, :b)) == df[:, 1:2]
    @test select(df, All(2, 1)) == df[:, [2, 1]]
    @test select(df, All(:b, 1)) == df[:, [2, 1]]
    @test select(df, All(2, :a)) == df[:, [2, 1]]
    @test select(df, All(:b, :a)) == df[:, [2, 1]]

    @test df[:, All(1, 2)] == df[:, 1:2]
    @test df[:, All(1, :b)] == df[:, 1:2]
    @test df[:, All(:a, 2)] == df[:, 1:2]
    @test df[:, All(:a, :b)] == df[:, 1:2]
    @test df[:, All(2, 1)] == df[:, [2, 1]]
    @test df[:, All(:b, 1)] == df[:, [2, 1]]
    @test df[:, All(2, :a)] == df[:, [2, 1]]
    @test df[:, All(:b, :a)] == df[:, [2, 1]]

    @test df[:, All(1, 1, 2)] == df[:, 1:2]
    @test df[:, All(:a, 1, :b)] == df[:, 1:2]
    @test df[:, All(:a, 2, :b)] == df[:, 1:2]
    @test df[:, All(:a, :b, 2)] == df[:, 1:2]
    @test df[:, All(2, 1, :a)] == df[:, [2, 1]]

    @test select(df, All(1, "b")) == df[:, 1:2]
    @test select(df, All("a", 2)) == df[:, 1:2]
    @test select(df, All("a", "b")) == df[:, 1:2]
    @test select(df, All("b", 1)) == df[:, [2, 1]]
    @test select(df, All(2, "a")) == df[:, [2, 1]]
    @test select(df, All("b", "a")) == df[:, [2, 1]]

    @test df[:, All(1, "b")] == df[:, 1:2]
    @test df[:, All("a", 2)] == df[:, 1:2]
    @test df[:, All("a", "b")] == df[:, 1:2]
    @test df[:, All("b", 1)] == df[:, [2, 1]]
    @test df[:, All(2, "a")] == df[:, [2, 1]]
    @test df[:, All("b", "a")] == df[:, [2, 1]]

    @test df[:, All("a", 1, "b")] == df[:, 1:2]
    @test df[:, All("a", 2, "b")] == df[:, 1:2]
    @test df[:, All("a", "b", 2)] == df[:, 1:2]
    @test df[:, All(2, 1, "a")] == df[:, [2, 1]]

    df = DataFrame(a1=1, a2=2, b1=3, b2=4)
    @test df[:, All(r"a", Not(r"1"))] == df[:, [1, 2, 4]]
    @test df[:, All(Not(r"1"), r"a")] == df[:, [2, 4, 1]]
end

@testset "indicator in joins" begin
    name = DataFrame(ID = [1, 2, 3], Name = ["John Doe", "Jane Doe", "Joe Blogs"])
    job = DataFrame(ID = [1, 2, 4], Job = ["Lawyer", "Doctor", "Farmer"])

    @test outerjoin(name, job, on = :ID, indicator=:source) ≅
          outerjoin(name, job, on = :ID, source=:source)
    @test leftjoin(name, job, on = :ID, indicator=:source) ≅
          leftjoin(name, job, on = :ID, source=:source)
    @test rightjoin(name, job, on = :ID, indicator=:source) ≅
          rightjoin(name, job, on = :ID, source=:source)

    @test_throws ArgumentError outerjoin(name, job, on = :ID,
                                         indicator=:source, source=:source)
    @test_throws ArgumentError leftjoin(name, job, on = :ID,
                                       indicator=:source, source=:source)
    @test_throws ArgumentError rightjoin(name, job, on = :ID,
                                         indicator=:source, source=:source)
end

<<<<<<< HEAD
@testset "map on GroupedDataFrame" begin
    df = DataFrame(a=1:3, b=4:6, c=7:9)
    dfv = @view df[1:3, 1:3]
    gdf = groupby(df, :a)
    gdfv = groupby(dfv, :a)

    for x in (gdf, gdfv)
        @test collect(x) == map(identity, x)
    end
end

@testset "new map behavior" begin
    df = DataFrame(g=[1, 2, 3])
    gdf = groupby(df, :g)
    @test map(nrow, gdf) == [1, 1, 1]
=======
@testset "Conversion tests" begin
    df = DataFrame()
    df[!, :A] = 1:5
    df[!, :B] = [:A, :B, :C, :D, :E]
    @test isa(convert(Matrix, df), Matrix{Any})
    @test isa(convert(Matrix{Any}, df), Matrix{Any})
    @test isa(convert(Array, df), Matrix{Any})
    @test isa(convert(Array{Any}, df), Matrix{Any})

    df = DataFrame()
    df[!, :A] = 1:5
    df[!, :B] = 1.0:5.0
    @test isa(convert(Matrix, df), Matrix{Float64})
    @test isa(convert(Matrix{Any}, df), Matrix{Any})
    @test isa(convert(Matrix{Float64}, df), Matrix{Float64})
    @test isa(convert(Array, df), Matrix{Float64})
    @test isa(convert(Array{Any}, df), Matrix{Any})
    @test isa(convert(Array{Float64}, df), Matrix{Float64})

    df = DataFrame()
    df[!, :A] = Vector{Union{Float64, Missing}}(1.0:5.0)
    df[!, :B] = Vector{Union{Float64, Missing}}(1.0:5.0)
    a = convert(Matrix, df)
    aa = convert(Matrix{Any}, df)
    ai = convert(Matrix{Int}, df)
    @test isa(a, Matrix{Union{Float64, Missing}})
    @test a == convert(Array, convert(Matrix{Union{Float64, Missing}}, df))
    @test a == convert(Matrix, df)
    @test a == Matrix(df)
    @test isa(aa, Matrix{Any})
    @test aa == convert(Matrix{Any}, df)
    @test aa == Matrix{Any}(df)
    @test isa(ai, Matrix{Int})
    @test ai == convert(Matrix{Int}, df)
    @test ai == Matrix{Int}(df)

    df[1, 1] = missing
    @test_throws ArgumentError convert(Matrix{Float64}, df)
    na = convert(Matrix{Union{Float64, Missing}}, df)
    naa = convert(Matrix{Any}, df)
    nai = convert(Matrix{Union{Int, Missing}}, df)
    @test isa(na, Matrix{Union{Float64, Missing}})
    @test na ≅ convert(Matrix, df)
    @test na ≅ Matrix(df)
    @test isa(naa, Matrix{Union{Any, Missing}})
    @test naa ≅ convert(Matrix{Any}, df)
    @test naa ≅ Matrix{Any}(df)
    @test isa(nai, Matrix{Union{Int, Missing}})
    @test nai ≅ convert(Matrix{Union{Int, Missing}}, df)
    @test nai ≅ Matrix{Union{Int, Missing}}(df)

    df = DataFrame()
    df[!, :A] = Vector{Union{Float64, Missing}}(1.0:5.0)
    df[!, :B] = Vector{Union{Float64, Missing}}(1.0:5.0)
    a = convert(Array, df)
    aa = convert(Array{Any}, df)
    ai = convert(Array{Int}, df)
    @test isa(a, Matrix{Union{Float64, Missing}})
    @test a == convert(Array, convert(Array{Union{Float64, Missing}}, df))
    @test a == convert(Array, df)
    @test a == Array(df)
    @test isa(aa, Matrix{Any})
    @test aa == convert(Array{Any}, df)
    @test aa == Array{Any}(df)
    @test isa(ai, Matrix{Int})
    @test ai == convert(Array{Int}, df)
    @test ai == Array{Int}(df)

    df[1, 1] = missing
    @test_throws ArgumentError convert(Array{Float64}, df)
    na = convert(Array{Union{Float64, Missing}}, df)
    naa = convert(Array{Any}, df)
    nai = convert(Array{Union{Int, Missing}}, df)
    @test isa(na, Matrix{Union{Float64, Missing}})
    @test na ≅ convert(Array, df)
    @test na ≅ Array(df)
    @test isa(naa, Matrix{Union{Any, Missing}})
    @test naa ≅ convert(Array{Any}, df)
    @test naa ≅ Array{Any}(df)
    @test isa(nai, Matrix{Union{Int, Missing}})
    @test nai ≅ convert(Array{Union{Int, Missing}}, df)
    @test nai ≅ Array{Union{Int, Missing}}(df)

    a = Union{Float64, Missing}[1.0, 2.0]
    b = Union{Float64, Missing}[-0.1, 3]
    c = Union{Float64, Missing}[-3.1, 7]
    di = Dict("a"=>a, "b"=>b, "c"=>c)

    df = convert(DataFrame, di)
    @test isa(df, DataFrame)
    @test names(df) == [x for x in sort(collect(keys(di)))]
    @test df[!, :a] == a
    @test df[!, :b] == b
    @test df[!, :c] == c

    od = OrderedDict("c"=>c, "a"=>a, "b"=>b)
    df = convert(DataFrame, od)
    @test isa(df, DataFrame)
    @test names(df) == [x for x in keys(od)]
    @test df[!, :a] == a
    @test df[!, :b] == b
    @test df[!, :c] == c

    sd = SortedDict("c"=>c, "a"=>a, "b"=>b)
    df = convert(DataFrame, sd)
    @test isa(df, DataFrame)
    @test names(df) == [x for x in keys(sd)]
    @test df[!, :a] == a
    @test df[!, :b] == b
    @test df[!, :c] == c

    a = [1.0]
    di = Dict("a"=>a, "b"=>b, "c"=>c)
    @test_throws DimensionMismatch convert(DataFrame, di)
end

@testset "deprecated conversion for DataFrameRow and GroupKey" begin
    df = DataFrame(a=1)
    dfr = df[1, :]
    key = keys(groupby(df, :a))[1]

    @test convert(Vector, dfr) == Vector(dfr) == [1]
    @test convert(Vector{Any}, dfr) == Vector{Any}(dfr) == Any[1]
    @test convert(Array, dfr) == Vector(dfr) == [1]
    @test convert(Array{Any}, dfr) == Vector{Any}(dfr) == Any[1]
    @test convert(Tuple, dfr) == Tuple(dfr) == (1,)
    @test convert(Vector, key) == Vector(key) == [1]
    @test convert(Vector{Any}, key) == Vector{Any}(key) == Any[1]
    @test convert(Array, key) == Vector(key) == [1]
    @test convert(Array{Any}, key) == Vector{Any}(key) == Any[1]
    @test convert(Tuple, key) == Tuple(key) == (1,)

    @test convert(Vector, dfr) isa Vector{Int}
    @test convert(Vector{Any}, dfr) isa Vector{Any}
    @test convert(Array, dfr) isa Vector{Int}
    @test convert(Array{Any}, dfr) isa Vector{Any}
    @test convert(Tuple, dfr) isa Tuple{Int}
    @test convert(Vector, key) isa Vector{Int}
    @test convert(Vector{Any}, key) isa Vector{Any}
    @test convert(Array, key) isa Vector{Int}
    @test convert(Array{Any}, key) isa Vector{Any}
    @test convert(Tuple, key) isa Tuple{Int}
>>>>>>> ff965d5c
end

end # module<|MERGE_RESOLUTION|>--- conflicted
+++ resolved
@@ -80,7 +80,6 @@
                                          indicator=:source, source=:source)
 end
 
-<<<<<<< HEAD
 @testset "map on GroupedDataFrame" begin
     df = DataFrame(a=1:3, b=4:6, c=7:9)
     dfv = @view df[1:3, 1:3]
@@ -96,7 +95,8 @@
     df = DataFrame(g=[1, 2, 3])
     gdf = groupby(df, :g)
     @test map(nrow, gdf) == [1, 1, 1]
-=======
+end
+
 @testset "Conversion tests" begin
     df = DataFrame()
     df[!, :A] = 1:5
@@ -239,7 +239,6 @@
     @test convert(Array, key) isa Vector{Int}
     @test convert(Array{Any}, key) isa Vector{Any}
     @test convert(Tuple, key) isa Tuple{Int}
->>>>>>> ff965d5c
 end
 
 end # module