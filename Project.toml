name = "DataFrames"
uuid = "a93c6f00-e57d-5684-b7b6-d8193f3e46c0"
version = "0.21.7"

[deps]
CategoricalArrays = "324d7699-5711-5eae-9e2f-1d82baa6b597"
Compat = "34da2185-b29b-5c13-b0c7-acf172513d20"
DataAPI = "9a962f9c-6df0-11e9-0e5d-c546b8b5ee8a"
Future = "9fa8497b-333b-5362-9e8d-4d0656e87820"
InvertedIndices = "41ab1584-1d38-5bbf-9106-f11c6c58b48f"
IteratorInterfaceExtensions = "82899510-4779-5014-852e-03e436cf321d"
LinearAlgebra = "37e2e46d-f89d-539d-b4ee-838fcccc9c8e"
Markdown = "d6f4376e-aef5-505a-96c1-9c027394607a"
Missings = "e1d29d7a-bbdc-5cf2-9ac0-f12de2c33e28"
PooledArrays = "2dfb63ee-cc39-5dd5-95bd-886bf059d720"
PrettyTables = "08abe8d2-0d0c-5749-adfa-8a2ac140af0d"
Printf = "de0858da-6303-5e67-8744-51eddeeeb8d7"
REPL = "3fa0cd96-eef1-5676-8a61-b3b8758bbffb"
Reexport = "189a3867-3050-52da-a836-e630ba90ab69"
SortingAlgorithms = "a2af1166-a08f-5f64-846c-94a0d3cef48c"
Statistics = "10745b16-79ce-11e8-11f9-7d13ad32a3b2"
TableTraits = "3783bdb8-4a98-5b6b-af9a-565f29a5fe9c"
Tables = "bd369af6-aec1-5ad0-b16a-f7cc5008161c"
Unicode = "4ec0a83e-493e-50e2-b9ac-8f72acf5a8f5"

[compat]
<<<<<<< HEAD
julia = "1"
CategoricalArrays = "0.8.3, 0.9"
=======
CategoricalArrays = "0.8.3"
>>>>>>> ef9e3c35
Compat = "3.17"
DataAPI = "1.4"
InvertedIndices = "1"
IteratorInterfaceExtensions = "0.1.1, 1"
Missings = "0.4.2"
PooledArrays = "0.5"
PrettyTables = "0.10"
Reexport = "0.1, 0.2"
SortingAlgorithms = "0.1, 0.2, 0.3"
TableTraits = "0.4, 1"
Tables = "1.1"
julia = "1"

[extras]
DataStructures = "864edb3b-99cc-5e75-8d2d-829cb0a9cfe8"
DataValues = "e7dc6d0d-1eca-5fa6-8ad6-5aecde8b7ea5"
Dates = "ade2ca70-3891-5945-98fb-dc099432e06a"
Logging = "56ddb016-857b-54e1-b83d-db4d58db5568"
Random = "9a3f8284-a2c9-5f02-9a11-845980a1fd5c"
Test = "8dfed614-e22c-5e08-85e1-65c5234f0b40"

[targets]
test = ["DataStructures", "DataValues", "Dates", "Logging", "Random", "Test"]<|MERGE_RESOLUTION|>--- conflicted
+++ resolved
@@ -24,12 +24,8 @@
 Unicode = "4ec0a83e-493e-50e2-b9ac-8f72acf5a8f5"
 
 [compat]
-<<<<<<< HEAD
 julia = "1"
 CategoricalArrays = "0.8.3, 0.9"
-=======
-CategoricalArrays = "0.8.3"
->>>>>>> ef9e3c35
 Compat = "3.17"
 DataAPI = "1.4"
 InvertedIndices = "1"
@@ -41,7 +37,6 @@
 SortingAlgorithms = "0.1, 0.2, 0.3"
 TableTraits = "0.4, 1"
 Tables = "1.1"
-julia = "1"
 
 [extras]
 DataStructures = "864edb3b-99cc-5e75-8d2d-829cb0a9cfe8"
