--- conflicted
+++ resolved
@@ -33,14 +33,8 @@
 [compat]
 julia = "1"
 CategoricalArrays = ">= 0.5.4"
-<<<<<<< HEAD
-Compat = ">= 0.59.0"
+Compat = "2.0.0"
 InvertedIndices = "1"
-=======
-StatsBase = ">= 0.11.0"
-Compat = "2.0.0"
-Tables = ">= 0.2.3"
->>>>>>> b60abe92
 IteratorInterfaceExtensions = "0.1.1, 1"
 Missings = ">= 0.2.3"
 PooledArrays = ">= 0.5.0"
