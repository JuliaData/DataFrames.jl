name = "DataFrames"
uuid = "a93c6f00-e57d-5684-b7b6-d8193f3e46c0"
version = "1.3.2"

[deps]
Compat = "34da2185-b29b-5c13-b0c7-acf172513d20"
DataAPI = "9a962f9c-6df0-11e9-0e5d-c546b8b5ee8a"
Future = "9fa8497b-333b-5362-9e8d-4d0656e87820"
InvertedIndices = "41ab1584-1d38-5bbf-9106-f11c6c58b48f"
IteratorInterfaceExtensions = "82899510-4779-5014-852e-03e436cf321d"
LinearAlgebra = "37e2e46d-f89d-539d-b4ee-838fcccc9c8e"
Markdown = "d6f4376e-aef5-505a-96c1-9c027394607a"
Missings = "e1d29d7a-bbdc-5cf2-9ac0-f12de2c33e28"
PooledArrays = "2dfb63ee-cc39-5dd5-95bd-886bf059d720"
PrettyTables = "08abe8d2-0d0c-5749-adfa-8a2ac140af0d"
Printf = "de0858da-6303-5e67-8744-51eddeeeb8d7"
REPL = "3fa0cd96-eef1-5676-8a61-b3b8758bbffb"
Reexport = "189a3867-3050-52da-a836-e630ba90ab69"
SortingAlgorithms = "a2af1166-a08f-5f64-846c-94a0d3cef48c"
Statistics = "10745b16-79ce-11e8-11f9-7d13ad32a3b2"
TableTraits = "3783bdb8-4a98-5b6b-af9a-565f29a5fe9c"
Tables = "bd369af6-aec1-5ad0-b16a-f7cc5008161c"
Unicode = "4ec0a83e-493e-50e2-b9ac-8f72acf5a8f5"

[compat]
CategoricalArrays = "0.10.0"
Compat = "3.17"
DataAPI = "1.9"
InvertedIndices = "1"
IteratorInterfaceExtensions = "0.1.1, 1"
Missings = "0.4.2, 1"
PooledArrays = "1.3.0"
PrettyTables = "0.12, 1"
Reexport = "0.1, 0.2, 1"
ShiftedArrays = "1"
SortingAlgorithms = "0.1, 0.2, 0.3, 1"
TableTraits = "0.4, 1"
Tables = "1.2"
Unitful = "1"
julia = "1"

[extras]
CategoricalArrays = "324d7699-5711-5eae-9e2f-1d82baa6b597"
Combinatorics = "861a8166-3701-5b0c-9a16-15d98fcdc6aa"
DataStructures = "864edb3b-99cc-5e75-8d2d-829cb0a9cfe8"
DataValues = "e7dc6d0d-1eca-5fa6-8ad6-5aecde8b7ea5"
Dates = "ade2ca70-3891-5945-98fb-dc099432e06a"
Logging = "56ddb016-857b-54e1-b83d-db4d58db5568"
OffsetArrays = "6fe1bfb0-de20-5000-8ca7-80f57d26f881"
Random = "9a3f8284-a2c9-5f02-9a11-845980a1fd5c"
SparseArrays = "2f01184e-e22b-5df5-ae63-d93ebab69eaf"
Test = "8dfed614-e22c-5e08-85e1-65c5234f0b40"
Unitful = "1986cc42-f94f-5a68-af5c-568840ba703d"
ShiftedArrays = "1277b4bf-5013-50f5-be3d-901d8477a67a"

[targets]
test = ["CategoricalArrays", "Combinatorics", "DataStructures", "DataValues",
        "Dates", "Logging", "OffsetArrays", "Random", "Test", "Unitful",
<<<<<<< HEAD
        "SparseArrays"]
=======
        "ShiftedArrays"]
>>>>>>> f48820d7
<|MERGE_RESOLUTION|>--- conflicted
+++ resolved
@@ -56,8 +56,4 @@
 [targets]
 test = ["CategoricalArrays", "Combinatorics", "DataStructures", "DataValues",
         "Dates", "Logging", "OffsetArrays", "Random", "Test", "Unitful",
-<<<<<<< HEAD
-        "SparseArrays"]
-=======
-        "ShiftedArrays"]
->>>>>>> f48820d7
+        "ShiftedArrays", "SparseArrays"]