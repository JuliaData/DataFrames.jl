name = "DataFrames"
uuid = "a93c6f00-e57d-5684-b7b6-d8193f3e46c0"
version = "1.4.0"

[deps]
Compat = "34da2185-b29b-5c13-b0c7-acf172513d20"
DataAPI = "9a962f9c-6df0-11e9-0e5d-c546b8b5ee8a"
Future = "9fa8497b-333b-5362-9e8d-4d0656e87820"
InvertedIndices = "41ab1584-1d38-5bbf-9106-f11c6c58b48f"
IteratorInterfaceExtensions = "82899510-4779-5014-852e-03e436cf321d"
LinearAlgebra = "37e2e46d-f89d-539d-b4ee-838fcccc9c8e"
Markdown = "d6f4376e-aef5-505a-96c1-9c027394607a"
Missings = "e1d29d7a-bbdc-5cf2-9ac0-f12de2c33e28"
PooledArrays = "2dfb63ee-cc39-5dd5-95bd-886bf059d720"
PrettyTables = "08abe8d2-0d0c-5749-adfa-8a2ac140af0d"
Printf = "de0858da-6303-5e67-8744-51eddeeeb8d7"
Random = "9a3f8284-a2c9-5f02-9a11-845980a1fd5c"
REPL = "3fa0cd96-eef1-5676-8a61-b3b8758bbffb"
Reexport = "189a3867-3050-52da-a836-e630ba90ab69"
SortingAlgorithms = "a2af1166-a08f-5f64-846c-94a0d3cef48c"
Statistics = "10745b16-79ce-11e8-11f9-7d13ad32a3b2"
TableTraits = "3783bdb8-4a98-5b6b-af9a-565f29a5fe9c"
Tables = "bd369af6-aec1-5ad0-b16a-f7cc5008161c"
Unicode = "4ec0a83e-493e-50e2-b9ac-8f72acf5a8f5"

[compat]
CategoricalArrays = "0.10.0"
<<<<<<< HEAD
Compat = "4.2"
DataAPI = "1.10"
=======
Compat = "3.46, 4.2"
DataAPI = "1.11"
>>>>>>> b01fd382
InvertedIndices = "1"
IteratorInterfaceExtensions = "0.1.1, 1"
Missings = "0.4.2, 1"
PooledArrays = "1.4.2"
PrettyTables = "0.12, 1"
Reexport = "0.1, 0.2, 1"
ShiftedArrays = "1"
SortingAlgorithms = "0.1, 0.2, 0.3, 1"
TableTraits = "0.4, 1"
Tables = "1.8.1"
Unitful = "1"
julia = "1.6"

[extras]
CategoricalArrays = "324d7699-5711-5eae-9e2f-1d82baa6b597"
Combinatorics = "861a8166-3701-5b0c-9a16-15d98fcdc6aa"
DataStructures = "864edb3b-99cc-5e75-8d2d-829cb0a9cfe8"
DataValues = "e7dc6d0d-1eca-5fa6-8ad6-5aecde8b7ea5"
Dates = "ade2ca70-3891-5945-98fb-dc099432e06a"
Logging = "56ddb016-857b-54e1-b83d-db4d58db5568"
OffsetArrays = "6fe1bfb0-de20-5000-8ca7-80f57d26f881"
SparseArrays = "2f01184e-e22b-5df5-ae63-d93ebab69eaf"
Test = "8dfed614-e22c-5e08-85e1-65c5234f0b40"
Unitful = "1986cc42-f94f-5a68-af5c-568840ba703d"
ShiftedArrays = "1277b4bf-5013-50f5-be3d-901d8477a67a"

[targets]
test = ["CategoricalArrays", "Combinatorics", "DataStructures", "DataValues",
        "Dates", "Logging", "OffsetArrays", "Test", "Unitful",
        "ShiftedArrays", "SparseArrays"]<|MERGE_RESOLUTION|>--- conflicted
+++ resolved
@@ -25,13 +25,8 @@
 
 [compat]
 CategoricalArrays = "0.10.0"
-<<<<<<< HEAD
 Compat = "4.2"
-DataAPI = "1.10"
-=======
-Compat = "3.46, 4.2"
 DataAPI = "1.11"
->>>>>>> b01fd382
 InvertedIndices = "1"
 IteratorInterfaceExtensions = "0.1.1, 1"
 Missings = "0.4.2, 1"
