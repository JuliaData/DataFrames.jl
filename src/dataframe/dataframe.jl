"""
    DataFrame <: AbstractDataFrame

An AbstractDataFrame that stores a set of named columns

The columns are normally AbstractVectors stored in memory,
particularly a Vector or CategoricalVector.

# Constructors
```julia
DataFrame(pairs::Pair...; makeunique::Bool=false, copycols::Bool=true)
DataFrame(pairs::AbstractVector{<:Pair}; makeunique::Bool=false, copycols::Bool=true)
DataFrame(ds::AbstractDict; copycols::Bool=true)
DataFrame(kwargs..., copycols::Bool=true)

DataFrame(columns::AbstractVecOrMat, names::Union{AbstractVector, Symbol};
          makeunique::Bool=false, copycols::Bool=true)

DataFrame(table; copycols::Union{Bool, Nothing}=nothing)
DataFrame(::DataFrameRow)
DataFrame(::GroupedDataFrame; keepkeys::Bool=true)
```

# Keyword arguments

- `copycols` : whether vectors passed as columns should be copied; by default set
  to `true` and the vectors are copied; if set to `false` then the constructor
  will still copy the passed columns if it is not possible to construct a
  `DataFrame` without materializing new columns. Note the `copycols=nothing`
  default in the Tables.jl compatible constructor; it is provided as certain
  input table types may have already made a copy of columns or the columns may
  otherwise be immutable, in which case columns are not copied by default.
  To force a copy in such cases, or to get mutable columns from an immutable
  input table (like `Arrow.Table`), pass `copycols=true` explicitly.
- `makeunique` : if `false` (the default), an error will be raised

(note that not all constructors support these keyword arguments)

# Details on behavior of different constructors

It is allowed to pass a vector of `Pair`s, a list of `Pair`s as positional
arguments, or a list of keyword arguments. In this case each pair is considered
to represent a column name to column value mapping and column name must be a
`Symbol` or string. Alternatively a dictionary can be passed to the constructor
in which case its entries are considered to define the column name and column
value pairs. If the dictionary is a `Dict` then column names will be sorted in
the returned `DataFrame`.

In all the constructors described above column value can be a vector which is
consumed as is or an object of any other type (except `AbstractArray`). In the
latter case the passed value is automatically repeated to fill a new vector of
the appropriate length. As a particular rule values stored in a `Ref` or a
`0`-dimensional `AbstractArray` are unwrapped and treated in the same way.

It is also allowed to pass a vector of vectors or a matrix as as the first
argument. In this case the second argument must be
a vector of `Symbol`s or strings specifying column names, or the symbol `:auto`
to generate column names `x1`, `x2`, ... automatically.

If a single positional argument is passed to a `DataFrame` constructor then it
is assumed to be of type that implements the
[Tables.jl](https://github.com/JuliaData/Tables.jl) interface using which the
returned `DataFrame` is materialized.

Finally it is allowed to construct a `DataFrame` from a `DataFrameRow` or a
`GroupedDataFrame`. In the latter case the `keepkeys` keyword argument specifies
whether the resulting `DataFrame` should contain the grouping columns of the
passed `GroupedDataFrame` and the order of rows in the result follows the order
of groups in the `GroupedDataFrame` passed.

# Notes

The `DataFrame` constructor by default copies all columns vectors passed to it.
Pass the `copycols=false` keyword argument (where supported) to reuse vectors without
copying them.

By default an error will be raised if duplicates in column names are found. Pass
`makeunique=true` keyword argument (where supported) to accept duplicate names,
in which case they will be suffixed with `_i` (`i` starting at 1 for the first
duplicate).

If an `AbstractRange` is passed to a `DataFrame` constructor as a column it is
always collected to a `Vector` (even if `copycols=false`). As a general rule
`AbstractRange` values are always materialized to a `Vector` by all functions in
DataFrames.jl before being stored in a `DataFrame`.

`DataFrame` can store only columns that use 1-based indexing. Attempting
to store a vector using non-standard indexing raises an error.

The `DataFrame` type is designed to allow column types to vary and to be
dynamically changed also after it is constructed. Therefore `DataFrame`s are not
type stable. For performance-critical code that requires type-stability either
use the functionality provided by `select`/`transform`/`combine` functions, use
`Tables.columntable` and `Tables.namedtupleiterator` functions, use barrier
functions, or provide type assertions to the variables that hold columns
extracted from a `DataFrame`.

# Examples
```jldoctest
julia> DataFrame((a=[1, 2], b=[3, 4])) # Tables.jl table constructor
2×2 DataFrame
 Row │ a      b
     │ Int64  Int64
─────┼──────────────
   1 │     1      3
   2 │     2      4

julia> DataFrame([(a=1, b=0), (a=2, b=0)]) # Tables.jl table constructor
2×2 DataFrame
 Row │ a      b
     │ Int64  Int64
─────┼──────────────
   1 │     1      0
   2 │     2      0

julia> DataFrame("a" => 1:2, "b" => 0) # Pair constructor
2×2 DataFrame
 Row │ a      b
     │ Int64  Int64
─────┼──────────────
   1 │     1      0
   2 │     2      0

julia> DataFrame([:a => 1:2, :b => 0]) # vector of Pairs constructor
2×2 DataFrame
 Row │ a      b
     │ Int64  Int64
─────┼──────────────
   1 │     1      0
   2 │     2      0

julia> DataFrame(Dict(:a => 1:2, :b => 0)) # dictionary constructor
2×2 DataFrame
 Row │ a      b
     │ Int64  Int64
─────┼──────────────
   1 │     1      0
   2 │     2      0

julia> DataFrame(a=1:2, b=0) # keyword argument constructor
2×2 DataFrame
 Row │ a      b
     │ Int64  Int64
─────┼──────────────
   1 │     1      0
   2 │     2      0

julia> DataFrame([[1, 2], [0, 0]], [:a, :b]) # vector of vectors constructor
2×2 DataFrame
 Row │ a      b
     │ Int64  Int64
─────┼──────────────
   1 │     1      0
   2 │     2      0

julia> DataFrame([1 0; 2 0], :auto) # matrix constructor
2×2 DataFrame
 Row │ x1     x2
     │ Int64  Int64
─────┼──────────────
   1 │     1      0
   2 │     2      0
```
"""
struct DataFrame <: AbstractDataFrame
    columns::Vector{AbstractVector}
    colindex::Index

    # the inner constructor should not be used directly
    function DataFrame(columns::Union{Vector{Any}, Vector{AbstractVector}},
                       colindex::Index; copycols::Bool=true)
        if length(columns) == length(colindex) == 0
            return new(AbstractVector[], Index())
        elseif length(columns) != length(colindex)
            throw(DimensionMismatch("Number of columns ($(length(columns))) and number of " *
                                    "column names ($(length(colindex))) are not equal"))
        end

        len = -1
        firstvec = -1
        for (i, col) in enumerate(columns)
            if col isa AbstractVector
                if len == -1
                    len = length(col)
                    firstvec = i
                elseif len != length(col)
                    n1 = _names(colindex)[firstvec]
                    n2 = _names(colindex)[i]
                    throw(DimensionMismatch("column :$n1 has length $len and column " *
                                            ":$n2 has length $(length(col))"))
                end
            end
        end
        len == -1 && (len = 1) # we got no vectors so make one row of scalars

        # we write into columns as we know that it is guaranteed
        # that it was freshly allocated in the outer constructor
        @static if VERSION >= v"1.4"
            if copycols && len >= 1_000_000 && length(columns) > 1 && Threads.nthreads() > 1
                @sync for i in eachindex(columns)
                    Threads.@spawn columns[i] = _preprocess_column(columns[i], len, copycols)
                end
            else
                for i in eachindex(columns)
                    columns[i] = _preprocess_column(columns[i], len, copycols)
                end
            end
        else
            for i in eachindex(columns)
                columns[i] = _preprocess_column(columns[i], len, copycols)
            end
        end

        for (i, col) in enumerate(columns)
            firstindex(col) != 1 && _onebased_check_error(i, col)
        end

        new(convert(Vector{AbstractVector}, columns), colindex)
    end
end

function _preprocess_column(col::Any, len::Integer, copycols::Bool)
    if col isa AbstractRange
        return collect(col)
    elseif col isa AbstractVector
        return copycols ? copy(col) : col
    elseif col isa Union{AbstractArray{<:Any, 0}, Ref}
        x = col[]
        return fill!(Tables.allocatecolumn(typeof(x), len), x)
    elseif col isa AbstractArray
        throw(ArgumentError("adding AbstractArray other than AbstractVector " *
                            "as a column of a data frame is not allowed"))
    else
        return fill!(Tables.allocatecolumn(typeof(col), len), col)
    end
end

DataFrame(df::DataFrame; copycols::Bool=true) = copy(df, copycols=copycols)

function DataFrame(pairs::Pair{Symbol, <:Any}...; makeunique::Bool=false,
                   copycols::Bool=true)::DataFrame
    colnames = [Symbol(k) for (k, v) in pairs]
    columns = Any[v for (k, v) in pairs]
    return DataFrame(columns, Index(colnames, makeunique=makeunique),
                     copycols=copycols)
end

function DataFrame(pairs::Pair{<:AbstractString, <:Any}...; makeunique::Bool=false,
                   copycols::Bool=true)::DataFrame
    colnames = [Symbol(k) for (k, v) in pairs]
    columns = Any[v for (k, v) in pairs]
    return DataFrame(columns, Index(colnames, makeunique=makeunique),
                     copycols=copycols)
end

# this is needed as a workaround for Tables.jl dispatch
function DataFrame(pairs::AbstractVector{<:Pair}; makeunique::Bool=false,
                   copycols::Bool=true)
    if isempty(pairs)
        return DataFrame()
    else
        if !(all(((k, v),) -> k isa Symbol, pairs) || all(((k, v),) -> k isa AbstractString, pairs))
            throw(ArgumentError("All column names must be either Symbols or strings (mixing is not allowed)"))
        end
        colnames = [Symbol(k) for (k, v) in pairs]
        columns = Any[v for (k, v) in pairs]
        return DataFrame(columns, Index(colnames, makeunique=makeunique),
                         copycols=copycols)
    end
end

function DataFrame(d::AbstractDict; copycols::Bool=true)
    if all(k -> k isa Symbol, keys(d))
        colnames = collect(Symbol, keys(d))
    elseif all(k -> k isa AbstractString, keys(d))
        colnames = [Symbol(k) for k in keys(d)]
    else
        throw(ArgumentError("All column names must be either Symbols or strings (mixing is not allowed)"))
    end

    colindex = Index(colnames)
    columns = Any[v for v in values(d)]
    df = DataFrame(columns, colindex, copycols=copycols)
    d isa Dict && select!(df, sort!(propertynames(df)))
    return df
end

function DataFrame(; kwargs...)
    if isempty(kwargs)
        DataFrame([], Index())
    else
        cnames = Symbol[]
        columns = Any[]
        copycols = true
        for (kw, val) in kwargs
            if kw === :copycols
                if val isa Bool
                    copycols = val
                else
                    throw(ArgumentError("the `copycols` keyword argument must be Boolean"))
                end
            elseif kw === :makeunique
                    throw(ArgumentError("the `makeunique` keyword argument is not allowed " *
                                        "in DataFrame(; kwargs...) constructor"))
            else
                push!(cnames, kw)
                push!(columns, val)
            end
        end
        DataFrame(columns, Index(cnames), copycols=copycols)
    end
end

function DataFrame(columns::AbstractVector, cnames::AbstractVector{Symbol};
                   makeunique::Bool=false, copycols::Bool=true)::DataFrame
    if !(eltype(columns) <: AbstractVector) && !all(col -> isa(col, AbstractVector), columns)
        throw(ArgumentError("columns argument must be a vector of AbstractVector objects"))
    end
    return DataFrame(collect(AbstractVector, columns),
                     Index(convert(Vector{Symbol}, cnames), makeunique=makeunique),
                     copycols=copycols)
end

DataFrame(columns::AbstractVector, cnames::AbstractVector{<:AbstractString};
          makeunique::Bool=false, copycols::Bool=true) =
    DataFrame(columns, Symbol.(cnames), makeunique=makeunique, copycols=copycols)

DataFrame(columns::AbstractVector{<:AbstractVector}, cnames::AbstractVector{Symbol};
          makeunique::Bool=false, copycols::Bool=true)::DataFrame =
    DataFrame(collect(AbstractVector, columns),
              Index(convert(Vector{Symbol}, cnames), makeunique=makeunique),
              copycols=copycols)

DataFrame(columns::AbstractVector{<:AbstractVector}, cnames::AbstractVector{<:AbstractString};
          makeunique::Bool=false, copycols::Bool=true) =
    DataFrame(columns, Symbol.(cnames); makeunique=makeunique, copycols=copycols)

function DataFrame(columns::AbstractVector, cnames::Symbol; copycols::Bool=true)
    if cnames !== :auto
        throw(ArgumentError("if the first positional argument to DataFrame " *
                            "constructor is a vector of vectors and the second " *
                            "positional argument is passed then the second " *
                            "argument must be a vector of column names or :auto"))
    end
    return DataFrame(columns, gennames(length(columns)), copycols=copycols)
end

DataFrame(columns::AbstractMatrix, cnames::AbstractVector{Symbol}; makeunique::Bool=false) =
    DataFrame(AbstractVector[columns[:, i] for i in 1:size(columns, 2)], cnames,
              makeunique=makeunique, copycols=false)

DataFrame(columns::AbstractMatrix, cnames::AbstractVector{<:AbstractString};
          makeunique::Bool=false) =
    DataFrame(columns, Symbol.(cnames); makeunique=makeunique)

function DataFrame(columns::AbstractMatrix, cnames::Symbol)
    if cnames !== :auto
        throw(ArgumentError("if the first positional argument to DataFrame " *
                            "constructor is a matrix and a second " *
                            "positional argument is passed then the second " *
                            "argument must be a vector of column names or :auto"))
    end
    return DataFrame(columns, gennames(size(columns, 2)), makeunique=false)
end

# Discontinued constructors

DataFrame(matrix::Matrix) =
    throw(ArgumentError("`DataFrame` constructor from a `Matrix` requires " *
                        "passing :auto as a second argument to automatically " *
                        "generate column names: `DataFrame(matrix, :auto)`"))

DataFrame(vecs::Vector{<:AbstractVector}) =
    throw(ArgumentError("`DataFrame` constructor from a `Vector` of vectors requires " *
                        "passing :auto as a second argument to automatically " *
                        "generate column names: `DataFrame(vecs, :auto)`"))

DataFrame(column_eltypes::AbstractVector{T}, cnames::AbstractVector{Symbol},
          nrows::Integer=0; makeunique::Bool=false) where T<:Type =
    throw(ArgumentError("`DataFrame` constructor with passed eltypes is " *
                        "not supported. Pass explicitly created columns to a " *
                        "`DataFrame` constructor instead."))

DataFrame(column_eltypes::AbstractVector{<:Type}, cnames::AbstractVector{<:AbstractString},
          nrows::Integer=0; makeunique::Bool=false) where T<:Type =
    throw(ArgumentError("`DataFrame` constructor with passed eltypes is " *
                        "not supported. Pass explicitly created columns to a " *
                        "`DataFrame` constructor instead."))


##############################################################################
##
## AbstractDataFrame interface
##
##############################################################################

index(df::DataFrame) = getfield(df, :colindex)

# this function grants the access to the internal storage of columns of the
# `DataFrame` and its use is unsafe. If the returned vector is mutated then
# make sure that:
# 1. `AbstractRange` columns are not added to a `DataFrame`
# 2. all inserted columns use 1-based indexing
# 3. after several mutating operations on the vector are performed
#    each element (column) has the same length
# 4. if length of the vector is changed that the index of the `DataFrame`
#    is adjusted appropriately
_columns(df::DataFrame) = getfield(df, :columns)

_onebased_check_error() =
    throw(ArgumentError("Currently DataFrames.jl supports only columns " *
                        "that use 1-based indexing"))
_onebased_check_error(i, col) =
    throw(ArgumentError("Currently DataFrames.jl supports only " *
                        "columns that use 1-based indexing, but " *
                        "column $i has starting index equal to $(firstindex(col))"))

# note: these type assertions are required to pass tests
nrow(df::DataFrame) = ncol(df) > 0 ? length(_columns(df)[1])::Int : 0
ncol(df::DataFrame) = length(index(df))

##############################################################################
##
## DataFrame consistency check
##
##############################################################################

corrupt_msg(df::DataFrame, i::Integer) =
    "Data frame is corrupt: length of column " *
    ":$(_names(df)[i]) ($(length(df[!, i]))) " *
    "does not match length of column 1 ($(length(df[!, 1]))). " *
    "The column vector has likely been resized unintentionally " *
    "(either directly or because it is shared with another data frame)."

function _check_consistency(df::DataFrame)
    cols, idx = _columns(df), index(df)

    for (i, col) in enumerate(cols)
        firstindex(col) != 1 && _onebased_check_error(i, col)
    end

    ncols = length(cols)
    @assert length(idx.names) == length(idx.lookup) == ncols
    ncols == 0 && return nothing
    nrows = length(cols[1])
    for i in 2:length(cols)
        @assert length(cols[i]) == nrows corrupt_msg(df, i)
    end
    nothing
end

_check_consistency(df::AbstractDataFrame) = _check_consistency(parent(df))

##############################################################################
##
## getindex() definitions
##
##############################################################################

# df[SingleRowIndex, SingleColumnIndex] => Scalar
@inline function Base.getindex(df::DataFrame, row_ind::Integer,
                               col_ind::Union{Signed, Unsigned})
    cols = _columns(df)
    @boundscheck begin
        if !checkindex(Bool, axes(cols, 1), col_ind)
            throw(BoundsError(df, (row_ind, col_ind)))
        end
        if !checkindex(Bool, axes(df, 1), row_ind)
            throw(BoundsError(df, (row_ind, col_ind)))
        end
    end

    @inbounds cols[col_ind][row_ind]
end

@inline function Base.getindex(df::DataFrame, row_ind::Integer,
                               col_ind::SymbolOrString)
    selected_column = index(df)[col_ind]
    @boundscheck if !checkindex(Bool, axes(df, 1), row_ind)
        throw(BoundsError(df, (row_ind, col_ind)))
    end
    @inbounds _columns(df)[selected_column][row_ind]
end

# df[MultiRowIndex, SingleColumnIndex] => AbstractVector, copy
@inline function Base.getindex(df::DataFrame, row_inds::AbstractVector, col_ind::ColumnIndex)
    selected_column = index(df)[col_ind]
    @boundscheck if !checkindex(Bool, axes(df, 1), row_inds)
        throw(BoundsError(df, (row_inds, col_ind)))
    end
    @inbounds return _columns(df)[selected_column][row_inds]
end

@inline Base.getindex(df::DataFrame, row_inds::Not, col_ind::ColumnIndex) =
    df[axes(df, 1)[row_inds], col_ind]

# df[:, SingleColumnIndex] => AbstractVector
function Base.getindex(df::DataFrame, row_inds::Colon, col_ind::ColumnIndex)
    selected_column = index(df)[col_ind]
    copy(_columns(df)[selected_column])
end

# df[!, SingleColumnIndex] => AbstractVector, the same vector
@inline function Base.getindex(df::DataFrame, ::typeof(!), col_ind::Union{Signed, Unsigned})
    cols = _columns(df)
    @boundscheck if !checkindex(Bool, axes(cols, 1), col_ind)
        throw(BoundsError(df, (!, col_ind)))
    end
    @inbounds cols[col_ind]
end

function Base.getindex(df::DataFrame, ::typeof(!), col_ind::SymbolOrString)
    selected_column = index(df)[col_ind]
    return _columns(df)[selected_column]
end

# df[MultiRowIndex, MultiColumnIndex] => DataFrame

function _threaded_getindex(selected_rows::AbstractVector,
                            selected_columns::AbstractVector,
                            df_columns::AbstractVector,
                            idx::AbstractIndex)
    @static if VERSION >= v"1.4"
        if length(selected_rows) >= 1_000_000 && Threads.nthreads() > 1
            new_columns = Vector{AbstractVector}(undef, length(selected_columns))
            @sync for i in eachindex(new_columns)
                Threads.@spawn new_columns[i] = df_columns[selected_columns[i]][selected_rows]
            end
            return DataFrame(new_columns, idx, copycols=false)
        else
            return DataFrame(AbstractVector[df_columns[i][selected_rows] for i in selected_columns],
                             idx, copycols=false)
        end
    else
        return DataFrame(AbstractVector[df_columns[i][selected_rows] for i in selected_columns],
                         idx, copycols=false)
    end
end

@inline function Base.getindex(df::DataFrame, row_inds::AbstractVector{T},
                               col_inds::MultiColumnIndex) where T
    @boundscheck if !checkindex(Bool, axes(df, 1), row_inds)
        throw(BoundsError(df, (row_inds, col_inds)))
    end
    selected_columns = index(df)[col_inds]

    u = _names(df)[selected_columns]
    lookup = Dict{Symbol, Int}(zip(u, 1:length(u)))
    # use this constructor to avoid checking twice if column names are not
    # duplicate as index(df)[col_inds] already checks this
    idx = Index(lookup, u)

    if length(selected_columns) == 1
        return DataFrame(AbstractVector[_columns(df)[selected_columns[1]][row_inds]],
                         idx, copycols=false)
    else
        # Computing integer indices once for all columns is faster
        selected_rows = T === Bool ? _findall(row_inds) : row_inds
        _threaded_getindex(selected_rows, selected_columns, _columns(df), idx)
    end
end

@inline function Base.getindex(df::DataFrame, row_inds::AbstractVector{T}, ::Colon) where T
    @boundscheck if !checkindex(Bool, axes(df, 1), row_inds)
        throw(BoundsError(df, (row_inds, :)))
    end
    idx = copy(index(df))

    if ncol(df) == 1
        return DataFrame(AbstractVector[_columns(df)[1][row_inds]], idx, copycols=false)
    else
        # Computing integer indices once for all columns is faster
        selected_rows = T === Bool ? _findall(row_inds) : row_inds
        _threaded_getindex(selected_rows, 1:ncol(df), _columns(df), idx)
    end
end

@inline Base.getindex(df::DataFrame, row_inds::Not, col_inds::MultiColumnIndex) =
    df[axes(df, 1)[row_inds], col_inds]

# df[:, MultiColumnIndex] => DataFrame
Base.getindex(df::DataFrame, row_ind::Colon, col_inds::MultiColumnIndex) =
    select(df, col_inds, copycols=true)

# df[!, MultiColumnIndex] => DataFrame
Base.getindex(df::DataFrame, row_ind::typeof(!), col_inds::MultiColumnIndex) =
    select(df, col_inds, copycols=false)

##############################################################################
##
## setindex!()
##
##############################################################################

# Will automatically add a new column if needed
function insert_single_column!(df::DataFrame, v::AbstractVector, col_ind::ColumnIndex)
    if ncol(df) != 0 && nrow(df) != length(v)
        throw(ArgumentError("New columns must have the same length as old columns"))
    end
    dv = isa(v, AbstractRange) ? collect(v) : v
    firstindex(dv) != 1 && _onebased_check_error()

    if haskey(index(df), col_ind)
        j = index(df)[col_ind]
        _columns(df)[j] = dv
    else
        if col_ind isa SymbolOrString
            push!(index(df), Symbol(col_ind))
            push!(_columns(df), dv)
        else
            throw(ArgumentError("Cannot assign to non-existent column: $col_ind"))
        end
    end
    return dv
end

function insert_single_entry!(df::DataFrame, v::Any, row_ind::Integer, col_ind::ColumnIndex)
    if haskey(index(df), col_ind)
        _columns(df)[index(df)[col_ind]][row_ind] = v
        return v
    else
        throw(ArgumentError("Cannot assign to non-existent column: $col_ind"))
    end
end

# df[!, SingleColumnIndex] = AbstractVector
function Base.setindex!(df::DataFrame, v::AbstractVector, ::typeof(!), col_ind::ColumnIndex)
    insert_single_column!(df, v, col_ind)
    return df
end

# df.col = AbstractVector
# separate methods are needed due to dispatch ambiguity
Base.setproperty!(df::DataFrame, col_ind::Symbol, v::AbstractVector) =
    (df[!, col_ind] = v)
Base.setproperty!(df::DataFrame, col_ind::AbstractString, v::AbstractVector) =
    (df[!, col_ind] = v)
Base.setproperty!(::DataFrame, col_ind::Symbol, v::Any) =
    throw(ArgumentError("It is only allowed to pass a vector as a column of a DataFrame. " *
                        "Instead use `df[!, col_ind] .= v` if you want to use broadcasting."))
Base.setproperty!(::DataFrame, col_ind::AbstractString, v::Any) =
    throw(ArgumentError("It is only allowed to pass a vector as a column of a DataFrame. " *
                        "Instead use `df[!, col_ind] .= v` if you want to use broadcasting."))

# df[SingleRowIndex, SingleColumnIndex] = Single Item
function Base.setindex!(df::DataFrame, v::Any, row_ind::Integer, col_ind::ColumnIndex)
    insert_single_entry!(df, v, row_ind, col_ind)
    return df
end

# df[SingleRowIndex, MultiColumnIndex] = value
# the method for value of type DataFrameRow, AbstractDict and NamedTuple
# is defined in dataframerow.jl

for T in MULTICOLUMNINDEX_TUPLE
    @eval function Base.setindex!(df::DataFrame,
                                  v::Union{Tuple, AbstractArray},
                                  row_ind::Integer,
                                  col_inds::$T)
        idxs = index(df)[col_inds]
        if length(v) != length(idxs)
            throw(DimensionMismatch("$(length(idxs)) columns were selected but the assigned " *
                                    "collection contains $(length(v)) elements"))
        end
        for (i, x) in zip(idxs, v)
            df[row_ind, i] = x
        end
        return df
    end
end

# df[MultiRowIndex, SingleColumnIndex] = AbstractVector
for T in (:AbstractVector, :Not, :Colon)
    @eval function Base.setindex!(df::DataFrame,
                                  v::AbstractVector,
                                  row_inds::$T,
                                  col_ind::ColumnIndex)
        if row_inds isa Colon && !haskey(index(df), col_ind)
            df[!, col_ind] = copy(v)
            return df
        end
        x = df[!, col_ind]
        x[row_inds] = v
        return df
    end
end

# df[MultiRowIndex, MultiColumnIndex] = AbstractDataFrame
for T1 in (:AbstractVector, :Not, :Colon),
    T2 in MULTICOLUMNINDEX_TUPLE
    @eval function Base.setindex!(df::DataFrame,
                                  new_df::AbstractDataFrame,
                                  row_inds::$T1,
                                  col_inds::$T2)
        idxs = index(df)[col_inds]
        if view(_names(df), idxs) != _names(new_df)
            throw(ArgumentError("column names in source and target do not match"))
        end
        for (j, col) in enumerate(idxs)
            df[row_inds, col] = new_df[!, j]
        end
        return df
    end
end

for T in MULTICOLUMNINDEX_TUPLE
    @eval function Base.setindex!(df::DataFrame,
                                  new_df::AbstractDataFrame,
                                  row_inds::typeof(!),
                                  col_inds::$T)
        idxs = index(df)[col_inds]
        if view(_names(df), idxs) != _names(new_df)
            throw(ArgumentError("Column names in source and target data frames do not match"))
        end
        for (j, col) in enumerate(idxs)
            # make sure we make a copy on assignment
            df[!, col] = new_df[:, j]
        end
        return df
    end
end

# df[MultiRowIndex, MultiColumnIndex] = AbstractMatrix
for T1 in (:AbstractVector, :Not, :Colon, :(typeof(!))),
    T2 in MULTICOLUMNINDEX_TUPLE
    @eval function Base.setindex!(df::DataFrame,
                                  mx::AbstractMatrix,
                                  row_inds::$T1,
                                  col_inds::$T2)
        idxs = index(df)[col_inds]
        if size(mx, 2) != length(idxs)
            throw(DimensionMismatch("number of selected columns ($(length(idxs))) " *
                                    "and number of columns in " *
                                    "matrix ($(size(mx, 2))) do not match"))
        end
        for (j, col) in enumerate(idxs)
            df[row_inds, col] = (row_inds === !) ? mx[:, j] : view(mx, :, j)
        end
        return df
    end
end

# insertcols!
# TODO: move to abstractdataframe/abstractdataframe.jl

"""
<<<<<<< HEAD
    insertcols!(df::AbstractDataFrame[, col], (name=>val)::Pair...;
                makeunique::Bool=false, copycols::Bool=true)
=======
    insertcols!(df::DataFrame[, col], (name=>val)::Pair...;
                after::Bool=false, makeunique::Bool=false, copycols::Bool=true)
>>>>>>> f9ca4ad6

Insert a column into a data frame in place. Return the updated data frame.
If `col` is omitted it is set to `ncol(df)+1`
(the column is inserted as the last column).

# Arguments
- `df` : the data frame to which we want to add columns
- `col` : a position at which we want to insert a column, passed as an integer
  or a column name (a string or a `Symbol`); the column selected with `col`
  and columns following it are shifted to the right in `df` after the operation
- `name` : the name of the new column
- `val` : an `AbstractVector` giving the contents of the new column or a value of any
  type other than `AbstractArray` which will be repeated to fill a new vector;
  As a particular rule a values stored in a `Ref` or a `0`-dimensional `AbstractArray`
  are unwrapped and treated in the same way
- `after` : if `true` columns are inserted after `col`
- `makeunique` : defines what to do if `name` already exists in `df`;
  if it is `false` an error will be thrown; if it is `true` a new unique name will
  be generated by adding a suffix
- `copycols` : whether vectors passed as columns should be copied

If `val` is an `AbstractRange` then the result of `collect(val)` is inserted.

If `df` is a `SubDataFrame` then it must have been created with `:` as column selector
(otherwise an error is thrown). In this case the `copycols` keyword argument
is ignored (i.e. the added column is always copied) and the parent data frame's
column is filled with `missing` in rows that are filtered out by `df`.

If `df` isa `DataFrame` that has no columns and only values
other than `AbstractVector` are passed then it is used to create a one-element
column.
If `df` isa `DataFrame` that has no columns and at least one `AbstractVector` is
passed then its length is used to determine the number of elements in all
created columns.
In all other cases the number of rows in all created columns must match
`nrow(df)`.
.

# Examples
```jldoctest
julia> df = DataFrame(a=1:3)
3×1 DataFrame
 Row │ a
     │ Int64
─────┼───────
   1 │     1
   2 │     2
   3 │     3

julia> insertcols!(df, 1, :b => 'a':'c')
3×2 DataFrame
 Row │ b     a
     │ Char  Int64
─────┼─────────────
   1 │ a         1
   2 │ b         2
   3 │ c         3

julia> insertcols!(df, 2, :c => 2:4, :c => 3:5, makeunique=true)
3×4 DataFrame
 Row │ b     c      c_1    a
     │ Char  Int64  Int64  Int64
─────┼───────────────────────────
   1 │ a         2      3      1
   2 │ b         3      4      2
   3 │ c         4      5      3

julia> insertcols!(df, :b, :d => 7:9, after=true)
3×5 DataFrame
 Row │ b     d      c      c_1    a
     │ Char  Int64  Int64  Int64  Int64
─────┼──────────────────────────────────
   1 │ a         7      2      3      1
   2 │ b         8      3      4      2
   3 │ c         9      4      5      3
```
"""
<<<<<<< HEAD
function insertcols!(df::AbstractDataFrame, col::ColumnIndex, name_cols::Pair{Symbol, <:Any}...;
                     makeunique::Bool=false, copycols::Bool=true)
    if !is_column_insertion_allowed(df)
        throw(ArgumentError("insertcols! is only supported for DataFrame, or for " *
                            "SubDataFrame created with `:` as column selector"))
    end
    if !(copycols || df isa DataFrame)
        throw(ArgumentError("copycols=false is only allowed if df isa DataFrame "))
    end
    col_ind = Int(col isa SymbolOrString ? columnindex(df, col) : col)
=======
function insertcols!(df::DataFrame, col::ColumnIndex, name_cols::Pair{Symbol, <:Any}...;
                     after::Bool=false, makeunique::Bool=false, copycols::Bool=true)

    if col isa SymbolOrString
        col_ind = Int(columnindex(df, col))
        if col_ind == 0
            throw(ArgumentError("column $col does not exist in data frame"))
        end
    else
        col_ind = Int(col)
    end

    if after
        col_ind += 1
    end

>>>>>>> f9ca4ad6
    if !(0 < col_ind <= ncol(df) + 1)
        throw(ArgumentError("attempt to insert a column to a data frame with " *
                            "$(ncol(df)) columns at index $col_ind"))
    end

    if !makeunique
        if !allunique(first.(name_cols))
            throw(ArgumentError("Names of columns to be inserted into a data frame " *
                                "must be unique when `makeunique=true`"))
        end
        for (n, _) in name_cols
            if hasproperty(df, n)
                throw(ArgumentError("Column $n is already present in the data frame " *
                                    "which is not allowed when `makeunique=true`"))
            end
        end
    end

    if ncol(df) == 0 && df isa DataFrame
        target_row_count = -1
    else
        target_row_count = nrow(df)
    end

    for (n, v) in name_cols
        if v isa AbstractVector
            if target_row_count == -1
                target_row_count = length(v)
            elseif length(v) != target_row_count
                if target_row_count == nrow(df)
                    throw(DimensionMismatch("length of new column $n which is " *
                                            "$(length(v)) must match the number " *
                                            "of rows in data frame ($(nrow(df)))"))
                else
                    throw(DimensionMismatch("all vectors passed to be inserted into " *
                                            "a data frame must have the same length"))
                end
            end
        elseif v isa AbstractArray && ndims(v) > 1
            throw(ArgumentError("adding AbstractArray other than AbstractVector as " *
                                "a column of a data frame is not allowed"))
        end
    end
    if target_row_count == -1
        target_row_count = 1
    end

    for (name, item) in name_cols
        if !(item isa AbstractVector)
            if item isa Union{AbstractArray{<:Any, 0}, Ref}
                x = item[]
                item_new = fill!(Tables.allocatecolumn(typeof(x), target_row_count), x)
            else
                @assert !(item isa AbstractArray)
                item_new = fill!(Tables.allocatecolumn(typeof(item), target_row_count), item)
            end
        elseif item isa AbstractRange
            item_new = collect(item)
        elseif copycols && df isa DataFrame
            item_new = copy(item)
        else
            item_new = item
        end

        if df isa DataFrame
            dfp = df
        else
            @assert df isa SubDataFrame
            dfp = parent(df)
            item_new_orig = item_new
            T = eltype(item_new_orig)
            item_new = similar(item_new_orig, Union{T, Missing}, nrow(dfp))
            fill!(item_new, missing)
            item_new[rows(df)] = item_new_orig
        end

        firstindex(item_new) != 1 && _onebased_check_error()

        if ncol(dfp) == 0
            dfp[!, name] = item_new
        else
            if hasproperty(dfp, name)
                @assert makeunique
                k = 1
                while true
                    nn = Symbol("$(name)_$k")
                    if !hasproperty(dfp, nn)
                        name = nn
                        break
                    end
                    k += 1
                end
            end
            insert!(index(dfp), col_ind, name)
            insert!(_columns(dfp), col_ind, item_new)
        end
        col_ind += 1
    end
    return df
end

<<<<<<< HEAD
insertcols!(df::AbstractDataFrame, col::ColumnIndex, name_cols::Pair{<:AbstractString, <:Any}...;
                     makeunique::Bool=false, copycols::Bool=true) =
=======
insertcols!(df::DataFrame, col::ColumnIndex, name_cols::Pair{<:AbstractString, <:Any}...;
            after::Bool=false, makeunique::Bool=false, copycols::Bool=true) =
>>>>>>> f9ca4ad6
    insertcols!(df, col, (Symbol(n) => v for (n, v) in name_cols)...,
                after=after, makeunique=makeunique, copycols=copycols)

<<<<<<< HEAD
insertcols!(df::AbstractDataFrame, name_cols::Pair{Symbol, <:Any}...;
            makeunique::Bool=false, copycols::Bool=true) =
    insertcols!(df, ncol(df)+1, name_cols..., makeunique=makeunique, copycols=copycols)

insertcols!(df::AbstractDataFrame, name_cols::Pair{<:AbstractString, <:Any}...;
            makeunique::Bool=false, copycols::Bool=true) =
=======
insertcols!(df::DataFrame, name_cols::Pair{Symbol, <:Any}...;
            after::Bool=false, makeunique::Bool=false, copycols::Bool=true) =
    insertcols!(df, ncol(df)+1, name_cols..., after=after,
                makeunique=makeunique, copycols=copycols)

insertcols!(df::DataFrame, name_cols::Pair{<:AbstractString, <:Any}...;
            after::Bool=false, makeunique::Bool=false, copycols::Bool=true) =
>>>>>>> f9ca4ad6
    insertcols!(df, (Symbol(n) => v for (n, v) in name_cols)...,
                after=after, makeunique=makeunique, copycols=copycols)

function insertcols!(df::AbstractDataFrame, col::Int=ncol(df)+1; makeunique::Bool=false, name_cols...)
    if !(0 < col <= ncol(df) + 1)
        throw(ArgumentError("attempt to insert a column to a data frame with " *
                            "$(ncol(df)) columns at index $col"))
    end
    if !isempty(name_cols)
        # an explicit error is thrown as keyword argument was supported in the past
        throw(ArgumentError("inserting colums using a keyword argument is not supported, " *
                            "pass a Pair as a positional argument instead"))
    end
    return df
end

"""
    copy(df::DataFrame; copycols::Bool=true)

Copy data frame `df`.
If `copycols=true` (the default), return a new  `DataFrame` holding
copies of column vectors in `df`.
If `copycols=false`, return a new `DataFrame` sharing column vectors with `df`.
"""
function Base.copy(df::DataFrame; copycols::Bool=true)
    return DataFrame(copy(_columns(df)), copy(index(df)), copycols=copycols)
end

"""
    delete!(df::DataFrame, inds)

Delete rows specified by `inds` from a `DataFrame` `df` in place and return it.

Internally `deleteat!` is called for all columns so `inds` must be:
a vector of sorted and unique integers, a boolean vector, an integer, or `Not`.

# Examples
```jldoctest
julia> df = DataFrame(a=1:3, b=4:6)
3×2 DataFrame
 Row │ a      b
     │ Int64  Int64
─────┼──────────────
   1 │     1      4
   2 │     2      5
   3 │     3      6

julia> delete!(df, 2)
2×2 DataFrame
 Row │ a      b
     │ Int64  Int64
─────┼──────────────
   1 │     1      4
   2 │     3      6
```

"""
function Base.delete!(df::DataFrame, inds)
    if !isempty(inds) && size(df, 2) == 0
        throw(BoundsError(df, (inds, :)))
    end

    # workaround https://github.com/JuliaLang/julia/pull/41646
    if VERSION <= v"1.6.2" && inds isa UnitRange{<:Integer}
        inds = collect(inds)
    end

    # we require ind to be stored and unique like in Base
    # otherwise an error will be thrown and the data frame will get corrupted
    return _delete!_helper(df, inds)
end

function Base.delete!(df::DataFrame, inds::AbstractVector{Bool})
    if length(inds) != size(df, 1)
        throw(BoundsError(df, (inds, :)))
    end
    drop = _findall(inds)
    # workaround https://github.com/JuliaLang/julia/pull/41646
    if VERSION <= v"1.6.2" && drop isa UnitRange{<:Integer}
        drop = collect(drop)
    end
    return _delete!_helper(df, drop)
end

Base.delete!(df::DataFrame, inds::Not) = delete!(df, axes(df, 1)[inds])

function _delete!_helper(df::DataFrame, drop)
    cols = _columns(df)
    isempty(cols) && return df

    n = nrow(df)
    col1 = cols[1]
    deleteat!(col1, drop)
    newn = length(col1)

    for i in 2:length(cols)
        col = cols[i]
        if length(col) == n
            deleteat!(col, drop)
        end
    end

    for i in 1:length(cols)
        # this should never happen, but we add it for safety
        @assert length(cols[i]) == newn corrupt_msg(df, i)
    end

    return df
end

"""
    empty!(df::DataFrame)

Remove all rows from `df`, making each of its columns empty.
"""
function Base.empty!(df::DataFrame)
    foreach(empty!, eachcol(df))
    return df
end

##############################################################################
##
## hcat!
##
##############################################################################

# hcat! for 2 arguments, only a vector or a data frame is allowed
function hcat!(df1::DataFrame, df2::AbstractDataFrame;
               makeunique::Bool=false, copycols::Bool=true)
    u = add_names(index(df1), index(df2), makeunique=makeunique)
    for i in 1:length(u)
        df1[!, u[i]] = copycols ? df2[:, i] : df2[!, i]
    end
    return df1
end

# TODO: after deprecation remove AbstractVector methods

function hcat!(df::DataFrame, x::AbstractVector; makeunique::Bool=false, copycols::Bool=true)
    Base.depwarn("horizontal concatenation of data frame with a vector is deprecated. " *
                 "Pass DataFrame(x1=x) instead.", :hcat!)
    return hcat!(df, DataFrame(AbstractVector[x], [:x1], copycols=false),
                 makeunique=makeunique, copycols=copycols)
end

function hcat!(x::AbstractVector, df::DataFrame; makeunique::Bool=false, copycols::Bool=true)
    Base.depwarn("horizontal concatenation of data frame with a vector is deprecated. " *
                 "Pass DataFrame(x1=x) instead.", :hcat!)
    return hcat!(DataFrame(AbstractVector[x], [:x1], copycols=copycols), df,
                 makeunique=makeunique, copycols=copycols)
end

# hcat! for 1-n arguments
hcat!(df::DataFrame; makeunique::Bool=false, copycols::Bool=true) = df
hcat!(a::DataFrame, b::Union{AbstractDataFrame, AbstractVector},
      c::Union{AbstractDataFrame, AbstractVector}...;
      makeunique::Bool=false, copycols::Bool=true) =
    hcat!(hcat!(a, b, makeunique=makeunique, copycols=copycols),
          c..., makeunique=makeunique, copycols=copycols)

##############################################################################
##
## Missing values support
##
##############################################################################
"""
    allowmissing!(df::DataFrame, cols=:)

Convert columns `cols` of data frame `df` from element type `T` to
`Union{T, Missing}` to support missing values.

`cols` can be any column selector ($COLUMNINDEX_STR; $MULTICOLUMNINDEX_STR).

If `cols` is omitted all columns in the data frame are converted.
"""
function allowmissing! end

function allowmissing!(df::DataFrame, col::ColumnIndex)
    df[!, col] = allowmissing(df[!, col])
    return df
end

function allowmissing!(df::DataFrame, cols::AbstractVector{<:ColumnIndex})
    for col in cols
        allowmissing!(df, col)
    end
    return df
end

function allowmissing!(df::DataFrame, cols::AbstractVector{Bool})
    length(cols) == size(df, 2) || throw(BoundsError(df, (!, cols)))
    for (col, cond) in enumerate(cols)
        cond && allowmissing!(df, col)
    end
    return df
end

allowmissing!(df::DataFrame, cols::MultiColumnIndex) =
    allowmissing!(df, index(df)[cols])

allowmissing!(df::DataFrame, cols::Colon=:) =
    allowmissing!(df, axes(df, 2))

"""
    disallowmissing!(df::DataFrame, cols=:; error::Bool=true)

Convert columns `cols` of data frame `df` from element type `Union{T, Missing}` to
`T` to drop support for missing values.

`cols` can be any column selector ($COLUMNINDEX_STR; $MULTICOLUMNINDEX_STR).

If `cols` is omitted all columns in the data frame are converted.

If `error=false` then columns containing a `missing` value will be skipped instead
of throwing an error.
"""
function disallowmissing! end

function disallowmissing!(df::DataFrame, col::ColumnIndex; error::Bool=true)
    x = df[!, col]
    if !(!error && Missing <: eltype(x) && any(ismissing, x))
        df[!, col] = disallowmissing(x)
    end
    return df
end

function disallowmissing!(df::DataFrame, cols::AbstractVector{<:ColumnIndex};
                          error::Bool=true)
    for col in cols
        disallowmissing!(df, col, error=error)
    end
    return df
end

function disallowmissing!(df::DataFrame, cols::AbstractVector{Bool}; error::Bool=true)
    length(cols) == size(df, 2) || throw(BoundsError(df, (!, cols)))
    for (col, cond) in enumerate(cols)
        cond && disallowmissing!(df, col, error=error)
    end
    return df
end

disallowmissing!(df::DataFrame, cols::MultiColumnIndex; error::Bool=true) =
    disallowmissing!(df, index(df)[cols], error=error)

disallowmissing!(df::DataFrame, cols::Colon=:; error::Bool=true) =
    disallowmissing!(df, axes(df, 2), error=error)

"""
    append!(df::DataFrame, df2::AbstractDataFrame; cols::Symbol=:setequal,
            promote::Bool=(cols in [:union, :subset]))
    append!(df::DataFrame, table; cols::Symbol=:setequal,
            promote::Bool=(cols in [:union, :subset]))

Add the rows of `df2` to the end of `df`. If the second argument `table` is not an
`AbstractDataFrame` then it is converted using `DataFrame(table, copycols=false)`
before being appended.

The exact behavior of `append!` depends on the `cols` argument:
* If `cols == :setequal` (this is the default)
  then `df2` must contain exactly the same columns as `df` (but possibly in a
  different order).
* If `cols == :orderequal` then `df2` must contain the same columns in the same
  order (for `AbstractDict` this option requires that `keys(row)` matches
  `propertynames(df)` to allow for support of ordered dicts; however, if `df2`
  is a `Dict` an error is thrown as it is an unordered collection).
* If `cols == :intersect` then `df2` may contain more columns than `df`, but all
  column names that are present in `df` must be present in `df2` and only these
  are used.
* If `cols == :subset` then `append!` behaves like for `:intersect` but if some
  column is missing in `df2` then a `missing` value is pushed to `df`.
* If `cols == :union` then `append!` adds columns missing in `df` that are present
  in `df2`, for columns present in `df` but missing in `df2` a `missing` value
  is pushed.

If `promote=true` and element type of a column present in `df` does not allow
the type of a pushed argument then a new column with a promoted element type
allowing it is freshly allocated and stored in `df`. If `promote=false` an error
is thrown.

The above rule has the following exceptions:
* If `df` has no columns then copies of columns from `df2` are added to it.
* If `df2` has no columns then calling `append!` leaves `df` unchanged.

Please note that `append!` must not be used on a `DataFrame` that contains
columns that are aliases (equal when compared with `===`).

# See also

Use [`push!`](@ref) to add individual rows to a data frame and [`vcat`](@ref)
to vertically concatenate data frames.

# Examples
```jldoctest
julia> df1 = DataFrame(A=1:3, B=1:3)
3×2 DataFrame
 Row │ A      B
     │ Int64  Int64
─────┼──────────────
   1 │     1      1
   2 │     2      2
   3 │     3      3

julia> df2 = DataFrame(A=4.0:6.0, B=4:6)
3×2 DataFrame
 Row │ A        B
     │ Float64  Int64
─────┼────────────────
   1 │     4.0      4
   2 │     5.0      5
   3 │     6.0      6

julia> append!(df1, df2);

julia> df1
6×2 DataFrame
 Row │ A      B
     │ Int64  Int64
─────┼──────────────
   1 │     1      1
   2 │     2      2
   3 │     3      3
   4 │     4      4
   5 │     5      5
   6 │     6      6
```
"""
function Base.append!(df1::DataFrame, df2::AbstractDataFrame; cols::Symbol=:setequal,
                      promote::Bool=(cols in [:union, :subset]))
    if !(cols in (:orderequal, :setequal, :intersect, :subset, :union))
        throw(ArgumentError("`cols` keyword argument must be " *
                            ":orderequal, :setequal, :intersect, :subset or :union)"))
    end

    if ncol(df1) == 0
        for (n, v) in pairs(eachcol(df2))
            df1[!, n] = copy(v) # make sure df1 does not reuse df2
        end
        return df1
    end
    ncol(df2) == 0 && return df1

    if cols == :orderequal && _names(df1) != _names(df2)
        wrongnames = symdiff(_names(df1), _names(df2))
        if isempty(wrongnames)
            mismatches = findall(_names(df1) .!= _names(df2))
            @assert !isempty(mismatches)
            throw(ArgumentError("Columns number " *
                                join(mismatches, ", ", " and ") *
                                " do not have the same names in both passed " *
                                "data frames and `cols == :orderequal`"))
        else
            mismatchmsg = " Column names :" *
            throw(ArgumentError("Column names :" *
                                join(wrongnames, ", :", " and :") *
                                " were found in only one of the passed data frames " *
                                "and `cols == :orderequal`"))
        end
    elseif cols == :setequal
        wrongnames = symdiff(_names(df1), _names(df2))
        if !isempty(wrongnames)
            throw(ArgumentError("Column names :" *
                                join(wrongnames, ", :", " and :") *
                                " were found in only one of the passed data frames " *
                                "and `cols == :setequal`"))
        end
    elseif cols == :intersect
        wrongnames = setdiff(_names(df1), _names(df2))
        if !isempty(wrongnames)
            throw(ArgumentError("Column names :" *
                                join(wrongnames, ", :", " and :") *
                                " were found in only in destination data frame " *
                                "and `cols == :intersect`"))
        end
    end

    nrows, ncols = size(df1)
    targetrows = nrows + nrow(df2)
    current_col = 0
    # in the code below we use a direct access to _columns because
    # we resize the columns so temporarily the `DataFrame` is internally
    # inconsistent and normal data frame indexing would error.
    try
        for (j, n) in enumerate(_names(df1))
            current_col += 1
            if hasproperty(df2, n)
                df2_c = df2[!, n]
                S = eltype(df2_c)
                df1_c = df1[!, j]
                T = eltype(df1_c)
                if S <: T || !promote || promote_type(S, T) <: T
                    # if S <: T || promote_type(S, T) <: T this should never throw an exception
                    append!(df1_c, df2_c)
                else
                    newcol = similar(df1_c, promote_type(S, T), targetrows)
                    copyto!(newcol, 1, df1_c, 1, nrows)
                    copyto!(newcol, nrows+1, df2_c, 1, targetrows - nrows)
                    firstindex(newcol) != 1 && _onebased_check_error()
                    _columns(df1)[j] = newcol
                end
            else
                if Missing <: eltype(df1[!, j])
                    resize!(df1[!, j], targetrows)
                    df1[nrows+1:targetrows, j] .= missing
                elseif promote
                    newcol = similar(df1[!, j], Union{Missing, eltype(df1[!, j])},
                                     targetrows)
                    copyto!(newcol, 1, df1[!, j], 1, nrows)
                    newcol[nrows+1:targetrows] .= missing
                    firstindex(newcol) != 1 && _onebased_check_error()
                    _columns(df1)[j] = newcol
                else
                    throw(ArgumentError("promote=false and source data frame does " *
                                        "not contain column :$n, while destination " *
                                        "column does not allow for missing values"))
                end
            end
        end
        current_col = 0
        for col in _columns(df1)
            current_col += 1
            @assert length(col) == targetrows
        end
        if cols == :union
            for n in setdiff(_names(df2), _names(df1))
                newcol = similar(df2[!, n], Union{Missing, eltype(df2[!, n])},
                                 targetrows)
                @inbounds newcol[1:nrows] .= missing
                copyto!(newcol, nrows+1, df2[!, n], 1, targetrows - nrows)
                df1[!, n] = newcol
            end
        end
    catch err
        # Undo changes in case of error
        for col in _columns(df1)
            resize!(col, nrows)
        end
        @error "Error adding value to column :$(_names(df1)[current_col])."
        rethrow(err)
    end
    return df1
end

function Base.push!(df::DataFrame, row::Union{AbstractDict, NamedTuple};
                    cols::Symbol=:setequal,
                    promote::Bool=(cols in [:union, :subset]))
    possible_cols = (:orderequal, :setequal, :intersect, :subset, :union)
    if !(cols in possible_cols)
        throw(ArgumentError("`cols` keyword argument must be any of :" *
                            join(possible_cols, ", :")))
    end

    nrows, ncols = size(df)
    targetrows = nrows + 1

    if ncols == 0 && row isa NamedTuple
        for (n, v) in pairs(row)
            setproperty!(df, n, fill!(Tables.allocatecolumn(typeof(v), 1), v))
        end
        return df
    end

    old_row_type = typeof(row)
    if row isa AbstractDict && keytype(row) !== Symbol &&
        (keytype(row) <: AbstractString || all(x -> x isa AbstractString, keys(row)))
        row = (;(Symbol.(keys(row)) .=> values(row))...)
    end

    # in the code below we use a direct access to _columns because
    # we resize the columns so temporarily the `DataFrame` is internally
    # inconsistent and normal data frame indexing would error.
    if cols == :union
        if row isa AbstractDict && keytype(row) !== Symbol && !all(x -> x isa Symbol, keys(row))
            throw(ArgumentError("when `cols == :union` all keys of row must be Symbol"))
        end
        for (i, colname) in enumerate(_names(df))
            col = _columns(df)[i]
            if haskey(row, colname)
                val = row[colname]
            else
                val = missing
            end
            S = typeof(val)
            T = eltype(col)
            if S <: T || promote_type(S, T) <: T
                push!(col, val)
            elseif !promote
                try
                    push!(col, val)
                catch err
                    for col in _columns(df)
                        resize!(col, nrows)
                    end
                    @error "Error adding value to column :$colname."
                    rethrow(err)
                end
            else
                newcol = similar(col, promote_type(S, T), targetrows)
                copyto!(newcol, 1, col, 1, nrows)
                newcol[end] = val
                firstindex(newcol) != 1 && _onebased_check_error()
                _columns(df)[i] = newcol
            end
        end
        for (colname, col) in zip(_names(df), _columns(df))
            if length(col) != targetrows
                for col2 in _columns(df)
                    resize!(col2, nrows)
                end
                throw(AssertionError("Error adding value to column :$colname"))
            end
        end
        for colname in setdiff(keys(row), _names(df))
            val = row[colname]
            S = typeof(val)
            if nrows == 0
                newcol = [val]
            else
                newcol = Tables.allocatecolumn(Union{Missing, S}, targetrows)
                fill!(newcol, missing)
                newcol[end] = val
            end
            df[!, colname] = newcol
        end
        return df
    end

    if cols == :orderequal
        if old_row_type <: Dict
            throw(ArgumentError("passing `Dict` as `row` when `cols == :orderequal` " *
                                "is not allowed as it is unordered"))
        elseif length(row) != ncol(df) || any(x -> x[1] != x[2], zip(keys(row), _names(df)))
            throw(ArgumentError("when `cols == :orderequal` pushed row must " *
                                "have the same column names and in the " *
                                "same order as the target data frame"))
        end
    elseif cols === :setequal
        # Only check for equal lengths if :setequal is selected,
        # as an error will be thrown below if some names don't match
        if length(row) != ncols
            # an explicit error is thrown as this was allowed in the past
            throw(ArgumentError("`push!` with `cols` equal to `:setequal` " *
                                "requires `row` to have the same number of elements " *
                                "as the number of columns in `df`."))
        end
    end
    current_col = 0
    try
        for (col, nm) in zip(_columns(df), _names(df))
            current_col += 1
            if cols === :subset
                val = get(row, nm, missing)
            else
                val = row[nm]
            end
            S = typeof(val)
            T = eltype(col)
            if S <: T || !promote || promote_type(S, T) <: T
                push!(col, val)
            else
                newcol = similar(col, promote_type(S, T), targetrows)
                copyto!(newcol, 1, col, 1, nrows)
                newcol[end] = val
                firstindex(newcol) != 1 && _onebased_check_error()
                _columns(df)[columnindex(df, nm)] = newcol
            end
        end
        current_col = 0
        for col in _columns(df)
            current_col += 1
            @assert length(col) == targetrows
        end
    catch err
        for col in _columns(df)
            resize!(col, nrows)
        end
        @error "Error adding value to column :$(_names(df)[current_col])."
        rethrow(err)
    end
    return df
end

"""
    push!(df::DataFrame, row::Union{Tuple, AbstractArray}; promote::Bool=false)
    push!(df::DataFrame, row::Union{DataFrameRow, NamedTuple, AbstractDict};
          cols::Symbol=:setequal, promote::Bool=(cols in [:union, :subset]))

Add in-place one row at the end of `df` taking the values from `row`.

Column types of `df` are preserved, and new values are converted if necessary.
An error is thrown if conversion fails.

If `row` is neither a `DataFrameRow`, `NamedTuple` nor `AbstractDict` then
it must be a `Tuple` or an `AbstractArray`
and columns are matched by order of appearance. In this case `row` must contain
the same number of elements as the number of columns in `df`.

If `row` is a `DataFrameRow`, `NamedTuple` or `AbstractDict` then
values in `row` are matched to columns in `df` based on names. The exact behavior
depends on the `cols` argument value in the following way:
* If `cols == :setequal` (this is the default)
  then `row` must contain exactly the same columns as `df` (but possibly in a
  different order).
* If `cols == :orderequal` then `row` must contain the same columns in the same
  order (for `AbstractDict` this option requires that `keys(row)` matches
  `propertynames(df)` to allow for support of ordered dicts; however, if `row`
  is a `Dict` an error is thrown as it is an unordered collection).
* If `cols == :intersect` then `row` may contain more columns than `df`,
  but all column names that are present in `df` must be present in `row` and only
  they are used to populate a new row in `df`.
* If `cols == :subset` then `push!` behaves like for `:intersect` but if some
  column is missing in `row` then a `missing` value is pushed to `df`.
* If `cols == :union` then columns missing in `df` that are present in `row` are
  added to `df` (using `missing` for existing rows) and a `missing` value is
  pushed to columns missing in `row` that are present in `df`.

If `promote=true` and element type of a column present in `df` does not allow
the type of a pushed argument then a new column with a promoted element type
allowing it is freshly allocated and stored in `df`. If `promote=false` an error
is thrown.

As a special case, if `df` has no columns and `row` is a `NamedTuple` or
`DataFrameRow`, columns are created for all values in `row`, using their names
and order.

Please note that `push!` must not be used on a `DataFrame` that contains columns
that are aliases (equal when compared with `===`).

# Examples
```jldoctest
julia> df = DataFrame(A=1:3, B=1:3);

julia> push!(df, (true, false))
4×2 DataFrame
 Row │ A      B
     │ Int64  Int64
─────┼──────────────
   1 │     1      1
   2 │     2      2
   3 │     3      3
   4 │     1      0

julia> push!(df, df[1, :])
5×2 DataFrame
 Row │ A      B
     │ Int64  Int64
─────┼──────────────
   1 │     1      1
   2 │     2      2
   3 │     3      3
   4 │     1      0
   5 │     1      1

julia> push!(df, (C="something", A=true, B=false), cols=:intersect)
6×2 DataFrame
 Row │ A      B
     │ Int64  Int64
─────┼──────────────
   1 │     1      1
   2 │     2      2
   3 │     3      3
   4 │     1      0
   5 │     1      1
   6 │     1      0

julia> push!(df, Dict(:A=>1.0, :C=>1.0), cols=:union)
7×3 DataFrame
 Row │ A        B        C
     │ Float64  Int64?   Float64?
─────┼─────────────────────────────
   1 │     1.0        1  missing
   2 │     2.0        2  missing
   3 │     3.0        3  missing
   4 │     1.0        0  missing
   5 │     1.0        1  missing
   6 │     1.0        0  missing
   7 │     1.0  missing        1.0

julia> push!(df, NamedTuple(), cols=:subset)
8×3 DataFrame
 Row │ A          B        C
     │ Float64?   Int64?   Float64?
─────┼───────────────────────────────
   1 │       1.0        1  missing
   2 │       2.0        2  missing
   3 │       3.0        3  missing
   4 │       1.0        0  missing
   5 │       1.0        1  missing
   6 │       1.0        0  missing
   7 │       1.0  missing        1.0
   8 │ missing    missing  missing
```
"""
function Base.push!(df::DataFrame, row::Any; promote::Bool=false)
    if !(row isa Union{Tuple, AbstractArray})
        # an explicit error is thrown as this was allowed in the past
        throw(ArgumentError("`push!` does not allow passing collections of type " *
                            "$(typeof(row)) to be pushed into a DataFrame. Only " *
                            "`Tuple`, `AbstractArray`, `AbstractDict`, `DataFrameRow` " *
                            "and `NamedTuple` are allowed."))
    end
    nrows, ncols = size(df)
    targetrows = nrows + 1
    if length(row) != ncols
        msg = "Length of `row` does not match `DataFrame` column count."
        throw(DimensionMismatch(msg))
    end
    current_col = 0
    try
        for (i, (col, val)) in enumerate(zip(_columns(df), row))
            current_col += 1
            S = typeof(val)
            T = eltype(col)
            if S <: T || !promote || promote_type(S, T) <: T
                push!(col, val)
            else
                newcol = Tables.allocatecolumn(promote_type(S, T), targetrows)
                copyto!(newcol, 1, col, 1, nrows)
                newcol[end] = val
                firstindex(newcol) != 1 && _onebased_check_error()
                _columns(df)[i] = newcol
            end
        end
        current_col = 0
        for col in _columns(df)
            current_col += 1
            @assert length(col) == targetrows
        end
    catch err
        #clean up partial row
        for col in _columns(df)
            resize!(col, nrows)
        end
        @error "Error adding value to column :$(_names(df)[current_col])."
        rethrow(err)
    end
    df
end

"""
    repeat!(df::DataFrame; inner::Integer = 1, outer::Integer = 1)

Update a data frame `df` in-place by repeating its rows. `inner` specifies how many
times each row is repeated, and `outer` specifies how many times the full set
of rows is repeated. Columns of `df` are freshly allocated.

# Example
```jldoctest
julia> df = DataFrame(a = 1:2, b = 3:4)
2×2 DataFrame
 Row │ a      b
     │ Int64  Int64
─────┼──────────────
   1 │     1      3
   2 │     2      4

julia> repeat!(df, inner = 2, outer = 3);

julia> df
12×2 DataFrame
 Row │ a      b
     │ Int64  Int64
─────┼──────────────
   1 │     1      3
   2 │     1      3
   3 │     2      4
   4 │     2      4
   5 │     1      3
   6 │     1      3
   7 │     2      4
   8 │     2      4
   9 │     1      3
  10 │     1      3
  11 │     2      4
  12 │     2      4
```
"""
function repeat!(df::DataFrame; inner::Integer = 1, outer::Integer = 1)
    inner < 0 && throw(ArgumentError("inner keyword argument must be non-negative"))
    outer < 0 && throw(ArgumentError("outer keyword argument must be non-negative"))
    return mapcols!(x -> repeat(x, inner = Int(inner), outer = Int(outer)), df)
end

"""
    repeat!(df::DataFrame, count::Integer)

Update a data frame `df` in-place by repeating its rows the number of times
specified by `count`. Columns of `df` are freshly allocated.

# Example
```jldoctest
julia> df = DataFrame(a = 1:2, b = 3:4)
2×2 DataFrame
 Row │ a      b
     │ Int64  Int64
─────┼──────────────
   1 │     1      3
   2 │     2      4

julia> repeat(df, 2)
4×2 DataFrame
 Row │ a      b
     │ Int64  Int64
─────┼──────────────
   1 │     1      3
   2 │     2      4
   3 │     1      3
   4 │     2      4
```
"""
function repeat!(df::DataFrame, count::Integer)
    count < 0 && throw(ArgumentError("count must be non-negative"))
    return mapcols!(x -> repeat(x, Int(count)), df)
end

# This is not exactly copy! as in general we allow axes to be different
function _replace_columns!(df::DataFrame, newdf::DataFrame)
    @assert ncol(newdf) == 0 || nrow(df) == nrow(newdf)
    copy!(_columns(df), _columns(newdf))
    copy!(_names(index(df)), _names(newdf))
    copy!(index(df).lookup, index(newdf).lookup)
    return df
end<|MERGE_RESOLUTION|>--- conflicted
+++ resolved
@@ -744,13 +744,8 @@
 # TODO: move to abstractdataframe/abstractdataframe.jl
 
 """
-<<<<<<< HEAD
     insertcols!(df::AbstractDataFrame[, col], (name=>val)::Pair...;
-                makeunique::Bool=false, copycols::Bool=true)
-=======
-    insertcols!(df::DataFrame[, col], (name=>val)::Pair...;
                 after::Bool=false, makeunique::Bool=false, copycols::Bool=true)
->>>>>>> f9ca4ad6
 
 Insert a column into a data frame in place. Return the updated data frame.
 If `col` is omitted it is set to `ncol(df)+1`
@@ -828,9 +823,8 @@
    3 │ c         9      4      5      3
 ```
 """
-<<<<<<< HEAD
 function insertcols!(df::AbstractDataFrame, col::ColumnIndex, name_cols::Pair{Symbol, <:Any}...;
-                     makeunique::Bool=false, copycols::Bool=true)
+                     after::Bool=false, makeunique::Bool=false, copycols::Bool=true)
     if !is_column_insertion_allowed(df)
         throw(ArgumentError("insertcols! is only supported for DataFrame, or for " *
                             "SubDataFrame created with `:` as column selector"))
@@ -838,11 +832,6 @@
     if !(copycols || df isa DataFrame)
         throw(ArgumentError("copycols=false is only allowed if df isa DataFrame "))
     end
-    col_ind = Int(col isa SymbolOrString ? columnindex(df, col) : col)
-=======
-function insertcols!(df::DataFrame, col::ColumnIndex, name_cols::Pair{Symbol, <:Any}...;
-                     after::Bool=false, makeunique::Bool=false, copycols::Bool=true)
-
     if col isa SymbolOrString
         col_ind = Int(columnindex(df, col))
         if col_ind == 0
@@ -856,7 +845,6 @@
         col_ind += 1
     end
 
->>>>>>> f9ca4ad6
     if !(0 < col_ind <= ncol(df) + 1)
         throw(ArgumentError("attempt to insert a column to a data frame with " *
                             "$(ncol(df)) columns at index $col_ind"))
@@ -958,32 +946,18 @@
     return df
 end
 
-<<<<<<< HEAD
 insertcols!(df::AbstractDataFrame, col::ColumnIndex, name_cols::Pair{<:AbstractString, <:Any}...;
-                     makeunique::Bool=false, copycols::Bool=true) =
-=======
-insertcols!(df::DataFrame, col::ColumnIndex, name_cols::Pair{<:AbstractString, <:Any}...;
             after::Bool=false, makeunique::Bool=false, copycols::Bool=true) =
->>>>>>> f9ca4ad6
     insertcols!(df, col, (Symbol(n) => v for (n, v) in name_cols)...,
                 after=after, makeunique=makeunique, copycols=copycols)
 
-<<<<<<< HEAD
 insertcols!(df::AbstractDataFrame, name_cols::Pair{Symbol, <:Any}...;
-            makeunique::Bool=false, copycols::Bool=true) =
-    insertcols!(df, ncol(df)+1, name_cols..., makeunique=makeunique, copycols=copycols)
-
-insertcols!(df::AbstractDataFrame, name_cols::Pair{<:AbstractString, <:Any}...;
-            makeunique::Bool=false, copycols::Bool=true) =
-=======
-insertcols!(df::DataFrame, name_cols::Pair{Symbol, <:Any}...;
             after::Bool=false, makeunique::Bool=false, copycols::Bool=true) =
     insertcols!(df, ncol(df)+1, name_cols..., after=after,
                 makeunique=makeunique, copycols=copycols)
 
-insertcols!(df::DataFrame, name_cols::Pair{<:AbstractString, <:Any}...;
+insertcols!(df::AbstractDataFrame, name_cols::Pair{<:AbstractString, <:Any}...;
             after::Bool=false, makeunique::Bool=false, copycols::Bool=true) =
->>>>>>> f9ca4ad6
     insertcols!(df, (Symbol(n) => v for (n, v) in name_cols)...,
                 after=after, makeunique=makeunique, copycols=copycols)
 
