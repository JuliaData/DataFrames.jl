"""
    DataFrame <: AbstractDataFrame

An AbstractDataFrame that stores a set of named columns

The columns are normally AbstractVectors stored in memory,
particularly a Vector or CategoricalVector.

**Constructors**

```julia
DataFrame(columns::Vector, names::Vector{Symbol};
          makeunique::Bool=false, copycols::Bool=true)
DataFrame(columns::NTuple{N,AbstractVector}, names::NTuple{N,Symbol};
          makeunique::Bool=false, copycols::Bool=true)
DataFrame(columns::Matrix, names::Vector{Symbol}; makeunique::Bool=false)
DataFrame(kwargs...)
DataFrame(pairs::NTuple{N, Pair{Symbol, AbstractVector}}; copycols::Bool=true)
DataFrame() # an empty DataFrame
DataFrame(column_eltypes::Vector, names::AbstractVector{Symbol}, nrows::Integer=0;
          makeunique::Bool=false)
DataFrame(ds::AbstractDict; copycols::Bool=true)
DataFrame(table; makeunique::Bool=false, copycols::Bool=true)
DataFrame(::Union{DataFrame, SubDataFrame}; copycols::Bool=true)
DataFrame(::GroupedDataFrame)
```

**Arguments**

* `columns` : a Vector with each column as contents or a Matrix
* `names` : the column names
* `makeunique` : if `false` (the default), an error will be raised
  if duplicates in `names` are found; if `true`, duplicate names will be suffixed
  with `_i` (`i` starting at 1 for the first duplicate).
* `kwargs` : the key gives the column names, and the value is the
  column contents; note that the `copycols` keyword argument indicates if
  if vectors passed as columns should be copied so it is not possible to create
  a column whose name is `:copycols` using this constructor
* `t` : elemental type of all columns
* `nrows`, `ncols` : number of rows and columns
* `column_eltypes` : element type of each column
* `categorical` : a vector of `Bool` indicating which columns should be converted to
                  `CategoricalVector`
* `ds` : `AbstractDict` of columns
* `table` : any type that implements the
  [Tables.jl](https://github.com/JuliaData/Tables.jl) interface; in particular
  a tuple or vector of `Pair{Symbol, <:AbstractVector}}` objects is a table.
* `copycols` : whether vectors passed as columns should be copied; note that
  `DataFrame(kwargs...)` does not support this keyword argument and always copies columns.

All columns in `columns` should have the same length.

**Notes**

The `DataFrame` constructor by default copies all columns vectors passed to it.
Pass `copycols=false` to reuse vectors without copying them

If a column is passed to a `DataFrame` constructor or is assigned as a whole
using `setindex!` then its reference is stored in the `DataFrame`. An exception
to this rule is assignment of an `AbstractRange` as a column, in which case the
range is collected to a `Vector`.

Because column types can vary, a `DataFrame` is not type stable. For
performance-critical code, do not index into a `DataFrame` inside of loops.

**Examples**

```julia
df = DataFrame()
v = ["x","y","z"][rand(1:3, 10)]
df1 = DataFrame(Any[collect(1:10), v, rand(10)], [:A, :B, :C])
df2 = DataFrame(A = 1:10, B = v, C = rand(10))
summary(df1)
describe(df2)
first(df1, 10)
df1[:A] + df2[:C]
df1[1:4, 1:2]
df1[[:A,:C]]
df1[1:2, [:A,:C]]
df1[:, [:A,:C]]
df1[:, [1,3]]
df1[1:4, :]
df1[1:4, :C]
df1[1:4, :C] = 40. * df1[1:4, :C]
[df1; df2]  # vcat
[df1 df2]  # hcat
size(df1)
```

"""
struct DataFrame <: AbstractDataFrame
    columns::Vector{AbstractVector}
    colindex::Index

    function DataFrame(columns::Union{Vector{Any}, Vector{AbstractVector}},
                       colindex::Index; copycols::Bool=true)
        if length(columns) == length(colindex) == 0
            return new(AbstractVector[], Index())
        elseif length(columns) != length(colindex)
            throw(DimensionMismatch("Number of columns ($(length(columns))) and number of" *
                                    " column names ($(length(colindex))) are not equal"))
        end
        lengths = [isa(col, AbstractArray) ? length(col) : 1 for col in columns]
        minlen, maxlen = extrema(lengths)
        if minlen != maxlen || minlen == maxlen == 1
            # recycle scalars
            for i in 1:length(columns)
                isa(columns[i], AbstractArray) && continue
                columns[i] = fill!(Tables.allocatecolumn(typeof(columns[i]), maxlen),
                                   columns[i])
                lengths[i] = maxlen
            end
            uls = unique(lengths)
            if length(uls) != 1
                strnames = string.(names(colindex))
                estrings = ["column length $u for column(s) " *
                            join(strnames[lengths .== u], ", ", " and ") for (i, u) in enumerate(uls)]
                throw(DimensionMismatch(join(estrings, " is incompatible with ", ", and is incompatible with ")))
            end
        end
        for (i, c) in enumerate(columns)
            if isa(c, AbstractRange)
                columns[i] = collect(c)
            elseif !isa(c, AbstractVector)
                throw(DimensionMismatch("columns must be 1-dimensional"))
            elseif copycols
                columns[i] = copy(c)
            end
        end
        new(convert(Vector{AbstractVector}, columns), colindex)
    end
end

DataFrame(df::DataFrame; copycols::Bool=true) = copy(df, copycols=copycols)

function DataFrame(pairs::Pair{Symbol,<:Any}...; makeunique::Bool=false,
                   copycols::Bool=true)::DataFrame
    colnames = [Symbol(k) for (k,v) in pairs]
    columns = Any[v for (k,v) in pairs]
    DataFrame(columns, Index(colnames, makeunique=makeunique), copycols=copycols)
end

function DataFrame(d::AbstractDict; copycols::Bool=true)
    colnames = keys(d)
    if isa(d, Dict)
        colnames = sort!(collect(keys(d)))
    else
        colnames = keys(d)
    end
    colindex = Index([Symbol(k) for k in colnames])
    columns = Any[d[c] for c in colnames]
    DataFrame(columns, colindex, copycols=copycols)
end

function DataFrame(; kwargs...)
    if isempty(kwargs)
        DataFrame([], Index())
    else
        cnames = Symbol[]
        columns = Any[]
        copycols = true
        for (kw, val) in kwargs
            if kw == :copycols
                if val isa Bool
                    copycols = val
                else
                    throw(ArgumentError("the `copycols` keyword argument must be Boolean"))
                end
            else
                push!(cnames, kw)
                push!(columns, val)
            end
        end
        DataFrame(columns, Index(cnames), copycols=copycols)
    end
end

function DataFrame(columns::AbstractVector, cnames::AbstractVector{Symbol};
                   makeunique::Bool=false, copycols::Bool=true)::DataFrame
    if !all(col -> isa(col, AbstractVector), columns)
        throw(ArgumentError("columns argument must be a vector of AbstractVector objects"))
    end
    return DataFrame(convert(Vector{AbstractVector}, columns),
                     Index(convert(Vector{Symbol}, cnames), makeunique=makeunique),
                     copycols=copycols)
end

function DataFrame(columns::AbstractVector{<:AbstractVector},
                   cnames::AbstractVector{Symbol}=gennames(length(columns));
                   makeunique::Bool=false, copycols::Bool=true)::DataFrame
    return DataFrame(convert(Vector{AbstractVector}, columns),
                     Index(convert(Vector{Symbol}, cnames), makeunique=makeunique),
                     copycols=copycols)
end

DataFrame(columns::NTuple{N, AbstractVector}, cnames::NTuple{N, Symbol};
          makeunique::Bool=false, copycols::Bool=true) where {N} =
    DataFrame(collect(AbstractVector, columns), collect(Symbol, cnames),
              makeunique=makeunique, copycols=copycols)

DataFrame(columns::NTuple{N, AbstractVector}; copycols::Bool=true) where {N} =
    DataFrame(collect(AbstractVector, columns), gennames(length(columns)),
              copycols=copycols)

DataFrame(columns::AbstractMatrix, cnames::AbstractVector{Symbol} = gennames(size(columns, 2));
          makeunique::Bool=false) =
    DataFrame(AbstractVector[columns[:, i] for i in 1:size(columns, 2)], cnames,
              makeunique=makeunique, copycols=false)

function DataFrame(column_eltypes::AbstractVector{T}, cnames::AbstractVector{Symbol},
                   nrows::Integer=0; makeunique::Bool=false)::DataFrame where T<:Type
    columns = AbstractVector[elty >: Missing ?
                             fill!(Tables.allocatecolumn(elty, nrows), missing) :
                             Tables.allocatecolumn(elty, nrows)
                             for elty in column_eltypes]
    return DataFrame(columns, Index(convert(Vector{Symbol}, cnames), makeunique=makeunique),
                     copycols=false)
end

"""
    DataFrame!(args...; kwargs...)

Equivalent to `DataFrame(args...; copycols=false, kwargs...)`.

If `kwargs` contains the `copycols` keyword argument an error is thrown.

### Examples

```jldoctest
julia> df1 = DataFrame(a=1:3)
3×1 DataFrame
│ Row │ a     │
│     │ Int64 │
├─────┼───────┤
│ 1   │ 1     │
│ 2   │ 2     │
│ 3   │ 3     │

julia> df2 = DataFrame!(df1)

julia> df1.a === df2.a
true
"""
function DataFrame!(args...; kwargs...)
    if :copycols in keys(kwargs)
        throw(ArgumentError("`copycols` keyword argument is not allowed"))
    end
    DataFrame(args...; copycols=false, kwargs...)
end

DataFrame!(columns::AbstractMatrix,
           cnames::AbstractVector{Symbol} = gennames(size(columns, 2));
           makeunique::Bool=false) =
    throw(ArgumentError("It is not possible to construct a `DataFrame` from " *
                        "`$(typeof(columns))` without allocating new columns: " *
                        "use `DataFrame(...)` instead"))


DataFrame!(column_eltypes::AbstractVector{<:Type}, cnames::AbstractVector{Symbol},
           nrows::Integer=0; makeunique::Bool=false)::DataFrame =
    throw(ArgumentError("It is not possible to construct an uninitialized `DataFrame`" *
                        "without allocating new columns: use `DataFrame(...)` instead"))

##############################################################################
##
## AbstractDataFrame interface
##
##############################################################################

index(df::DataFrame) = getfield(df, :colindex)
_columns(df::DataFrame) = getfield(df, :columns)

# note: these type assertions are required to pass tests
nrow(df::DataFrame) = ncol(df) > 0 ? length(_columns(df)[1])::Int : 0
ncol(df::DataFrame) = length(index(df))

##############################################################################
##
## getindex() definitions
##
##############################################################################

# df[SingleColumnIndex] => AbstractVector, the same vector
@inline function Base.getindex(df::DataFrame, col_ind::Union{Signed, Unsigned})
    cols = _columns(df)
    @boundscheck if !checkindex(Bool, axes(cols, 1), col_ind)
        throw(BoundsError("attempt to access a data frame with $(ncol(df)) " *
                          "columns at index $col_ind"))
    end
    @inbounds cols[col_ind]
end

function Base.getindex(df::DataFrame, col_ind::Symbol)
    selected_column = index(df)[col_ind]
    return _columns(df)[selected_column]
end

# df[MultiColumnIndex] => DataFrame
function Base.getindex(df::DataFrame, col_inds::Union{AbstractVector, Regex, Not})
    selected_columns = index(df)[col_inds]
    new_columns = _columns(df)[selected_columns]
    return DataFrame(new_columns, Index(_names(df)[selected_columns]))
end

# df[:] => DataFrame
Base.getindex(df::DataFrame, col_inds::Colon) = copy(df)

# df[SingleRowIndex, SingleColumnIndex] => Scalar
@inline function Base.getindex(df::DataFrame, row_ind::Integer,
                               col_ind::Union{Signed, Unsigned})
    cols = _columns(df)
    @boundscheck begin
        if !checkindex(Bool, axes(cols, 1), col_ind)
            throw(BoundsError("attempt to access a data frame with $(ncol(df)) " *
                              "columns at index $row_ind"))
        end
        if !checkindex(Bool, axes(df, 1), row_ind)
            throw(BoundsError("attempt to access a data frame with $(nrow(df)) " *
                              "rows at index $row_ind"))
        end
    end

    @inbounds cols[col_ind][row_ind]
end

@inline function Base.getindex(df::DataFrame, row_ind::Integer, col_ind::Symbol)
    selected_column = index(df)[col_ind]
    @boundscheck if !checkindex(Bool, axes(df, 1), row_ind)
        throw(BoundsError("attempt to access a data frame with $(nrow(df)) " *
                          "rows at index $row_ind"))
    end
    @inbounds _columns(df)[selected_column][row_ind]
end

# df[MultiRowIndex, SingleColumnIndex] => AbstractVector, copy
@inline function Base.getindex(df::DataFrame, row_inds::AbstractVector, col_ind::ColumnIndex)
    selected_column = index(df)[col_ind]
    @boundscheck if !checkindex(Bool, axes(df, 1), row_inds)
        throw(BoundsError("attempt to access a data frame with $(nrow(df)) " *
                          "rows at index $row_inds"))
    end
    @inbounds return _columns(df)[selected_column][row_inds]
end

@inline Base.getindex(df::DataFrame, row_inds::Not, col_ind::ColumnIndex) =
    df[axes(df, 1)[row_inds], col_ind]

# df[MultiRowIndex, MultiColumnIndex] => DataFrame
@inline function Base.getindex(df::DataFrame, row_inds::AbstractVector{T},
                               col_inds::Union{AbstractVector, Regex, Not}) where T
    @boundscheck if !checkindex(Bool, axes(df, 1), row_inds)
        throw(BoundsError("attempt to access a data frame with $(nrow(df)) " *
                          "rows at index $row_inds"))
    end
    selected_columns = index(df)[col_inds]
    # Computing integer indices once for all columns is faster
    selected_rows = T === Bool ? findall(row_inds) : row_inds
    new_columns = AbstractVector[dv[selected_rows] for dv in _columns(df)[selected_columns]]
    return DataFrame(new_columns, Index(_names(df)[selected_columns]), copycols=false)
end

@inline Base.getindex(df::DataFrame, row_inds::Not,
                      col_inds::Union{AbstractVector, Regex, Not}) =
    df[axes(df, 1)[row_inds], col_inds]

# df[:, SingleColumnIndex] => AbstractVector
function Base.getindex(df::DataFrame, row_inds::Colon, col_ind::ColumnIndex)
    selected_column = index(df)[col_ind]
    copy(_columns(df)[selected_column])
end

# df[:, MultiColumnIndex] => DataFrame
function Base.getindex(df::DataFrame, row_ind::Colon, col_inds::Union{AbstractVector, Regex, Not})
    selected_columns = index(df)[col_inds]
    new_columns = AbstractVector[copy(dv) for dv in _columns(df)[selected_columns]]
    return DataFrame(new_columns, Index(_names(df)[selected_columns]), copycols=false)
end

# df[MultiRowIndex, :] => DataFrame
@inline function Base.getindex(df::DataFrame, row_inds::AbstractVector{T}, ::Colon) where T
    @boundscheck if !checkindex(Bool, axes(df, 1), row_inds)
        throw(BoundsError("attempt to access a data frame with $(nrow(df)) " *
                          "rows at index $row_inds"))
    end
    # Computing integer indices once for all columns is faster
    selected_rows = T === Bool ? findall(row_inds) : row_inds
    new_columns = AbstractVector[dv[selected_rows] for dv in _columns(df)]
    return DataFrame(new_columns, copy(index(df)), copycols=false)
end

@inline Base.getindex(df::DataFrame, row_inds::Not, ::Colon) =
    df[axes(df, 1)[row_inds], :]

# df[:, :] => DataFrame
function Base.getindex(df::DataFrame, ::Colon, ::Colon)
    new_columns = AbstractVector[copy(dv) for dv in _columns(df)]
    return DataFrame(new_columns, Index(_names(df)), copycols=false)
end

##############################################################################
##
## setindex!()
##
##############################################################################

function nextcolname(df::DataFrame)
    col = Symbol(string("x", ncol(df) + 1))
    hasproperty(df, col) || return col
    i = 1
    while true
        col = Symbol(string("x", ncol(df) + 1, "_", i))
        hasproperty(df, col) || return col
        i += 1
    end
end

# Will automatically add a new column if needed
function insert_single_column!(df::DataFrame,
                               v::AbstractVector,
                               col_ind::ColumnIndex)

    if ncol(df) != 0 && nrow(df) != length(v)
        throw(ArgumentError("New columns must have the same length as old columns"))
    end
    dv = isa(v, AbstractRange) ? collect(v) : v
    if haskey(index(df), col_ind)
        j = index(df)[col_ind]
        _columns(df)[j] = dv
    else
        if col_ind isa Symbol
            push!(index(df), col_ind)
            push!(_columns(df), dv)
        else
            if ncol(df) + 1 == Int(col_ind)
                push!(index(df), nextcolname(df))
                push!(_columns(df), dv)
            else
                throw(ArgumentError("Cannot assign to non-existent column: $col_ind"))
            end
        end
    end
    return dv
end

function insert_single_entry!(df::DataFrame, v::Any, row_ind::Integer, col_ind::ColumnIndex)
    if haskey(index(df), col_ind)
        _columns(df)[index(df)[col_ind]][row_ind] = v
        return v
    else
        throw(ArgumentError("Cannot assign to non-existent column: $col_ind"))
    end
end

function insert_multiple_entries!(df::DataFrame,
                                  v::Any,
                                  row_inds::AbstractVector{<:Integer},
                                  col_ind::ColumnIndex)
    if haskey(index(df), col_ind)
        _columns(df)[index(df)[col_ind]][row_inds] .= v
        return v
    else
        throw(ArgumentError("Cannot assign to non-existent column: $col_ind"))
    end
end

function upgrade_scalar(df::DataFrame, v::AbstractArray)
    msg = "setindex!(::DataFrame, ...) only broadcasts scalars, not arrays"
    throw(ArgumentError(msg))
end
function upgrade_scalar(df::DataFrame, v::Any)
    n = (ncol(df) == 0) ? 1 : nrow(df)
    fill(v, n)
end

# df[SingleColumnIndex] = AbstractVector
function Base.setindex!(df::DataFrame, v::AbstractVector, col_ind::ColumnIndex)
    insert_single_column!(df, v, col_ind)
end

# df[SingleColumnIndex] = Single Item (EXPANDS TO NROW(df) if NCOL(df) > 0)
function Base.setindex!(df::DataFrame, v, col_ind::ColumnIndex)
    if haskey(index(df), col_ind)
        fill!(df[col_ind], v)
    else
        insert_single_column!(df, upgrade_scalar(df, v), col_ind)
    end
    return df
end

# df[MultiColumnIndex] = DataFrame
function Base.setindex!(df::DataFrame, new_df::DataFrame, col_inds::AbstractVector{Bool})
    setindex!(df, new_df, findall(col_inds))
end
function Base.setindex!(df::DataFrame,
                        new_df::DataFrame,
                        col_inds::AbstractVector{<:ColumnIndex})
    for j in 1:length(col_inds)
        insert_single_column!(df, new_df[j], col_inds[j])
    end
    return df
end

# df[MultiColumnIndex] = AbstractVector (REPEATED FOR EACH COLUMN)
function Base.setindex!(df::DataFrame, v::AbstractVector, col_inds::AbstractVector{Bool})
    setindex!(df, v, findall(col_inds))
end
function Base.setindex!(df::DataFrame,
                        v::AbstractVector,
                        col_inds::AbstractVector{<:ColumnIndex})
    for col_ind in col_inds
        df[col_ind] = copy(v)
    end
    return df
end

# df[MultiColumnIndex] = Single Item (REPEATED FOR EACH COLUMN; EXPANDS TO NROW(df) if NCOL(df) > 0)
function Base.setindex!(df::DataFrame,
                        val::Any,
                        col_inds::AbstractVector{Bool})
    setindex!(df, val, findall(col_inds))
end
function Base.setindex!(df::DataFrame, val::Any, col_inds::AbstractVector{<:ColumnIndex})
    for col_ind in col_inds
        df[col_ind] = val
    end
    return df
end

# df[Regex] = value
Base.setindex!(df::DataFrame, v::Any, col_inds::Regex) =
    setindex!(df, v, index(df)[col_inds])

# df[:] = AbstractVector or Single Item
Base.setindex!(df::DataFrame, v, ::Colon) = (df[1:size(df, 2)] = v; df)

# df[SingleRowIndex, SingleColumnIndex] = Single Item
function Base.setindex!(df::DataFrame, v::Any, row_ind::Real, col_ind::ColumnIndex)
    insert_single_entry!(df, v, row_ind, col_ind)
end

# df[SingleRowIndex, MultiColumnIndex] = Single Item
function Base.setindex!(df::DataFrame,
                        v::Any,
                        row_ind::Real,
                        col_inds::AbstractVector{Bool})
    setindex!(df, v, row_ind, findall(col_inds))
end
function Base.setindex!(df::DataFrame,
                        v::Any,
                        row_ind::Real,
                        col_inds::AbstractVector{<:ColumnIndex})
    for col_ind in col_inds
        insert_single_entry!(df, v, row_ind, col_ind)
    end
    return df
end

# df[SingleRowIndex, MultiColumnIndex] = 1-Row DataFrame
function Base.setindex!(df::DataFrame,
                        new_df::DataFrame,
                        row_ind::Real,
                        col_inds::AbstractVector{Bool})
    setindex!(df, new_df, row_ind, findall(col_inds))
end
function Base.setindex!(df::DataFrame,
                        new_df::DataFrame,
                        row_ind::Real,
                        col_inds::AbstractVector{<:ColumnIndex})
    for j in 1:length(col_inds)
        insert_single_entry!(df, new_df[j][1], row_ind, col_inds[j])
    end
    return df
end

# df[MultiRowIndex, SingleColumnIndex] = AbstractVector
function Base.setindex!(df::DataFrame,
                        v::AbstractVector,
                        row_inds::AbstractVector{Bool},
                        col_ind::ColumnIndex)
    setindex!(df, v, findall(row_inds), col_ind)
end
function Base.setindex!(df::DataFrame,
                        v::AbstractVector,
                        row_inds::AbstractVector{<:Real},
                        col_ind::ColumnIndex)
    insert_multiple_entries!(df, v, row_inds, col_ind)
    return df
end

# df[MultiRowIndex, SingleColumnIndex] = Single Item
function Base.setindex!(df::DataFrame,
                        v::Any,
                        row_inds::AbstractVector{Bool},
                        col_ind::ColumnIndex)
    setindex!(df, v, findall(row_inds), col_ind)
end
function Base.setindex!(df::DataFrame,
                        v::Any,
                        row_inds::AbstractVector{<:Real},
                        col_ind::ColumnIndex)
    insert_multiple_entries!(df, v, row_inds, col_ind)
    return df
end

# df[MultiRowIndex, MultiColumnIndex] = DataFrame
function Base.setindex!(df::DataFrame,
                        new_df::DataFrame,
                        row_inds::AbstractVector{Bool},
                        col_inds::AbstractVector{Bool})
    setindex!(df, new_df, findall(row_inds), findall(col_inds))
end
function Base.setindex!(df::DataFrame,
                        new_df::DataFrame,
                        row_inds::AbstractVector{Bool},
                        col_inds::AbstractVector{<:ColumnIndex})
    setindex!(df, new_df, findall(row_inds), col_inds)
end
function Base.setindex!(df::DataFrame,
                        new_df::DataFrame,
                        row_inds::AbstractVector{<:Real},
                        col_inds::AbstractVector{Bool})
    setindex!(df, new_df, row_inds, findall(col_inds))
end
function Base.setindex!(df::DataFrame,
                        new_df::DataFrame,
                        row_inds::AbstractVector{<:Real},
                        col_inds::AbstractVector{<:ColumnIndex})
    for j in 1:length(col_inds)
        insert_multiple_entries!(df, new_df[j], row_inds, col_inds[j])
    end
    return df
end

# df[MultiRowIndex, MultiColumnIndex] = AbstractVector
function Base.setindex!(df::DataFrame,
                        v::AbstractVector,
                        row_inds::AbstractVector{Bool},
                        col_inds::AbstractVector{Bool})
    setindex!(df, v, findall(row_inds), findall(col_inds))
end
function Base.setindex!(df::DataFrame,
                        v::AbstractVector,
                        row_inds::AbstractVector{Bool},
                        col_inds::AbstractVector{<:ColumnIndex})
    setindex!(df, v, findall(row_inds), col_inds)
end
function Base.setindex!(df::DataFrame,
                        v::AbstractVector,
                        row_inds::AbstractVector{<:Real},
                        col_inds::AbstractVector{Bool})
    setindex!(df, v, row_inds, findall(col_inds))
end
function Base.setindex!(df::DataFrame,
                        v::AbstractVector,
                        row_inds::AbstractVector{<:Real},
                        col_inds::AbstractVector{<:ColumnIndex})
    for col_ind in col_inds
        insert_multiple_entries!(df, v, row_inds, col_ind)
    end
    return df
end

# df[MultiRowIndex, MultiColumnIndex] = Single Item
function Base.setindex!(df::DataFrame,
                        v::Any,
                        row_inds::AbstractVector{Bool},
                        col_inds::AbstractVector{Bool})
    setindex!(df, v, findall(row_inds), findall(col_inds))
end
function Base.setindex!(df::DataFrame,
                        v::Any,
                        row_inds::AbstractVector{Bool},
                        col_inds::AbstractVector{<:ColumnIndex})
    setindex!(df, v, findall(row_inds), col_inds)
end
function Base.setindex!(df::DataFrame,
                        v::Any,
                        row_inds::AbstractVector{<:Real},
                        col_inds::AbstractVector{Bool})
    setindex!(df, v, row_inds, findall(col_inds))
end
function Base.setindex!(df::DataFrame,
                        v::Any,
                        row_inds::AbstractVector{<:Real},
                        col_inds::AbstractVector{<:ColumnIndex})
    for col_ind in col_inds
        insert_multiple_entries!(df, v, row_inds, col_ind)
    end
    return df
end

# df[rows, Regex] = value
Base.setindex!(df::DataFrame, v::Any, row_inds, col_inds::Regex) =
    setindex!(df, v, row_inds, index(df)[col_inds])

# df[:] = DataFrame, df[:, :] = DataFrame
function Base.setindex!(df::DataFrame,
                        new_df::DataFrame,
                        row_inds::Colon,
                        col_inds::Colon=Colon())
    setfield!(df, :columns, copy(_columns(new_df)))
    setfield!(df, :colindex, copy(index(new_df)))
    df
end

# df[:, :] = ...
Base.setindex!(df::DataFrame, v, ::Colon, ::Colon) =
    (df[1:size(df, 1), 1:size(df, 2)] = v; df)

# df[Any, :] = ...
Base.setindex!(df::DataFrame, v, row_inds, ::Colon) =
    (df[row_inds, 1:size(df, 2)] = v; df)

# df[:, Any] = ...
Base.setindex!(df::DataFrame, v, ::Colon, col_inds) =
    (df[col_inds] = v; df)

##############################################################################
##
## Mutating methods
##
##############################################################################

"""
Insert a column into a data frame in place.


```julia
insertcols!(df::DataFrame, ind::Int; name=col,
            makeunique::Bool=false)
insertcols!(df::DataFrame, ind::Int, (:name => col)::Pair{Symbol,<:AbstractVector};
            makeunique::Bool=false)
```

### Arguments

* `df` : the DataFrame to which we want to add a column

* `ind` : a position at which we want to insert a column

* `name` : the name of the new column

* `col` : an `AbstractVector` giving the contents of the new column

* `makeunique` : Defines what to do if `name` already exists in `df`;
  if it is `false` an error will be thrown; if it is `true` a new unique name will
  be generated by adding a suffix

### Result

* `::DataFrame` : a `DataFrame` with added column.

### Examples

```jldoctest
julia> d = DataFrame(a=1:3)
3×1 DataFrame
│ Row │ a     │
│     │ Int64 │
├─────┼───────┤
│ 1   │ 1     │
│ 2   │ 2     │
│ 3   │ 3     │

julia> insertcols!(d, 1, b=['a', 'b', 'c'])
3×2 DataFrame
│ Row │ b    │ a     │
│     │ Char │ Int64 │
├─────┼──────┼───────┤
│ 1   │ 'a'  │ 1     │
│ 2   │ 'b'  │ 2     │
│ 3   │ 'c'  │ 3     │

julia> insertcols!(d, 1, :c => [2, 3, 4])
3×3 DataFrame
│ Row │ c     │ b    │ a     │
│     │ Int64 │ Char │ Int64 │
├─────┼───────┼──────┼───────┤
│ 1   │ 2     │ 'a'  │ 1     │
│ 2   │ 3     │ 'b'  │ 2     │
│ 3   │ 4     │ 'c'  │ 3     │
```

"""
function insertcols!(df::DataFrame, col_ind::Int, name_col::Pair{Symbol, <:AbstractVector};
                     makeunique::Bool=false)
    name, item = name_col
<<<<<<< HEAD
    0 < col_ind <= ncol(df) + 1 || throw(BoundsError())
    if !(size(df, 1) == length(item) || size(df, 2) == 0)
        throw(ArgumentError("length of new column ($(length(item))) must match the number of rows in data frame ($(nrow(df)))"))
    end
=======
    if !(0 < col_ind <= ncol(df) + 1)
        throw(BoundsError("attempt to insert a column to a data frame with $(ncol(df)) columns at index $col_ind"))
    end
    size(df, 1) == length(item) || size(df, 2) == 0 || error("number of rows does not match")
>>>>>>> 92402564

    if hasproperty(df, name)
        if makeunique
            k = 1
            while true
                # we only make sure that new column name is unique
                # if df originally had duplicates in names we do not fix it
                nn = Symbol("$(name)_$k")
                if !hasproperty(df, nn)
                    name = nn
                    break
                end
                k += 1
            end
        else
            msg = "Duplicate variable name $name. Pass makeunique=true" *
                  " to make it unique using a suffix automatically."
            throw(ArgumentError(msg))
        end
    end
    insert!(index(df), col_ind, name)
    insert!(_columns(df), col_ind, item)
    df
end

insertcols!(df::DataFrame, col_ind::Int, name_col::Pair{Symbol}; makeunique::Bool=false) =
    insertcols!(df, col_ind, name_col[1] => upgrade_scalar(df, name_col[2]), makeunique=makeunique)

function insertcols!(df::DataFrame, col_ind::Int; makeunique::Bool=false, name_col...)
    length(name_col) == 1 || throw(ArgumentError("one and only one column must be provided"))
    insertcols!(df, col_ind, makeunique=makeunique, keys(name_col)[1] => name_col[1])
end


"""
    copy(df::DataFrame; copycols::Bool=true)

Copy data frame `df`.
If `copycols=true` (the default), return a new  `DataFrame` holding
copies of column vectors in `df`.
If `copycols=false`, return a new `DataFrame` sharing column vectors with `df`.
"""
function Base.copy(df::DataFrame; copycols::Bool=true)
    if copycols
        df[:, :]
    else
        DataFrame(eachcol(df), names(df), copycols=false)
    end
end

"""
    deleterows!(df::DataFrame, inds)

Delete rows specified by `inds` from a `DataFrame` `df` in place and return it.

Internally `deleteat!` is called for all columns so `inds` must
be: a vector of sorted and unique integers, a boolean vector or an integer.

### Examples

```jldoctest
julia> d = DataFrame(a=1:3, b=4:6)
3×2 DataFrame
│ Row │ a     │ b     │
│     │ Int64 │ Int64 │
├─────┼───────┼───────┤
│ 1   │ 1     │ 4     │
│ 2   │ 2     │ 5     │
│ 3   │ 3     │ 6     │

julia> deleterows!(d, 2)
2×2 DataFrame
│ Row │ a     │ b     │
│     │ Int64 │ Int64 │
├─────┼───────┼───────┤
│ 1   │ 1     │ 4     │
│ 2   │ 3     │ 6     │
```

"""
function deleterows!(df::DataFrame, inds)
    if !isempty(inds) && size(df, 2) == 0
        throw(BoundsError())
    end
    # we require ind to be stored and unique like in Base
    foreach(col -> deleteat!(col, inds), _columns(df))
    df
end

function deleterows!(df::DataFrame, inds::AbstractVector{Bool})
    if length(inds) != size(df, 1)
        throw(BoundsError())
    end
    drop = findall(inds)
    foreach(col -> deleteat!(col, drop), _columns(df))
    df
end

"""
    select!(df::DataFrame, inds)

Mutate `df` in place to retain only columns specified by `inds` and return it.

Argument `inds` can be any index that is allowed for column indexing of
a `DataFrame` provided that the columns requested to be removed are unique.

### Examples

```jldoctest
julia> d = DataFrame(a=1:3, b=4:6)
3×2 DataFrame
│ Row │ a     │ b     │
│     │ Int64 │ Int64 │
├─────┼───────┼───────┤
│ 1   │ 1     │ 4     │
│ 2   │ 2     │ 5     │
│ 3   │ 3     │ 6     │

julia> select!(d, 2)
3×1 DataFrame
│ Row │ b     │
│     │ Int64 │
├─────┼───────┤
│ 1   │ 4     │
│ 2   │ 5     │
│ 3   │ 6     │
```

"""
function select!(df::DataFrame, inds::AbstractVector{Int})
    if isempty(inds)
        empty!(_columns(df))
        empty!(index(df))
        return df
    end
    indmin, indmax = extrema(inds)
    if indmin < 1
        throw(ArgumentError("indices must be positive"))
    end
    if indmax > ncol(df)
        throw(ArgumentError("indices must not be greater than number of columns"))
    end
    if !allunique(inds)
        throw(ArgumentError("indices must not contain duplicates"))
    end

    targetnames = _names(df)[inds]
    for i in setdiff(ncol(df):-1:1, inds)
        splice!(_columns(df), i)
        delete!(index(df), i)
    end
    permutecols!(df, targetnames)
end

select!(df::DataFrame, c::Int) = select!(df, [c])
select!(df::DataFrame, c::Any) = select!(df, index(df)[c])

"""
    select(df::AbstractDataFrame, inds, copycols::Bool=true)

Create a new data frame that contains columns from `df`
specified by `inds` and return it.

Argument `inds` can be any index that is allowed for column indexing.

If `df` is a `DataFrame` return a new `DataFrame` that contains columns from `df`
specified by `inds`.
If `copycols=true` (the default), then returned `DataFrame` holds
copies of column vectors in `df`.
If `copycols=false`, then returned `DataFrame` shares column vectors with `df`.

If `df` is a `SubDataFrame` then a `SubDataFrame` is returned if `copycols=false`
and a `DataFrame` with freshly allocated columns otherwise.

### Examples

```jldoctest
julia> d = DataFrame(a=1:3, b=4:6)
3×2 DataFrame
│ Row │ a     │ b     │
│     │ Int64 │ Int64 │
├─────┼───────┼───────┤
│ 1   │ 1     │ 4     │
│ 2   │ 2     │ 5     │
│ 3   │ 3     │ 6     │

julia> select(d, :b)
3×1 DataFrame
│ Row │ b     │
│     │ Int64 │
├─────┼───────┤
│ 1   │ 4     │
│ 2   │ 5     │
│ 3   │ 6     │
```

"""
select(df::DataFrame, inds::AbstractVector{Int}; copycols::Bool=true) =
    DataFrame(_columns(df)[inds], Index(_names(df)[inds]),
              copycols=copycols)

select(df::DataFrame, c::Int; copycols::Bool=true) =
    select(df, [c], copycols=copycols)
select(df::DataFrame, c::Any; copycols::Bool=true) =
    select(df, index(df)[c], copycols=copycols)

##############################################################################
##
## Hcat specialization
##
##############################################################################

# hcat! for 2 arguments, only a vector or a data frame is allowed
function hcat!(df1::DataFrame, df2::AbstractDataFrame;
               makeunique::Bool=false, copycols::Bool=true)
    u = add_names(index(df1), index(df2), makeunique=makeunique)
    for i in 1:length(u)
        df1[u[i]] = copycols ? copy(df2[i]) : df2[i]
    end
    return df1
end

# definition required to avoid hcat! ambiguity
function hcat!(df1::DataFrame, df2::DataFrame;
               makeunique::Bool=false, copycols::Bool=true)
    invoke(hcat!, Tuple{DataFrame, AbstractDataFrame}, df1, df2,
           makeunique=makeunique, copycols=copycols)::DataFrame
end

hcat!(df::DataFrame, x::AbstractVector; makeunique::Bool=false, copycols::Bool=true) =
    hcat!(df, DataFrame(AbstractVector[x], copycols=copycols),
          makeunique=makeunique, copycols=copycols)
hcat!(x::AbstractVector, df::DataFrame; makeunique::Bool=false, copycols::Bool=true) =
    hcat!(DataFrame(AbstractVector[x], copycols=copycols), df,
          makeunique=makeunique, copycols=copycols)
hcat!(x, df::DataFrame; makeunique::Bool=false, copycols::Bool=true) =
    throw(ArgumentError("x must be AbstractVector or AbstractDataFrame"))
hcat!(df::DataFrame, x; makeunique::Bool=false, copycols::Bool=true) =
    throw(ArgumentError("x must be AbstractVector or AbstractDataFrame"))

# hcat! for 1-n arguments
hcat!(df::DataFrame; makeunique::Bool=false, copycols::Bool=true) = df
hcat!(a::DataFrame, b, c...; makeunique::Bool=false, copycols::Bool=true) =
    hcat!(hcat!(a, b, makeunique=makeunique, copycols=copycols),
          c..., makeunique=makeunique, copycols=copycols)

# hcat
Base.hcat(df::DataFrame, x; makeunique::Bool=false, copycols::Bool=true) =
    hcat!(copy(df, copycols=copycols), x,
          makeunique=makeunique, copycols=copycols)
Base.hcat(df1::DataFrame, df2::AbstractDataFrame;
          makeunique::Bool=false, copycols::Bool=true) =
    hcat!(copy(df1, copycols=copycols), df2,
          makeunique=makeunique, copycols=copycols)
Base.hcat(df1::DataFrame, df2::AbstractDataFrame, dfn::AbstractDataFrame...;
          makeunique::Bool=false, copycols::Bool=true) =
    hcat!(hcat(df1, df2, makeunique=makeunique, copycols=copycols), dfn...,
          makeunique=makeunique, copycols=copycols)

##############################################################################
##
## Missing values support
##
##############################################################################
"""
    allowmissing!(df::DataFrame, cols::Colon=:)
    allowmissing!(df::DataFrame, cols::Union{Integer, Symbol})
    allowmissing!(df::DataFrame, cols::Union{AbstractVector, Regex, Not})

Convert columns `cols` of data frame `df` from element type `T` to
`Union{T, Missing}` to support missing values.

If `cols` is omitted all columns in the data frame are converted.
"""
function allowmissing! end

function allowmissing!(df::DataFrame, col::ColumnIndex)
    df[col] = allowmissing(df[col])
    df
end

function allowmissing!(df::DataFrame, cols::AbstractVector{<:ColumnIndex})
    for col in cols
        allowmissing!(df, col)
    end
    df
end

function allowmissing!(df::DataFrame, cols::AbstractVector{Bool})
    length(cols) == size(df, 2) || throw(BoundsError(df, cols))
    for (col, cond) in enumerate(cols)
        cond && allowmissing!(df, col)
    end
    df
end

allowmissing!(df::DataFrame, cols::Union{Regex, Not}) =
    allowmissing!(df, index(df)[cols])

allowmissing!(df::DataFrame, cols::Colon=:) =
    allowmissing!(df, axes(df, 2))

"""
    disallowmissing!(df::DataFrame, cols::Colon=:)
    disallowmissing!(df::DataFrame, cols::Union{Integer, Symbol})
    disallowmissing!(df::DataFrame, cols::Union{AbstractVector, Regex, Not})

Convert columns `cols` of data frame `df` from element type `Union{T, Missing}` to
`T` to drop support for missing values.

If `cols` is omitted all columns in the data frame are converted.
"""
function disallowmissing! end

function disallowmissing!(df::DataFrame, col::ColumnIndex)
    df[col] = disallowmissing(df[col])
    df
end

function disallowmissing!(df::DataFrame, cols::AbstractVector{<:ColumnIndex})
    for col in cols
        disallowmissing!(df, col)
    end
    df
end

function disallowmissing!(df::DataFrame, cols::AbstractVector{Bool})
    length(cols) == size(df, 2) || throw(BoundsError(df, cols))
    for (col, cond) in enumerate(cols)
        cond && disallowmissing!(df, col)
    end
    df
end

disallowmissing!(df::DataFrame, cols::Union{Regex, Not}) =
    disallowmissing!(df, index(df)[cols])

disallowmissing!(df::DataFrame, cols::Colon=:) =
    disallowmissing!(df, axes(df, 2))

##############################################################################
##
## Pooling
##
##############################################################################

"""
    categorical!(df::DataFrame, cname::Union{Integer, Symbol};
                 compress::Bool=false)
    categorical!(df::DataFrame, cnames::Vector{<:Union{Integer, Symbol}};
                 compress::Bool=false)
    categorical!(df::DataFrame, cnames::Union{Regex, Not};
                 compress::Bool=false)
    categorical!(df::DataFrame; compress::Bool=false)

Change columns selected by `cname` or `cnames` in data frame `df`
to `CategoricalVector`. If no columns are indicated then all columns whose element type
is a subtype of `Union{AbstractString, Missing}` will be converted to categorical.

If the `compress` keyword argument is set to `true` then the created `CategoricalVector`s
will be compressed.

All created `CategoricalVector`s are unordered.

### Examples

```julia
julia> df = DataFrame(X=["a", "b"], Y=[1, 2], Z=["p", "q"])
2×3 DataFrame
│ Row │ X      │ Y     │ Z      │
│     │ String │ Int64 │ String │
├─────┼────────┼───────┼────────┤
│ 1   │ a      │ 1     │ p      │
│ 2   │ b      │ 2     │ q      │

julia> categorical!(df)
2×3 DataFrame
│ Row │ X            │ Y     │ Z            │
│     │ Categorical… │ Int64 │ Categorical… │
├─────┼──────────────┼───────┼──────────────┤
│ 1   │ a            │ 1     │ p            │
│ 2   │ b            │ 2     │ q            │

julia> eltypes(df)
3-element Array{DataType,1}:
 CategoricalString{UInt32}
 Int64
 CategoricalString{UInt32}

julia> df = DataFrame(X=["a", "b"], Y=[1, 2], Z=["p", "q"])
2×3 DataFrame
│ Row │ X      │ Y     │ Z      │
│     │ String │ Int64 │ String │
├─────┼────────┼───────┼────────┤
│ 1   │ a      │ 1     │ p      │
│ 2   │ b      │ 2     │ q      │

julia> categorical!(df, :Y, compress=true)
2×3 DataFrame
│ Row │ X      │ Y            │ Z      │
│     │ String │ Categorical… │ String │
├─────┼────────┼──────────────┼────────┤
│ 1   │ a      │ 1            │ p      │
│ 2   │ b      │ 2            │ q      │

julia> eltypes(df)
3-element Array{DataType,1}:
 String
 CategoricalValue{Int64,UInt8}
 String
```
"""
function categorical! end

function categorical!(df::DataFrame, cname::ColumnIndex;
                      compress::Bool=false)
    df[cname] = categorical(df[cname], compress)
    df
end

function categorical!(df::DataFrame, cnames::AbstractVector{<:ColumnIndex};
                      compress::Bool=false)
    for cname in cnames
        df[cname] = categorical(df[cname], compress)
    end
    df
end

categorical!(df::DataFrame, cnames::Union{Regex, Not}; compress::Bool=false) =
    categorical!(df, index(df)[cnames], compress=compress)

function categorical!(df::DataFrame, cnames::Colon=:; compress::Bool=false)
    for i in 1:size(df, 2)
        if eltype(df[i]) <: Union{AbstractString, Missing}
            df[i] = categorical(df[i], compress)
        end
    end
    df
end

"""
    append!(df1::DataFrame, df2::AbstractDataFrame)

Add the rows of `df2` to the end of `df1`.

Column names must be equal (including order), with the following exceptions:
* If `df1` has no columns then copies of
  columns from `df2` are added to it.
* If `df2` has no columns then calling `append!` leaves `df1` unchanged.

Values corresponding to new rows are appended in-place to the column vectors of `df1`.
Column types are therefore preserved, and new values are converted if necessary.
An error is thrown if conversion fails: this is the case in particular if a column
in `df2` contains `missing` values but the corresponding column in `df1` does not
accept them.

Please note that `append!` must not be used on a `DataFrame` that contains columns
that are aliases (equal when compared with `===`) as it will silently produce
a wrong result in such a situation.

!!! note
    Use [`vcat`](@ref) instead of `append!` when more flexibility is needed.
    Since `vcat` does not operate in place, it is able to use promotion to find
    an appropriate element type to hold values from both data frames.
    It also accepts columns in different orders between `df1` and `df2`.

    Use [`push!`](@ref) to add individual rows to a data frame.

# Examples
```jldoctest
julia> df1 = DataFrame(A=1:3, B=1:3);

julia> df2 = DataFrame(A=4.0:6.0, B=4:6);

julia> append!(df1, df2);

julia> df1
6×2 DataFrame
│ Row │ A     │ B     │
│     │ Int64 │ Int64 │
├─────┼───────┼───────┤
│ 1   │ 1     │ 1     │
│ 2   │ 2     │ 2     │
│ 3   │ 3     │ 3     │
│ 4   │ 4     │ 4     │
│ 5   │ 5     │ 5     │
│ 6   │ 6     │ 6     │
```
"""
function Base.append!(df1::DataFrame, df2::AbstractDataFrame)
    if ncol(df1) == 0
        for (n, v) in eachcol(df2, true)
            df1[n] = copy(v) # make sure df1 does not reuse df2
        end
        return df1
    end
    ncol(df2) == 0 && return df1

    _names(df1) == _names(df2) || error("Column names do not match")
    nrows, ncols = size(df1)
    try
        for j in 1:ncols
            append!(df1[j], df2[j])
        end
    catch err
        # Undo changes in case of error
        for j in 1:ncols
            resize!(df1[j], nrows)
        end
        rethrow(err)
    end
    return df1
end

Base.convert(::Type{DataFrame}, A::AbstractMatrix) = DataFrame(A)

Base.convert(::Type{DataFrame}, d::AbstractDict) = DataFrame(d, copycols=false)

function Base.push!(df::DataFrame, row::Union{AbstractDict, NamedTuple}; columns::Symbol=:equal)
    if !(columns in (:equal, :intersect))
        throw(ArgumentError("`columns` keyword argument must be `:equal` or `:intersect`"))
    end
    if ncol(df) == 0 && row isa NamedTuple
        for (n, v) in pairs(row)
            setproperty!(df, n, fill!(Tables.allocatecolumn(typeof(v), 1), v))
        end
        return df
    end
    i = 1
    # Only check for equal lengths, as an error will be thrown below if some names don't match
    if columns === :equal && length(row) != size(df, 2)
        # TODO: add tests for this case after the deprecation period
        Base.depwarn("In the future push! will require that `row` has the same number" *
                      "of elements as is the number of columns in `df`." *
                      "Use `columns=:intersect` to disable this check.", :push!)
    end
    for nm in _names(df)
        try
            push!(df[i], row[nm])
        catch
            #clean up partial row
            for j in 1:(i - 1)
                pop!(df[j])
            end
            msg = "Error adding value to column :$nm."
            throw(ArgumentError(msg))
        end
        i += 1
    end
    df
end

"""
    push!(df::DataFrame, row)
    push!(df::DataFrame, row::Union{DataFrameRow, NamedTuple, AbstractDict};
          columns::Symbol=:intersect)

Add in-place one row at the end of `df` taking the values from `row`.

Column types of `df` are preserved, and new values are converted if necessary.
An error is thrown if conversion fails.

If `row` is neither a `DataFrameRow`, `NamedTuple` nor `AbstractDict` then
it is assumed to be an iterable and columns are matched by order of appearance.
In this case `row` must contain the same number of elements as the number of columns in `df`.

If `row` is a `DataFrameRow`, `NamedTuple` or `AbstractDict` then
values in `row` are matched to columns in `df` based on names (order is ignored).
`row` may contain more columns than `df` if `columns=:intersect`
(this is currently the default, but will change in the future), but all column names
that are present in `df` must be present in `row`.
Otherwise if `columns=:equal` then `row` must contain exactly the same columns as `df`
(but possibly in a different order).

As a special case, if `df` has no columns and `row` is a `NamedTuple` or `DataFrameRow`,
columns are created for all values in `row`, using their names and order.

Please note that `push!` must not be used on a `DataFrame` that contains columns
that are aliases (equal when compared with `===`) as it will silently produce
a wrong result in such a situation.

# Examples
```jldoctest
julia> df = DataFrame(A=1:3, B=1:3)
3×2 DataFrame
│ Row │ A     │ B     │
│     │ Int64 │ Int64 │
├─────┼───────┼───────┤
│ 1   │ 1     │ 1     │
│ 2   │ 2     │ 2     │
│ 3   │ 3     │ 3     │

julia> push!(df, (true, false))
4×2 DataFrame
│ Row │ A     │ B     │
│     │ Int64 │ Int64 │
├─────┼───────┼───────┤
│ 1   │ 1     │ 1     │
│ 2   │ 2     │ 2     │
│ 3   │ 3     │ 3     │
│ 4   │ 1     │ 0     │

julia> push!(df, df[1, :])
5×2 DataFrame
│ Row │ A     │ B     │
│     │ Int64 │ Int64 │
├─────┼───────┼───────┤
│ 1   │ 1     │ 1     │
│ 2   │ 2     │ 2     │
│ 3   │ 3     │ 3     │
│ 4   │ 1     │ 0     │
│ 5   │ 1     │ 1     │

julia> push!(df, (C="something", A=true, B=false), columns=:intersect)
4×2 DataFrame
│ Row │ A     │ B     │
│     │ Int64 │ Int64 │
├─────┼───────┼───────┤
│ 1   │ 1     │ 1     │
│ 2   │ 2     │ 2     │
│ 3   │ 3     │ 3     │
│ 4   │ 1     │ 0     │
│ 5   │ 1     │ 1     │
│ 6   │ 1     │ 0     │

julia> push!(df, Dict(:A=>1.0, :B=>2.0))
5×2 DataFrame
│ Row │ A     │ B     │
│     │ Int64 │ Int64 │
├─────┼───────┼───────┤
│ 1   │ 1     │ 1     │
│ 2   │ 2     │ 2     │
│ 3   │ 3     │ 3     │
│ 4   │ 1     │ 0     │
│ 5   │ 1     │ 1     │
│ 6   │ 1     │ 0     │
│ 7   │ 1     │ 2     │
```
"""
function Base.push!(df::DataFrame, row::Any)
    if length(row) != size(df, 2)
        msg = "Length of `row` does not match `DataFrame` column count."
        throw(ArgumentError(msg))
    end
    i = 1
    for t in row
        try
            push!(_columns(df)[i], t)
        catch
            #clean up partial row
            for j in 1:(i - 1)
                pop!(_columns(df)[j])
            end
            msg = "Error adding $(repr(t)) to column :$(_names(df)[i]). Possible type mis-match."
            throw(ArgumentError(msg))
        end
        i += 1
    end
    df
end

"""
    permutecols!(df::DataFrame, p::AbstractVector)

Permute the columns of `df` in-place, according to permutation `p`. Elements of `p` may be
either column indices (`Int`) or names (`Symbol`), but cannot be a combination of both. All
columns must be listed.

### Examples

```julia
julia> df = DataFrame(a=1:5, b=2:6, c=3:7)
5×3 DataFrame
│ Row │ a     │ b     │ c     │
│     │ Int64 │ Int64 │ Int64 │
├─────┼───────┼───────┼───────┤
│ 1   │ 1     │ 2     │ 3     │
│ 2   │ 2     │ 3     │ 4     │
│ 3   │ 3     │ 4     │ 5     │
│ 4   │ 4     │ 5     │ 6     │
│ 5   │ 5     │ 6     │ 7     │

julia> permutecols!(df, [2, 1, 3]);

julia> df
5×3 DataFrame
│ Row │ b     │ a     │ c     │
│     │ Int64 │ Int64 │ Int64 │
├─────┼───────┼───────┼───────┤
│ 1   │ 2     │ 1     │ 3     │
│ 2   │ 3     │ 2     │ 4     │
│ 3   │ 4     │ 3     │ 5     │
│ 4   │ 5     │ 4     │ 6     │
│ 5   │ 6     │ 5     │ 7     │

julia> permutecols!(df, [:c, :a, :b]);

julia> df
5×3 DataFrame
│ Row │ c     │ a     │ b     │
│     │ Int64 │ Int64 │ Int64 │
├─────┼───────┼───────┼───────┤
│ 1   │ 3     │ 1     │ 2     │
│ 2   │ 4     │ 2     │ 3     │
│ 3   │ 5     │ 3     │ 4     │
│ 4   │ 6     │ 4     │ 5     │
│ 5   │ 7     │ 5     │ 6     │
```
"""
function permutecols!(df::DataFrame, p::AbstractVector)
    if !(length(p) == size(df, 2) && isperm(p))
        throw(ArgumentError("$p is not a valid column permutation for this DataFrame"))
    end
    permute!(_columns(df), p)
    @inbounds permute!(index(df), p)
    df
end

function permutecols!(df::DataFrame, p::AbstractVector{Symbol})
    permutecols!(df, index(df)[p])
end<|MERGE_RESOLUTION|>--- conflicted
+++ resolved
@@ -785,17 +785,12 @@
 function insertcols!(df::DataFrame, col_ind::Int, name_col::Pair{Symbol, <:AbstractVector};
                      makeunique::Bool=false)
     name, item = name_col
-<<<<<<< HEAD
-    0 < col_ind <= ncol(df) + 1 || throw(BoundsError())
+    if !(0 < col_ind <= ncol(df) + 1)
+        throw(BoundsError("attempt to insert a column to a data frame with $(ncol(df)) columns at index $col_ind"))
+    end  
     if !(size(df, 1) == length(item) || size(df, 2) == 0)
         throw(ArgumentError("length of new column ($(length(item))) must match the number of rows in data frame ($(nrow(df)))"))
     end
-=======
-    if !(0 < col_ind <= ncol(df) + 1)
-        throw(BoundsError("attempt to insert a column to a data frame with $(ncol(df)) columns at index $col_ind"))
-    end
-    size(df, 1) == length(item) || size(df, 2) == 0 || error("number of rows does not match")
->>>>>>> 92402564
 
     if hasproperty(df, name)
         if makeunique
