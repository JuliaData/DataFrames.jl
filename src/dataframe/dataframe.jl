--- conflicted
+++ resolved
@@ -2,7 +2,7 @@
 An AbstractDataFrame that stores a set of named columns
 
 The columns are normally AbstractVectors stored in memory,
-particularly a Vector, NullableVector, or CategoricalVector.
+particularly a Vector, DataVector, or PooledDataVector.
 
 **Constructors**
 
@@ -30,15 +30,9 @@
 
 **Notes**
 
-<<<<<<< HEAD
-Most of the default constructors convert columns to `NullableArray`.  The
-base constructor, `DataFrame(columns::Vector{Any},
-names::Vector{Symbol})` does not convert to `NullableArray`.
-=======
 Most of the default constructors convert columns to `DataArrays`.  The
 base constructor, `DataFrame(columns::Vector,
 names::Vector{Symbol})` does not convert to `DataArrays`.
->>>>>>> 7f24835c
 
 A `DataFrame` is a lightweight object. As long as columns are not
 manipulated, creation of a DataFrame from existing AbstractVectors is
@@ -54,12 +48,12 @@
 ```julia
 df = DataFrame()
 v = ["x","y","z"][rand(1:3, 10)]
-df1 = DataFrame(Any[collect(1:10), v, rand(10)], [:A, :B, :C])  # columns are Arrays
-df2 = DataFrame(A = 1:10, B = v, C = rand(10))           # columns are NullableArrays
+df1 = DataFrame(Any[[1:10], v, rand(10)], [:A, :B, :C])  # columns are Arrays
+df2 = DataFrame(A = 1:10, B = v, C = rand(10))           # columns are DataArrays
 dump(df1)
 dump(df2)
 describe(df2)
-DataFrames.head(df1)
+head(df1)
 df1[:A] + df2[:C]
 df1[1:4, 1:2]
 df1[[:A,:C]]
@@ -108,15 +102,9 @@
     return result
 end
 
-<<<<<<< HEAD
-function DataFrame(columns::AbstractVector,
-                   cnames::AbstractVector{Symbol} = gennames(length(columns)))
-    return DataFrame(convert(Vector{Any}, columns), Index(convert(Vector{Symbol}, cnames)))
-=======
 function DataFrame(columns::Vector,
                    cnames::Vector = gennames(length(columns)))
     return DataFrame(columns, Index(cnames))
->>>>>>> 7f24835c
 end
 
 
@@ -124,7 +112,7 @@
 function DataFrame(t::Type, nrows::Integer, ncols::Integer)
     columns = Vector(ncols)
     for i in 1:ncols
-        columns[i] = NullableArray(t, nrows)
+        columns[i] = DataArray(t, nrows)
     end
     cnames = gennames(ncols)
     return DataFrame(columns, Index(cnames))
@@ -135,21 +123,19 @@
     p = length(column_eltypes)
     columns = Vector(p)
     for j in 1:p
-        columns[j] = NullableArray(column_eltypes[j], nrows)
+        columns[j] = DataArray(column_eltypes[j], nrows)
     end
     return DataFrame(columns, Index(cnames))
 end
-# Initialize an empty DataFrame with specific eltypes and names
-# and whether a nominal array should be created
-function DataFrame(column_eltypes::Vector{DataType}, cnames::Vector{Symbol},
-                   nominal::Vector{Bool}, nrows::Integer)
+# Initialize an empty DataFrame with specific eltypes and names and whether is pooled data array
+function DataFrame(column_eltypes::Vector{DataType}, cnames::Vector{Symbol}, ispda::Vector{Bool}, nrows::Integer)
     p = length(column_eltypes)
     columns = Vector(p)
     for j in 1:p
-      if nominal[j]
-        columns[j] = NullableCategoricalArray(column_eltypes[j], nrows)
+      if ispda[j]
+        columns[j] = PooledDataArray(column_eltypes[j], nrows)
       else
-        columns[j] = NullableArray(column_eltypes[j], nrows)
+        columns[j] = DataArray(column_eltypes[j], nrows)
       end
     end
     return DataFrame(columns, Index(cnames))
@@ -161,7 +147,7 @@
     columns = Vector(p)
     cnames = gennames(p)
     for j in 1:p
-        columns[j] = NullableArray(column_eltypes[j], nrows)
+        columns[j] = DataArray(column_eltypes[j], nrows)
     end
     return DataFrame(columns, Index(cnames))
 end
@@ -181,7 +167,8 @@
     col_eltypes = Type[Union{} for _ = 1:length(ks)]
     for d in ds
         for (i,k) in enumerate(ks)
-            if haskey(d, k) && !_isnull(d[k])
+            # TODO: check for user-defined "NA" values, ala pandas
+            if haskey(d, k) && !isna(d[k])
                 col_eltypes[i] = promote_type(col_eltypes[i], typeof(d[k]))
             end
         end
@@ -192,7 +179,7 @@
     df = DataFrame(col_eltypes, ks, length(ds))
     for (i,d) in enumerate(ds)
         for (j,k) in enumerate(ks)
-            df[i,j] = get(d, k, Nullable())
+            df[i,j] = get(d, k, NA)
         end
     end
 
@@ -243,9 +230,7 @@
 end
 
 # df[MultiColumnIndex] => (Sub)?DataFrame
-function Base.getindex{T <: ColumnIndex}(df::DataFrame,
-                                         col_inds::Union{AbstractVector{T},
-                                                         AbstractVector{Nullable{T}}})
+function Base.getindex{T <: ColumnIndex}(df::DataFrame, col_inds::AbstractVector{T})
     selected_columns = index(df)[col_inds]
     new_columns = df.columns[selected_columns]
     return DataFrame(new_columns, Index(_names(df)[selected_columns]))
@@ -261,29 +246,20 @@
 end
 
 # df[SingleRowIndex, MultiColumnIndex] => (Sub)?DataFrame
-function Base.getindex{T <: ColumnIndex}(df::DataFrame,
-                                         row_ind::Real,
-                                         col_inds::Union{AbstractVector{T},
-                                                         AbstractVector{Nullable{T}}})
+function Base.getindex{T <: ColumnIndex}(df::DataFrame, row_ind::Real, col_inds::AbstractVector{T})
     selected_columns = index(df)[col_inds]
     new_columns = Any[dv[[row_ind]] for dv in df.columns[selected_columns]]
     return DataFrame(new_columns, Index(_names(df)[selected_columns]))
 end
 
 # df[MultiRowIndex, SingleColumnIndex] => (Sub)?AbstractDataVector
-function Base.getindex{T <: Real}(df::DataFrame,
-                                  row_inds::Union{AbstractVector{T}, AbstractVector{Nullable{T}}},
-                                  col_ind::ColumnIndex)
+function Base.getindex{T <: Real}(df::DataFrame, row_inds::AbstractVector{T}, col_ind::ColumnIndex)
     selected_column = index(df)[col_ind]
     return df.columns[selected_column][row_inds]
 end
 
 # df[MultiRowIndex, MultiColumnIndex] => (Sub)?DataFrame
-function Base.getindex{R <: Real, T <: ColumnIndex}(df::DataFrame,
-                                                    row_inds::Union{AbstractVector{R},
-                                                                    AbstractVector{Nullable{R}}},
-                                                    col_inds::Union{AbstractVector{T},
-                                                                    AbstractVector{Nullable{T}}})
+function Base.getindex{R <: Real, T <: ColumnIndex}(df::DataFrame, row_inds::AbstractVector{R}, col_inds::AbstractVector{T})
     selected_columns = index(df)[col_inds]
     new_columns = Any[dv[row_inds] for dv in df.columns[selected_columns]]
     return DataFrame(new_columns, Index(_names(df)[selected_columns]))
@@ -291,24 +267,13 @@
 
 # df[:, SingleColumnIndex] => (Sub)?AbstractVector
 # df[:, MultiColumnIndex] => (Sub)?DataFrame
-<<<<<<< HEAD
-Base.getindex{T<:ColumnIndex}(df::DataFrame,
-                              row_inds::Colon,
-                              col_inds::Union{T, AbstractVector{T},
-                                              AbstractVector{Nullable{T}}}) =
-    df[col_inds]
-=======
 Base.getindex{T<:ColumnIndex}(df::DataFrame, row_inds::Colon, col_inds::Union{T, AbstractVector{T}}) = df[col_inds]
->>>>>>> 7f24835c
 
 # df[SingleRowIndex, :] => (Sub)?DataFrame
 Base.getindex(df::DataFrame, row_ind::Real, col_inds::Colon) = df[[row_ind], col_inds]
 
 # df[MultiRowIndex, :] => (Sub)?DataFrame
-function Base.getindex{R<:Real}(df::DataFrame,
-                                row_inds::Union{AbstractVector{R},
-                                                AbstractVector{Nullable{R}}},
-                                col_inds::Colon)
+function Base.getindex{R<:Real}(df::DataFrame, row_inds::AbstractVector{R}, col_inds::Colon)
     new_columns = Any[dv[row_inds] for dv in df.columns]
     return DataFrame(new_columns, copy(index(df)))
 end
@@ -379,17 +344,17 @@
     end
 end
 
-upgrade_vector{T<:Nullable}(v::AbstractArray{T}) = v
-upgrade_vector(v::CategoricalArray) = NullableCategoricalArray(v)
-upgrade_vector(v::AbstractArray) = NullableArray(v)
-
+upgrade_vector(v::Vector) = DataArray(v, falses(length(v)))
+upgrade_vector(v::Range) = DataArray([v;], falses(length(v)))
+upgrade_vector(v::BitVector) = DataArray(convert(Array{Bool}, v), falses(length(v)))
+upgrade_vector(adv::AbstractDataArray) = adv
 function upgrade_scalar(df::DataFrame, v::AbstractArray)
     msg = "setindex!(::DataFrame, ...) only broadcasts scalars, not arrays"
     throw(ArgumentError(msg))
 end
 function upgrade_scalar(df::DataFrame, v::Any)
     n = (ncol(df) == 0) ? 1 : nrow(df)
-    NullableArray(fill(v, n))
+    DataArray(fill(v, n), falses(n))
 end
 
 # df[SingleColumnIndex] = AbstractVector
@@ -658,20 +623,8 @@
     insert!(df.columns, col_ind, item)
     df
 end
-
-# FIXME: Needed to work around a crash: JuliaLang/julia#18299
-function Base.insert!(df::DataFrame, col_ind::Int, item::NullableArray, name::Symbol)
-    0 < col_ind <= ncol(df) + 1 || throw(BoundsError())
-    size(df, 1) == length(item) || size(df, 1) == 0 || error("number of rows does not match")
-
-    insert!(index(df), col_ind, name)
-    insert!(df.columns, col_ind, item)
-    df
-end
-
-function Base.insert!(df::DataFrame, col_ind::Int, item, name::Symbol)
+Base.insert!(df::DataFrame, col_ind::Int, item, name::Symbol) =
     insert!(df, col_ind, upgrade_scalar(df, item), name)
-end
 
 function Base.merge!(df::DataFrame, others::AbstractDataFrame...)
     for other in others
@@ -770,11 +723,9 @@
 
     return df1
 end
-hcat!(df::DataFrame, x::CategoricalArray) = hcat!(df, DataFrame(Any[x]))
-hcat!(df::DataFrame, x::NullableCategoricalArray) = hcat!(df, DataFrame(Any[x]))
-hcat!(df::DataFrame, x::NullableVector) = hcat!(df, DataFrame(Any[x]))
-hcat!(df::DataFrame, x::Vector) = hcat!(df, DataFrame(Any[NullableArray(x)]))
-hcat!(df::DataFrame, x) = hcat!(df, DataFrame(Any[NullableArray([x])]))
+hcat!{T}(df::DataFrame, x::DataVector{T}) = hcat!(df, DataFrame(Any[x]))
+hcat!{T}(df::DataFrame, x::Vector{T}) = hcat!(df, DataFrame(Any[DataArray(x)]))
+hcat!{T}(df::DataFrame, x::T) = hcat!(df, DataFrame(Any[DataArray([x])]))
 
 # hcat! for 1-n arguments
 hcat!(df::DataFrame) = df
@@ -791,7 +742,7 @@
 ##############################################################################
 
 function nullable!(df::DataFrame, col::ColumnIndex)
-    df[col] = NullableArray(df[col])
+    df[col] = DataArray(df[col])
     df
 end
 function nullable!{T <: ColumnIndex}(df::DataFrame, cols::Vector{T})
@@ -807,15 +758,6 @@
 ##
 ##############################################################################
 
-<<<<<<< HEAD
-function categorical!(df::DataFrame, cname::@compat(Union{Integer, Symbol}), compact::Bool=true)
-    df[cname] = categorical(df[cname], compact)
-    return
-end
-
-function categorical!{T <: @compat(Union{Integer, Symbol})}(df::DataFrame, cnames::Vector{T},
-                                                            compact::Bool=true)
-=======
 pool(a::AbstractVector) = compact(PooledDataArray(a))
 
 function pool!(df::DataFrame, cname::Union{Integer, Symbol})
@@ -824,17 +766,17 @@
 end
 
 function pool!{T <: Union{Integer, Symbol}}(df::DataFrame, cnames::Vector{T})
->>>>>>> 7f24835c
     for cname in cnames
-        df[cname] = categorical(df[cname], compact)
+        df[cname] = pool(df[cname])
     end
     return
 end
 
-function categorical!(df::DataFrame, compact::Bool=true)
+# TODO: Deprecate or change for being too inconsistent with other pool methods
+function pool!(df::DataFrame)
     for i in 1:size(df, 2)
         if eltype(df[i]) <: AbstractString
-            df[i] = categorical(df[i], compact)
+            df[i] = pool(df[i])
         end
     end
     return
@@ -872,7 +814,7 @@
         if length(col) != n
             throw(ArgumentError("All columns in Dict must have the same length"))
         end
-        columns[j] = NullableArray(col)
+        columns[j] = DataArray(col)
         colnames[j] = Symbol(name)
     end
     return DataFrame(columns, Index(colnames))
