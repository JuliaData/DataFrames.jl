--- conflicted
+++ resolved
@@ -343,13 +343,8 @@
 end
 
 # df[MultiRowIndex, MultiColumnIndex] => DataFrame
-<<<<<<< HEAD
-@inline function Base.getindex(df::DataFrame, row_inds::Union{AbstractVector, Not},
-                               col_inds::Union{AbstractVector, Regex, Not})
-=======
 @inline function Base.getindex(df::DataFrame, row_inds::AbstractVector{T},
-                               col_inds::Union{AbstractVector, Regex}) where T
->>>>>>> 25e23b7a
+                               col_inds::Union{AbstractVector, Regex, Not}) where T
     @boundscheck if !checkindex(Bool, axes(df, 1), row_inds)
         throw(BoundsError("attempt to access a data frame with $(nrow(df)) " *
                           "rows at index $row_inds"))
@@ -361,6 +356,10 @@
     return DataFrame(new_columns, Index(_names(df)[selected_columns]), copycols=false)
 end
 
+@inline Base.getindex(df::DataFrame, row_inds::Not,
+                      col_inds::Union{AbstractVector, Regex, Not}) =
+    df[axes(df, 1)[row_inds], col_inds]
+
 # df[:, SingleColumnIndex] => AbstractVector
 function Base.getindex(df::DataFrame, row_inds::Colon, col_ind::ColumnIndex)
     selected_column = index(df)[col_ind]
@@ -375,11 +374,7 @@
 end
 
 # df[MultiRowIndex, :] => DataFrame
-<<<<<<< HEAD
-@inline function Base.getindex(df::DataFrame, row_inds::Union{AbstractVector, Not}, ::Colon)
-=======
 @inline function Base.getindex(df::DataFrame, row_inds::AbstractVector{T}, ::Colon) where T
->>>>>>> 25e23b7a
     @boundscheck if !checkindex(Bool, axes(df, 1), row_inds)
         throw(BoundsError("attempt to access a data frame with $(nrow(df)) " *
                           "rows at index $row_inds"))
@@ -389,6 +384,9 @@
     new_columns = AbstractVector[dv[selected_rows] for dv in _columns(df)]
     return DataFrame(new_columns, copy(index(df)), copycols=false)
 end
+
+@inline Base.getindex(df::DataFrame, row_inds::Not, ::Colon) =
+    df[axes(df, 1)[row_inds], :]
 
 # df[:, :] => DataFrame
 function Base.getindex(df::DataFrame, ::Colon, ::Colon)
