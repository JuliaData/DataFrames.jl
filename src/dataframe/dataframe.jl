"""
    DataFrame <: AbstractDataFrame

An AbstractDataFrame that stores a set of named columns

The columns are normally AbstractVectors stored in memory,
particularly a Vector or CategoricalVector.

# Constructors
```julia
DataFrame(columns::AbstractVector, names::AbstractVector{Symbol};
          makeunique::Bool=false, copycols::Bool=true)
DataFrame(columns::AbstractVector, names::AbstractVector{<:AbstractString};
          makeunique::Bool=false, copycols::Bool=true)
DataFrame(columns::NTuple{N,AbstractVector}, names::NTuple{N,Symbol};
          makeunique::Bool=false, copycols::Bool=true)
DataFrame(columns::NTuple{N,AbstractVector}, names::NTuple{N,<:AbstractString};
          makeunique::Bool=false, copycols::Bool=true)
DataFrame(columns::Matrix, names::AbstractVector{Symbol}; makeunique::Bool=false)
DataFrame(columns::Matrix, names::AbstractVector{<:AbstractString}; makeunique::Bool=false)
DataFrame(kwargs...)
DataFrame(pairs::Pair{Symbol,<:Any}...; makeunique::Bool=false, copycols::Bool=true)
DataFrame(pairs::Pair{<:AbstractString,<:Any}...; makeunique::Bool=false, copycols::Bool=true)
DataFrame() # an empty DataFrame
DataFrame(column_eltypes::AbstractVector, names::AbstractVector{Symbol}, nrows::Integer=0;
          makeunique::Bool=false)
DataFrame(column_eltypes::AbstractVector, names::AbstractVector{<:AbstractString}, nrows::Integer=0;
          makeunique::Bool=false)
DataFrame(ds::AbstractDict; copycols::Bool=true)
DataFrame(table; makeunique::Bool=false, copycols::Bool=true)
DataFrame(::Union{DataFrame, SubDataFrame}; copycols::Bool=true)
DataFrame(::GroupedDataFrame)
```

# Arguments
- `columns` : a Vector with each column as contents or a Matrix
- `names` : the column names
- `makeunique` : if `false` (the default), an error will be raised
  if duplicates in `names` are found; if `true`, duplicate names will be suffixed
  with `_i` (`i` starting at 1 for the first duplicate).
- `kwargs` : the key gives the column names, and the value is the
  column contents; note that the `copycols` keyword argument indicates if
  if vectors passed as columns should be copied so it is not possible to create
  a column whose name is `:copycols` using this constructor
- `t` : elemental type of all columns
- `nrows`, `ncols` : number of rows and columns
- `column_eltypes` : element type of each column
- `categorical` : a vector of `Bool` indicating which columns should be converted to
                  `CategoricalVector`
- `ds` : `AbstractDict` of columns
- `table` : any type that implements the
  [Tables.jl](https://github.com/JuliaData/Tables.jl) interface; in particular
  a tuple or vector of `Pair{Symbol, <:AbstractVector}}` objects is a table.
- `copycols` : whether vectors passed as columns should be copied; if set
  to `false` then the constructor will still copy the passed columns
  if it is not possible to construct a `DataFrame` without materializing new columns.

All columns in `columns` must be `AbstractVector`s and have the same length.
An exception are `DataFrame(kwargs...)`, `DataFrame(pairs::Pair{Symbol,<:Any}...)`,
and `DataFrame(pairs::Pair{<:AbstractString,<:Any}...)`
form constructors which additionally allow a column to be of any other type that is not
an `AbstractArray`, in which case the passed value is automatically repeated to fill
a new vector of the appropriate length. As a particular rule values stored in
a `Ref` or a `0`-dimensional `AbstractArray` are unwrapped and treated in the same way.

# Notes
The `DataFrame` constructor by default copies all columns vectors passed to it.
Pass `copycols=false` to reuse vectors without copying them

If a column is passed to a `DataFrame` constructor or is assigned as a whole
using `setindex!` then its reference is stored in the `DataFrame`. An exception
to this rule is assignment of an `AbstractRange` as a column, in which case the
range is collected to a `Vector`.

Because column types can vary, a `DataFrame` is not type stable. For
performance-critical code, do not index into a `DataFrame` inside of loops.

# Examples
```julia
df = DataFrame()
v = ["x","y","z"][rand(1:3, 10)]
df1 = DataFrame(Any[collect(1:10), v, rand(10)], [:A, :B, :C])
df2 = DataFrame(A = 1:10, B = v, C = rand(10))
summary(df1)
describe(df2)
first(df1, 10)
df1.B
df2[!, :C]
df1[:, :A]
df1[1:4, 1:2]
df1[Not(1:4), Not(1:2)]
df1[1:2, [:A,:C]]
df1[1:2, r"[AC]"]
df1[:, [:A,:C]]
df1[:, [1,3]]
df1[1:4, :]
df1[1:4, :C]
df1[1:4, :C] = 40. * df1[1:4, :C]
[df1; df2]  # vcat
[df1 df2]  # hcat
size(df1)
```
"""
struct DataFrame <: AbstractDataFrame
    columns::Vector{AbstractVector}
    colindex::Index

    # the inner constructor should not be used directly
    function DataFrame(columns::Union{Vector{Any}, Vector{AbstractVector}},
                       colindex::Index; copycols::Bool=true)
        if length(columns) == length(colindex) == 0
            return new(AbstractVector[], Index())
        elseif length(columns) != length(colindex)
            throw(DimensionMismatch("Number of columns ($(length(columns))) and number of" *
                                    " column names ($(length(colindex))) are not equal"))
        end

        len = -1
        firstvec = -1
        for (i, col) in enumerate(columns)
            if col isa AbstractVector
                if len == -1
                    len = length(col)
                    firstvec = i
                elseif len != length(col)
                    n1 = _names(colindex)[firstvec]
                    n2 = _names(colindex)[i]
                    throw(DimensionMismatch("column :$n1 has length $len and column " *
                                            ":$n2 has length $(length(col))"))
                end
            end
        end
        len == -1 && (len = 1) # we got no vectors so make one row of scalars

        # we write into columns as we know that it is guaranteed
        # that it was freshly allocated in the outer constructor
        for (i, col) in enumerate(columns)
            # check for vectors first as they are most common
            if col isa AbstractRange
                columns[i] = collect(col)
            elseif col isa AbstractVector
                columns[i] = copycols ? copy(col) : col
            elseif col isa Union{AbstractArray{<:Any, 0}, Ref}
                x = col[]
                columns[i] = fill!(Tables.allocatecolumn(typeof(x), len), x)
            else
                if col isa AbstractArray
                    throw(ArgumentError("adding AbstractArray other than AbstractVector" *
                                        " as a column of a data frame is not allowed"))
                end
                columns[i] = fill!(Tables.allocatecolumn(typeof(col), len), col)
            end
        end

        new(convert(Vector{AbstractVector}, columns), colindex)
    end
end

DataFrame(df::DataFrame; copycols::Bool=true) = copy(df, copycols=copycols)

function DataFrame(pairs::Pair{Symbol,<:Any}...; makeunique::Bool=false,
                   copycols::Bool=true)::DataFrame
    colnames = [Symbol(k) for (k,v) in pairs]
    columns = Any[v for (k,v) in pairs]
    return DataFrame(columns, Index(colnames, makeunique=makeunique),
                     copycols=copycols)
end

function DataFrame(pairs::Pair{<:AbstractString,<:Any}...; makeunique::Bool=false,
                   copycols::Bool=true)::DataFrame
    colnames = [Symbol(k) for (k,v) in pairs]
    columns = Any[v for (k,v) in pairs]
    return DataFrame(columns, Index(colnames, makeunique=makeunique),
                     copycols=copycols)
end

function DataFrame(d::AbstractDict; copycols::Bool=true)
    if isa(d, Dict)
        colnames = sort!(collect(keys(d)))
    else
        colnames = keys(d)
    end
    colindex = Index([Symbol(k) for k in colnames])
    columns = Any[d[c] for c in colnames]
    DataFrame(columns, colindex, copycols=copycols)
end

function DataFrame(; kwargs...)
    if isempty(kwargs)
        DataFrame([], Index())
    else
        cnames = Symbol[]
        columns = Any[]
        copycols = true
        for (kw, val) in kwargs
            if kw == :copycols
                if val isa Bool
                    copycols = val
                else
                    throw(ArgumentError("the `copycols` keyword argument must be Boolean"))
                end
            else
                push!(cnames, kw)
                push!(columns, val)
            end
        end
        DataFrame(columns, Index(cnames), copycols=copycols)
    end
end

function DataFrame(columns::AbstractVector, cnames::AbstractVector{Symbol};
                   makeunique::Bool=false, copycols::Bool=true)::DataFrame
    if !all(col -> isa(col, AbstractVector), columns)
        throw(ArgumentError("columns argument must be a vector of AbstractVector objects"))
    end
    return DataFrame(collect(AbstractVector, columns),
                     Index(convert(Vector{Symbol}, cnames), makeunique=makeunique),
                     copycols=copycols)
end

DataFrame(columns::AbstractVector, cnames::AbstractVector{<:AbstractString};
                   makeunique::Bool=false, copycols::Bool=true) =
    DataFrame(columns, Symbol.(cnames), makeunique=makeunique, copycols=copycols)

DataFrame(columns::AbstractVector{<:AbstractVector},
          cnames::AbstractVector{Symbol}=gennames(length(columns));
          makeunique::Bool=false, copycols::Bool=true)::DataFrame =
    DataFrame(collect(AbstractVector, columns),
              Index(convert(Vector{Symbol}, cnames), makeunique=makeunique),
              copycols=copycols)

DataFrame(columns::AbstractVector{<:AbstractVector},
          cnames::AbstractVector{<:AbstractString};
          makeunique::Bool=false, copycols::Bool=true) =
    DataFrame(columns, Symbol.(cnames); makeunique=makeunique, copycols=copycols)

DataFrame(columns::NTuple{N, AbstractVector}, cnames::NTuple{N, Symbol};
          makeunique::Bool=false, copycols::Bool=true) where {N} =
    DataFrame(collect(AbstractVector, columns), collect(Symbol, cnames),
              makeunique=makeunique, copycols=copycols)

DataFrame(columns::NTuple{N, AbstractVector}, cnames::NTuple{N, AbstractString};
          makeunique::Bool=false, copycols::Bool=true) where {N} =
    DataFrame(columns, Symbol.(cnames); makeunique=makeunique, copycols=copycols)

DataFrame(columns::NTuple{N, AbstractVector}; copycols::Bool=true) where {N} =
    DataFrame(collect(AbstractVector, columns), gennames(length(columns)),
              copycols=copycols)

DataFrame(columns::AbstractMatrix, cnames::AbstractVector{Symbol} = gennames(size(columns, 2));
          makeunique::Bool=false) =
    DataFrame(AbstractVector[columns[:, i] for i in 1:size(columns, 2)], cnames,
              makeunique=makeunique, copycols=false)

DataFrame(columns::AbstractMatrix, cnames::AbstractVector{<:AbstractString};
          makeunique::Bool=false) =
    DataFrame(columns, Symbol.(cnames); makeunique=makeunique)

function DataFrame(column_eltypes::AbstractVector{T}, cnames::AbstractVector{Symbol},
                   nrows::Integer=0; makeunique::Bool=false)::DataFrame where T<:Type
    columns = AbstractVector[elty >: Missing ?
                             fill!(Tables.allocatecolumn(elty, nrows), missing) :
                             Tables.allocatecolumn(elty, nrows)
                             for elty in column_eltypes]
    return DataFrame(columns, Index(convert(Vector{Symbol}, cnames),
                     makeunique=makeunique), copycols=false)
end

DataFrame(column_eltypes::AbstractVector{<:Type}, cnames::AbstractVector{<:AbstractString},
          nrows::Integer=0; makeunique::Bool=false) =
    DataFrame(column_eltypes, Symbol.(cnames), nrows; makeunique=makeunique)

"""
    DataFrame!(args...; kwargs...)

Equivalent to `DataFrame(args...; copycols=false, kwargs...)`.

If `kwargs` contains the `copycols` keyword argument an error is thrown.

# Examples
```jldoctest
julia> df1 = DataFrame(a=1:3)
3×1 DataFrame
│ Row │ a     │
│     │ Int64 │
├─────┼───────┤
│ 1   │ 1     │
│ 2   │ 2     │
│ 3   │ 3     │

julia> df2 = DataFrame!(df1)

julia> df1.a === df2.a
true
```
"""
function DataFrame!(args...; kwargs...)
    if :copycols in keys(kwargs)
        throw(ArgumentError("`copycols` keyword argument is not allowed"))
    end
    DataFrame(args...; copycols=false, kwargs...)
end

DataFrame!(columns::AbstractMatrix,
           cnames::Union{AbstractVector{Symbol},
                         AbstractVector{<:AbstractString}} = gennames(size(columns, 2));
           makeunique::Bool=false) =
    throw(ArgumentError("It is not possible to construct a `DataFrame` from " *
                        "`$(typeof(columns))` without allocating new columns: " *
                        "use `DataFrame(...)` instead"))


DataFrame!(column_eltypes::AbstractVector{<:Type},
           cnames::Union{AbstractVector{Symbol}, AbstractVector{<:AbstractString}},
           nrows::Integer=0; makeunique::Bool=false)::DataFrame =
    throw(ArgumentError("It is not possible to construct an uninitialized `DataFrame`" *
                        "without allocating new columns: use `DataFrame(...)` instead"))

##############################################################################
##
## AbstractDataFrame interface
##
##############################################################################

index(df::DataFrame) = getfield(df, :colindex)
_columns(df::DataFrame) = getfield(df, :columns)

# note: these type assertions are required to pass tests
nrow(df::DataFrame) = ncol(df) > 0 ? length(_columns(df)[1])::Int : 0
ncol(df::DataFrame) = length(index(df))

##############################################################################
##
## DataFrame consistency check
##
##############################################################################

corrupt_msg(df, i) =
    "Data frame is corrupt: length of column" *
    " :$(_names(df)[i]) ($(length(df[!, i])))" *
    " does not match length of column 1 ($(length(df[!, 1]))). " *
    "The column vector has likely been resized unintentionally " *
    "(either directly or because it is shared with another data frame)."

function _check_consistency(df::DataFrame)
    cols, idx = _columns(df), index(df)
    ncols = length(cols)
    @assert length(idx.names) == length(idx.lookup) == ncols
    ncols == 0 && return nothing
    nrows = length(cols[1])
    for i in 2:length(cols)
        @assert length(cols[i]) == nrows corrupt_msg(df, i)
    end
    nothing
end

_check_consistency(df::AbstractDataFrame) = _check_consistency(parent(df))

##############################################################################
##
## getindex() definitions
##
##############################################################################

# df[SingleRowIndex, SingleColumnIndex] => Scalar
@inline function Base.getindex(df::DataFrame, row_ind::Integer,
                               col_ind::Union{Signed, Unsigned})
    cols = _columns(df)
    @boundscheck begin
        if !checkindex(Bool, axes(cols, 1), col_ind)
            throw(BoundsError(df, (row_ind, col_ind)))
        end
        if !checkindex(Bool, axes(df, 1), row_ind)
            throw(BoundsError(df, (row_ind, col_ind)))
        end
    end

    @inbounds cols[col_ind][row_ind]
end

@inline function Base.getindex(df::DataFrame, row_ind::Integer, col_ind::Union{Symbol, AbstractString})
    selected_column = index(df)[col_ind]
    @boundscheck if !checkindex(Bool, axes(df, 1), row_ind)
        throw(BoundsError(df, (row_ind, col_ind)))
    end
    @inbounds _columns(df)[selected_column][row_ind]
end

# df[MultiRowIndex, SingleColumnIndex] => AbstractVector, copy
@inline function Base.getindex(df::DataFrame, row_inds::AbstractVector, col_ind::ColumnIndex)
    selected_column = index(df)[col_ind]
    @boundscheck if !checkindex(Bool, axes(df, 1), row_inds)
        throw(BoundsError(df, (row_inds, col_ind)))
    end
    @inbounds return _columns(df)[selected_column][row_inds]
end

@inline Base.getindex(df::DataFrame, row_inds::Not, col_ind::ColumnIndex) =
    df[axes(df, 1)[row_inds], col_ind]

# df[:, SingleColumnIndex] => AbstractVector
function Base.getindex(df::DataFrame, row_inds::Colon, col_ind::ColumnIndex)
    selected_column = index(df)[col_ind]
    copy(_columns(df)[selected_column])
end

# df[!, SingleColumnIndex] => AbstractVector, the same vector
@inline function Base.getindex(df::DataFrame, ::typeof(!), col_ind::Union{Signed, Unsigned})
    cols = _columns(df)
    @boundscheck if !checkindex(Bool, axes(cols, 1), col_ind)
        throw(BoundsError(df, (!, col_ind)))
    end
    @inbounds cols[col_ind]
end

function Base.getindex(df::DataFrame, ::typeof(!), col_ind::Union{Symbol, AbstractString})
    selected_column = index(df)[col_ind]
    return _columns(df)[selected_column]
end

# df[MultiRowIndex, MultiColumnIndex] => DataFrame
@inline function Base.getindex(df::DataFrame, row_inds::AbstractVector{T},
                               col_inds::Union{AbstractVector, Regex, Not, Between, All}) where T
    @boundscheck if !checkindex(Bool, axes(df, 1), row_inds)
        throw(BoundsError(df, (row_inds, col_inds)))
    end
    selected_columns = index(df)[col_inds]
    # Computing integer indices once for all columns is faster
    selected_rows = T === Bool ? findall(row_inds) : row_inds
    new_columns = AbstractVector[dv[selected_rows] for dv in _columns(df)[selected_columns]]
    return DataFrame(new_columns, Index(_names(df)[selected_columns]), copycols=false)
end

@inline function Base.getindex(df::DataFrame, row_inds::AbstractVector{T}, ::Colon) where T
    @boundscheck if !checkindex(Bool, axes(df, 1), row_inds)
        throw(BoundsError(df, (row_inds, :)))
    end
    # Computing integer indices once for all columns is faster
    selected_rows = T === Bool ? findall(row_inds) : row_inds
    new_columns = AbstractVector[dv[selected_rows] for dv in _columns(df)]
    return DataFrame(new_columns, copy(index(df)), copycols=false)
end

@inline Base.getindex(df::DataFrame, row_inds::Not,
                      col_inds::Union{AbstractVector, Regex, Not, Between, All, Colon}) =
    df[axes(df, 1)[row_inds], col_inds]

# df[:, MultiColumnIndex] => DataFrame
Base.getindex(df::DataFrame, row_ind::Colon,
              col_inds::Union{AbstractVector, Regex, Not, Between, All, Colon}) =
    select(df, col_inds, copycols=true)

# df[!, MultiColumnIndex] => DataFrame
Base.getindex(df::DataFrame, row_ind::typeof(!),
              col_inds::Union{AbstractVector, Regex, Not, Between, All, Colon}) =
    select(df, col_inds, copycols=false)

##############################################################################
##
## setindex!()
##
##############################################################################

function nextcolname(df::DataFrame)
    col = Symbol(string("x", ncol(df) + 1))
    hasproperty(df, col) || return col
    i = 1
    while true
        col = Symbol(string("x", ncol(df) + 1, "_", i))
        hasproperty(df, col) || return col
        i += 1
    end
end

# Will automatically add a new column if needed
function insert_single_column!(df::DataFrame, v::AbstractVector, col_ind::ColumnIndex)
    if ncol(df) != 0 && nrow(df) != length(v)
        throw(ArgumentError("New columns must have the same length as old columns"))
    end
    dv = isa(v, AbstractRange) ? collect(v) : v
    if haskey(index(df), col_ind)
        j = index(df)[col_ind]
        _columns(df)[j] = dv
    else
        if col_ind isa Union{Symbol, AbstractString}
            push!(index(df), Symbol(col_ind))
            push!(_columns(df), dv)
        else
            if ncol(df) + 1 == Int(col_ind)
                Base.depwarn("In the future setindex! will disallow adding columns" *
                             " to a DataFrame using integer index. " *
                             "Use a Symbol to specify a column name instead.", :setindex!)
                push!(index(df), nextcolname(df))
                push!(_columns(df), dv)
            else
                throw(ArgumentError("Cannot assign to non-existent column: $col_ind"))
            end
        end
    end
    return dv
end

function insert_single_entry!(df::DataFrame, v::Any, row_ind::Integer, col_ind::ColumnIndex)
    if haskey(index(df), col_ind)
        _columns(df)[index(df)[col_ind]][row_ind] = v
        return v
    else
        throw(ArgumentError("Cannot assign to non-existent column: $col_ind"))
    end
end

function insert_multiple_entries!(df::DataFrame,
                                  v::Any,
                                  row_inds::AbstractVector,
                                  col_ind::ColumnIndex)
    if haskey(index(df), col_ind)
        _columns(df)[index(df)[col_ind]][row_inds] .= v
        return v
    else
        throw(ArgumentError("Cannot assign to non-existent column: $col_ind"))
    end
end

# df[!, SingleColumnIndex] = AbstractVector
function Base.setindex!(df::DataFrame, v::AbstractVector, ::typeof(!), col_ind::ColumnIndex)
    insert_single_column!(df, v, col_ind)
    return df
end

# df.col = AbstractVector
Base.setproperty!(df::DataFrame, col_ind::Union{Symbol, AbstractString},
                  v::AbstractVector) = (df[!, col_ind] = v)

# df[SingleRowIndex, SingleColumnIndex] = Single Item
function Base.setindex!(df::DataFrame, v::Any, row_ind::Integer, col_ind::ColumnIndex)
    insert_single_entry!(df, v, row_ind, col_ind)
    return df
end

# df[SingleRowIndex, MultiColumnIndex] = value
# the method for value of type DataFrameRow, AbstractDict and NamedTuple
# is defined in dataframerow.jl

for T in (:AbstractVector, :Regex, :Not, :Between, :All, :Colon)
    @eval function Base.setindex!(df::DataFrame,
                                  v::Union{Tuple, AbstractArray},
                                  row_ind::Integer,
                                  col_inds::$T)
        idxs = index(df)[col_inds]
        if length(v) != length(idxs)
            throw(DimensionMismatch("$(length(idxs)) columns were selected but the assigned" *
                                    " collection contains $(length(v)) elements"))
        end
        for (i, x) in enumerate(v)
            df[row_ind, i] = x
        end
        return df
    end
end

# df[MultiRowIndex, SingleColumnIndex] = AbstractVector
for T in (:AbstractVector, :Not, :Colon)
    @eval function Base.setindex!(df::DataFrame,
                                  v::AbstractVector,
                                  row_inds::$T,
                                  col_ind::ColumnIndex)
        if row_inds isa Colon && !haskey(index(df), col_ind)
            df[!, col_ind] = copy(v)
            return df
        end
        x = df[!, col_ind]
        try
            x[row_inds] = v
        catch
            insert_multiple_entries!(df, v, axes(df, 1)[row_inds], col_ind)
            Base.depwarn("implicit vector broadcasting in setindex! is deprecated; " *
                         "write `df[row_inds, col_ind] .= v` instead", :setindex!)
        end
        return df
    end
end

# df[MultiRowIndex, MultiColumnIndex] = AbstractDataFrame
for T1 in (:AbstractVector, :Not, :Colon),
    T2 in (:AbstractVector, :Regex, :Not, :Between, :All, :Colon)
    @eval function Base.setindex!(df::DataFrame,
                                  new_df::AbstractDataFrame,
                                  row_inds::$T1,
                                  col_inds::$T2)
        idxs = index(df)[col_inds]
        for (j, col) in enumerate(idxs)
            df[row_inds, col] = new_df[!, j]
        end
        if view(_names(df), idxs) != _names(new_df)
            Base.depwarn("in the future column names in source and target will have to match", :setindex!)
        end
        return df
    end
end

for T in (:AbstractVector, :Regex, :Not, :Between, :All, :Colon)
    @eval function Base.setindex!(df::DataFrame,
                                  new_df::AbstractDataFrame,
                                  row_inds::typeof(!),
                                  col_inds::$T)
        idxs = index(df)[col_inds]
        if view(_names(df), idxs) != _names(new_df)
            throw(ArgumentError("Column names in source and target data frames do not match"))
        end
        for (j, col) in enumerate(idxs)
            # make sure we make a copy on assignment
            df[!, col] = new_df[:, j]
        end
        return df
    end
end

# df[MultiRowIndex, MultiColumnIndex] = AbstractMatrix
for T1 in (:AbstractVector, :Not, :Colon, :(typeof(!))),
    T2 in (:AbstractVector, :Regex, :Not, :Between, :All, :Colon)
    @eval function Base.setindex!(df::DataFrame,
                                  mx::AbstractMatrix,
                                  row_inds::$T1,
                                  col_inds::$T2)
        idxs = index(df)[col_inds]
        if size(mx, 2) != length(idxs)
            throw(DimensionMismatch("number of selected columns ($(length(idxs))) and number of columns in" *
                                    " matrix ($(size(mx, 2))) do not match"))
        end
        for (j, col) in enumerate(idxs)
            df[row_inds, col] = (row_inds === !) ? mx[:, j] : view(mx, :, j)
        end
        return df
    end
end

##############################################################################
##
## Mutating methods
##
##############################################################################

"""
    insertcols!(df::DataFrame, [ind::Int], (name=>col)::Pair...;
                makeunique::Bool=false, copycols::Bool=true)

Insert a column into a data frame in place. Return the updated `DataFrame`.
If `ind` is omitted it is set to `ncol(df)+1`
(the column is inserted as the last column).

# Arguments
- `df` : the DataFrame to which we want to add columns
- `ind` : a position at which we want to insert a column
- `name` : the name of the new column
- `col` : an `AbstractVector` giving the contents of the new column or a value of any
  type other than `AbstractArray` which will be repeated to fill a new vector;
  As a particular rule a values stored in a `Ref` or a `0`-dimensional `AbstractArray`
  are unwrapped and treated in the same way.
- `makeunique` : Defines what to do if `name` already exists in `df`;
  if it is `false` an error will be thrown; if it is `true` a new unique name will
  be generated by adding a suffix
- `copycols` : whether vectors passed as columns should be copied

If `col` is an `AbstractRange` then the result of `collect(col)` is inserted.

# Examples
```jldoctest
julia> d = DataFrame(a=1:3)
3×1 DataFrame
│ Row │ a     │
│     │ Int64 │
├─────┼───────┤
│ 1   │ 1     │
│ 2   │ 2     │
│ 3   │ 3     │

julia> insertcols!(d, 1, :b => 'a':'c')
3×2 DataFrame
│ Row │ b    │ a     │
│     │ Char │ Int64 │
├─────┼──────┼───────┤
│ 1   │ 'a'  │ 1     │
│ 2   │ 'b'  │ 2     │
│ 3   │ 'c'  │ 3     │

julia> insertcols!(d, 2, :c => 2:4, :c => 3:5, makeunique=true)
3×4 DataFrame
│ Row │ b    │ c     │ c_1   │ a     │
│     │ Char │ Int64 │ Int64 │ Int64 │
├─────┼──────┼───────┼───────┼───────┤
│ 1   │ 'a'  │ 2     │ 3     │ 1     │
│ 2   │ 'b'  │ 3     │ 4     │ 2     │
│ 3   │ 'c'  │ 4     │ 5     │ 3     │
```
"""
function insertcols!(df::DataFrame, col_ind::Int, name_cols::Pair{Symbol,<:Any}...;
                     makeunique::Bool=false, copycols::Bool=true)
    if !(0 < col_ind <= ncol(df) + 1)
        throw(ArgumentError("attempt to insert a column to a data frame with " *
                            "$(ncol(df)) columns at index $col_ind"))
    end

    if !makeunique
        if !allunique(first.(name_cols))
            throw(ArgumentError("Names of columns to be inserted into a data frame must be " *
                                "unique when `makeunique=true`"))
        end
        for (n, _) in name_cols
            if hasproperty(df, n)
                throw(ArgumentError("Column $n is already present in the data frame " *
                                    "which is not allowed when `makeunique=true`"))
            end
        end
    end

    if ncol(df) == 0
        target_row_count = -1
    else
        target_row_count = nrow(df)
    end

    for (n, v) in name_cols
        if v isa AbstractVector
            if target_row_count == -1
                target_row_count = length(v)
            elseif length(v) != target_row_count
                if target_row_count == nrow(df)
                    throw(DimensionMismatch("length of new column $n which is " *
                                            "$(length(v)) must match the number " *
                                            "of rows in data frame ($(nrow(df)))"))
                else
                    throw(DimensionMismatch("all vectors passed to be inserted into " *
                                            "a data frame must have the same length"))
                end
            end
        elseif v isa AbstractArray && ndims(v) > 1
            throw(ArgumentError("adding AbstractArray other than AbstractVector as " *
                                "a column of a data frame is not allowed"))
        end
    end
    if target_row_count == -1
        target_row_count = 1
    end

    for (name, item) in name_cols
        if !(item isa AbstractVector)
            if item isa Union{AbstractArray{<:Any, 0}, Ref}
                x = item[]
                item_new = fill!(Tables.allocatecolumn(typeof(x), target_row_count), x)
            else
                @assert !(item isa AbstractArray)
                item_new = fill!(Tables.allocatecolumn(typeof(item), target_row_count), item)
            end
        elseif item isa AbstractRange
            item_new = collect(item)
        elseif copycols
            item_new = copy(item)
        else
            item_new = item
        end
        if ncol(df) == 0
            df[!, name] = item_new
        else
            if hasproperty(df, name)
                @assert makeunique
                k = 1
                while true
                    nn = Symbol("$(name)_$k")
                    if !hasproperty(df, nn)
                        name = nn
                        break
                    end
                    k += 1
                end
            end

            insert!(index(df), col_ind, name)
            insert!(_columns(df), col_ind, item_new)
        end
        col_ind += 1
    end
    return df
end

insertcols!(df::DataFrame, col_ind::Int, name_cols::Pair{<:AbstractString,<:Any}...;
                     makeunique::Bool=false, copycols::Bool=true) =
    insertcols!(df, col_ind, (Symbol(n) => v for (n,v) in name_cols)...,
                makeunique=makeunique, copycols=copycols)

insertcols!(df::DataFrame, name_cols::Pair{Symbol,<:Any}...;
            makeunique::Bool=false, copycols::Bool=true) =
    insertcols!(df, ncol(df)+1, name_cols..., makeunique=makeunique, copycols=copycols)

insertcols!(df::DataFrame, name_cols::Pair{<:AbstractString,<:Any}...;
            makeunique::Bool=false, copycols::Bool=true) =
    insertcols!(df, (Symbol(n) => v for (n,v) in name_cols)...,
                makeunique=makeunique, copycols=copycols)

"""
    copy(df::DataFrame; copycols::Bool=true)

Copy data frame `df`.
If `copycols=true` (the default), return a new  `DataFrame` holding
copies of column vectors in `df`.
If `copycols=false`, return a new `DataFrame` sharing column vectors with `df`.
"""
function Base.copy(df::DataFrame; copycols::Bool=true)
    if copycols
        df[:, :]
    else
        DataFrame(eachcol(df), _names(df), copycols=false)
    end
end

"""
    delete!(df::DataFrame, inds)

Delete rows specified by `inds` from a `DataFrame` `df` in place and return it.

Internally `deleteat!` is called for all columns so `inds` must
be: a vector of sorted and unique integers, a boolean vector or an integer.

# Examples
```jldoctest
julia> d = DataFrame(a=1:3, b=4:6)
3×2 DataFrame
│ Row │ a     │ b     │
│     │ Int64 │ Int64 │
├─────┼───────┼───────┤
│ 1   │ 1     │ 4     │
│ 2   │ 2     │ 5     │
│ 3   │ 3     │ 6     │

julia> delete!(d, 2)
2×2 DataFrame
│ Row │ a     │ b     │
│     │ Int64 │ Int64 │
├─────┼───────┼───────┤
│ 1   │ 1     │ 4     │
│ 2   │ 3     │ 6     │
```

"""
function Base.delete!(df::DataFrame, inds)
    if !isempty(inds) && size(df, 2) == 0
        throw(BoundsError(df, (inds, :)))
    end
    # we require ind to be stored and unique like in Base
    foreach(col -> deleteat!(col, inds), _columns(df))
    df
end

function Base.delete!(df::DataFrame, inds::AbstractVector{Bool})
    if length(inds) != size(df, 1)
        throw(BoundsError(df, (inds, :)))
    end
    drop = findall(inds)
    foreach(col -> deleteat!(col, drop), _columns(df))
    df
end

##############################################################################
##
## Hcat specialization
##
##############################################################################

# hcat! for 2 arguments, only a vector or a data frame is allowed
function hcat!(df1::DataFrame, df2::AbstractDataFrame;
               makeunique::Bool=false, copycols::Bool=true)
    u = add_names(index(df1), index(df2), makeunique=makeunique)
    for i in 1:length(u)
        df1[!, u[i]] = copycols ? df2[:, i] : df2[!, i]
    end
    return df1
end

# definition required to avoid hcat! ambiguity
hcat!(df1::DataFrame, df2::DataFrame;
      makeunique::Bool=false, copycols::Bool=true) =
    invoke(hcat!, Tuple{DataFrame, AbstractDataFrame}, df1, df2,
           makeunique=makeunique, copycols=copycols)::DataFrame

hcat!(df::DataFrame, x::AbstractVector; makeunique::Bool=false, copycols::Bool=true) =
    hcat!(df, DataFrame(AbstractVector[x], copycols=copycols),
          makeunique=makeunique, copycols=copycols)
hcat!(x::AbstractVector, df::DataFrame; makeunique::Bool=false, copycols::Bool=true) =
    hcat!(DataFrame(AbstractVector[x], copycols=copycols), df,
          makeunique=makeunique, copycols=copycols)
hcat!(x, df::DataFrame; makeunique::Bool=false, copycols::Bool=true) =
    throw(ArgumentError("x must be AbstractVector or AbstractDataFrame"))
hcat!(df::DataFrame, x; makeunique::Bool=false, copycols::Bool=true) =
    throw(ArgumentError("x must be AbstractVector or AbstractDataFrame"))

# hcat! for 1-n arguments
hcat!(df::DataFrame; makeunique::Bool=false, copycols::Bool=true) = df
hcat!(a::DataFrame, b, c...; makeunique::Bool=false, copycols::Bool=true) =
    hcat!(hcat!(a, b, makeunique=makeunique, copycols=copycols),
          c..., makeunique=makeunique, copycols=copycols)

# hcat
Base.hcat(df::DataFrame, x; makeunique::Bool=false, copycols::Bool=true) =
    hcat!(copy(df, copycols=copycols), x,
          makeunique=makeunique, copycols=copycols)
Base.hcat(df1::DataFrame, df2::AbstractDataFrame;
          makeunique::Bool=false, copycols::Bool=true) =
    hcat!(copy(df1, copycols=copycols), df2,
          makeunique=makeunique, copycols=copycols)
Base.hcat(df1::DataFrame, df2::AbstractDataFrame, dfn::AbstractDataFrame...;
          makeunique::Bool=false, copycols::Bool=true) =
    hcat!(hcat(df1, df2, makeunique=makeunique, copycols=copycols), dfn...,
          makeunique=makeunique, copycols=copycols)

##############################################################################
##
## Missing values support
##
##############################################################################
"""
    allowmissing!(df::DataFrame, cols=:)

Convert columns `cols` of data frame `df` from element type `T` to
`Union{T, Missing}` to support missing values.

If `cols` is omitted all columns in the data frame are converted.
"""
function allowmissing! end

function allowmissing!(df::DataFrame, col::ColumnIndex)
    df[!, col] = allowmissing(df[!, col])
    return df
end

function allowmissing!(df::DataFrame, cols::AbstractVector{<:ColumnIndex})
    for col in cols
        allowmissing!(df, col)
    end
    return df
end

function allowmissing!(df::DataFrame, cols::AbstractVector{Bool})
    length(cols) == size(df, 2) || throw(BoundsError(df, (!, cols)))
    for (col, cond) in enumerate(cols)
        cond && allowmissing!(df, col)
    end
    return df
end

allowmissing!(df::DataFrame, cols::Union{Regex, Not, Between, All}) =
    allowmissing!(df, index(df)[cols])

allowmissing!(df::DataFrame, cols::Colon=:) =
    allowmissing!(df, axes(df, 2))

"""
    disallowmissing!(df::DataFrame, cols=:; error::Bool=true)

Convert columns `cols` of data frame `df` from element type `Union{T, Missing}` to
`T` to drop support for missing values.

If `cols` is omitted all columns in the data frame are converted.

If `error=false` then columns containing a `missing` value will be skipped instead of throwing an error.
"""
function disallowmissing! end

function disallowmissing!(df::DataFrame, col::ColumnIndex; error::Bool=true)
    x = df[!, col]
    if !(!error && Missing <: eltype(x) && any(ismissing, x))
        df[!, col] = disallowmissing(x)
    end
    return df
end

function disallowmissing!(df::DataFrame, cols::AbstractVector{<:ColumnIndex};
                          error::Bool=true)
    for col in cols
        disallowmissing!(df, col, error=error)
    end
    return df
end

function disallowmissing!(df::DataFrame, cols::AbstractVector{Bool}; error::Bool=true)
    length(cols) == size(df, 2) || throw(BoundsError(df, (!, cols)))
    for (col, cond) in enumerate(cols)
        cond && disallowmissing!(df, col, error=error)
    end
    return df
end

disallowmissing!(df::DataFrame, cols::Union{Regex, Not, Between, All}; error::Bool=true) =
    disallowmissing!(df, index(df)[cols], error=error)

disallowmissing!(df::DataFrame, cols::Colon=:; error::Bool=true) =
    disallowmissing!(df, axes(df, 2), error=error)

##############################################################################
##
## Pooling
##
##############################################################################

"""
    categorical!(df::DataFrame, cols::Type=Union{AbstractString, Missing};
                 compress::Bool=false)
    categorical!(df::DataFrame, cnames; compress::Bool=false)

Change columns selected by `cnames` in data frame `df` to `CategoricalVector`.

If `categorical!` is called with the `cols` argument being a `Type`, then
all columns whose element type is a subtype of this type
(by default `Union{AbstractString, Missing}`) will be converted to categorical.

If the `compress` keyword argument is set to `true` then the created
`CategoricalVector`s will be compressed.

All created `CategoricalVector`s are unordered.

# Examples
```julia
julia> df = DataFrame(X=["a", "b"], Y=[1, 2], Z=["p", "q"])
2×3 DataFrame
│ Row │ X      │ Y     │ Z      │
│     │ String │ Int64 │ String │
├─────┼────────┼───────┼────────┤
│ 1   │ a      │ 1     │ p      │
│ 2   │ b      │ 2     │ q      │

julia> categorical!(df)
2×3 DataFrame
│ Row │ X    │ Y     │ Z    │
│     │ Cat… │ Int64 │ Cat… │
├─────┼──────┼───────┼──────┤
│ 1   │ a    │ 1     │ p    │
│ 2   │ b    │ 2     │ q    │

julia> eltype.(eachcol(df))
3-element Array{DataType,1}:
 CategoricalValue{String,UInt32}
 Int64
 CategoricalValue{String,UInt32}

julia> df = DataFrame(X=["a", "b"], Y=[1, 2], Z=["p", "q"])
2×3 DataFrame
│ Row │ X      │ Y     │ Z      │
│     │ String │ Int64 │ String │
├─────┼────────┼───────┼────────┤
│ 1   │ a      │ 1     │ p      │
│ 2   │ b      │ 2     │ q      │

julia> categorical!(df, :Y, compress=true)
2×3 DataFrame
│ Row │ X      │ Y    │ Z      │
│     │ String │ Cat… │ String │
├─────┼────────┼──────┼────────┤
│ 1   │ a      │ 1    │ p      │
│ 2   │ b      │ 2    │ q      │

julia> eltype.(eachcol(df))
3-element Array{DataType,1}:
 String
 CategoricalValue{Int64,UInt8}
 String
```
"""
function categorical! end

function categorical!(df::DataFrame, cname::ColumnIndex;
                      compress::Bool=false)
<<<<<<< HEAD
    df[!, cname] = categorical(df[!, cname], compress)
    return df
=======
    df[!, cname] = categorical(df[!, cname], compress=compress)
    df
>>>>>>> fb4e184f
end

function categorical!(df::DataFrame, cnames::AbstractVector{<:ColumnIndex};
                      compress::Bool=false)
    for cname in cnames
        df[!, cname] = categorical(df[!, cname], compress=compress)
    end
    return df
end

categorical!(df::DataFrame, cnames::Union{Regex, Not, Between, All, Colon}; compress::Bool=false) =
    categorical!(df, index(df)[cnames], compress=compress)

function categorical!(df::DataFrame, cols::Type=Union{AbstractString, Missing};
                      compress::Bool=false)
    for i in 1:size(df, 2)
        if eltype(df[!, i]) <: cols
            df[!, i] = categorical(df[!, i], compress=compress)
        end
    end
    return df
end

"""
    append!(df::DataFrame, df2::AbstractDataFrame; cols::Symbol=:setequal,
            promote::Bool=(cols in [:union, :subset]))
    append!(df::DataFrame, table; cols::Symbol=:setequal,
            promote::Bool=(cols in [:union, :subset]))

Add the rows of `df2` to the end of `df`. If the second argument `table` is
not an `AbstractDataFrame` then it is converted using `DataFrame(table, copycols=false)`
before being appended.

The exact behavior of `append!` depends on the `cols` argument:
* If `cols == :setequal` (this is the default)
  then `df2` must contain exactly the same columns as `df` (but possibly in a different order).
* If `cols == :orderequal` then `df2` must contain the same columns in the same order
  (for `AbstractDict` this option requires that `keys(row)` matches `propertynames(df)`
   to allow for support of ordered dicts; however, if `df2` is a `Dict` an error is thrown
   as it is an unordered collection).
* If `cols == :intersect` then `df2` may contain more columns than `df`,
  but all column names that are present in `df` must be present in `df2` and only these
  are used.
* If `cols == :subset` then `append!` behaves like for `:intersect` but if some column
  is missing in `df2` then a `missing` value is pushed to `df`.
* If `cols == :union` then `append!` adds columns missing in `df` that are present in `row`,
  for columns present in `df` but missing in `row` a `missing` value is pushed.

If `promote=true` and element type of a column present in `df` does not allow the type
of a pushed argument then a new column with a promoted element type allowing it is freshly
allocated and stored in `df`. If `promote=false` an error is thrown.

The above rule has the following exceptions:
* If `df` has no columns then copies of columns from `df2` are added to it.
* If `df2` has no columns then calling `append!` leaves `df` unchanged.

Please note that `append!` must not be used on a `DataFrame` that contains columns
that are aliases (equal when compared with `===`).

# See also

Use [`push!`](@ref) to add individual rows to a data frame and [`vcat`](@ref)
to vertically concatenate data frames.

# Examples
```jldoctest
julia> df1 = DataFrame(A=1:3, B=1:3);

julia> df2 = DataFrame(A=4.0:6.0, B=4:6);

julia> append!(df1, df2);

julia> df1
6×2 DataFrame
│ Row │ A     │ B     │
│     │ Int64 │ Int64 │
├─────┼───────┼───────┤
│ 1   │ 1     │ 1     │
│ 2   │ 2     │ 2     │
│ 3   │ 3     │ 3     │
│ 4   │ 4     │ 4     │
│ 5   │ 5     │ 5     │
│ 6   │ 6     │ 6     │
```
"""
function Base.append!(df1::DataFrame, df2::AbstractDataFrame; cols::Symbol=:setequal,
                      promote::Bool=(cols in [:union, :subset]))
    if !(cols in (:orderequal, :setequal, :intersect, :subset, :union))
        throw(ArgumentError("`cols` keyword argument must be " *
                            ":orderequal, :setequal, :intersect, :subset or :union)"))
    end

    if ncol(df1) == 0
        for (n, v) in pairs(eachcol(df2))
            df1[!, n] = copy(v) # make sure df1 does not reuse df2
        end
        return df1
    end
    ncol(df2) == 0 && return df1

    if cols == :orderequal && _names(df1) != _names(df2)
        wrongnames = symdiff(_names(df1), _names(df2))
        if isempty(wrongnames)
            mismatches = findall(_names(df1) .!= _names(df2))
            @assert !isempty(mismatches)
            throw(ArgumentError("Columns number " *
                                join(mismatches, ", ", " and ") *
                                " do not have the same names in both passed data frames" *
                                "and `cols == :orderequal`"))
        else
            mismatchmsg = " Column names :" *
            throw(ArgumentError("Column names :" *
                                join(wrongnames, ", :", " and :") *
                                " were found in only one of the passed data frames " *
                                "and `cols == :orderequal`"))
        end
    elseif cols == :setequal
        wrongnames = symdiff(_names(df1), _names(df2))
        if !isempty(wrongnames)
            throw(ArgumentError("Column names :" *
                                join(wrongnames, ", :", " and :") *
                                " were found in only one of the passed data frames " *
                                "and `cols == :setequal`"))
        end
    elseif cols == :intersect
        wrongnames = setdiff(_names(df1), _names(df2))
        if !isempty(wrongnames)
            throw(ArgumentError("Column names :" *
                                join(wrongnames, ", :", " and :") *
                                " were found in only in destination data frame " *
                                "and `cols == :intersect`"))
        end
    end

    nrows, ncols = size(df1)
    targetrows = nrows + nrow(df2)
    current_col = 0
    # in the code below we use a direct access to _columns because
    # we resize the columns so temporarily the `DataFrame` is internally
    # inconsistent and normal data frame indexing would error.
    try
        for (j, n) in enumerate(_names(df1))
            current_col += 1
            if hasproperty(df2, n)
                df2_c = df2[!, n]
                S = eltype(df2_c)
                df1_c = df1[!, j]
                T = eltype(df1_c)
                if S <: T || !promote || promote_type(S, T) <: T
                    # if S <: T || promote_type(S, T) <: T this should never throw an exception
                    append!(df1_c, df2_c)
                else
                    newcol = similar(df1_c, promote_type(S, T), targetrows)
                    copyto!(newcol, 1, df1_c, 1, nrows)
                    copyto!(newcol, nrows+1, df2_c, 1, targetrows - nrows)
                    _columns(df1)[j] = newcol
                end
            else
                # we can safely do it - if we got here this means that this is allowed
                if Missing <: eltype(df1[!, j]) || !promote
                    append!(df1[!, j], df2[!, n])
                else
                    newcol = similar(df1[!, j], Union{Missing, eltype(df1[!, j])}, targetrows)
                    copyto!(newcol, 1, df1[!, j], 1, nrows)
                    newcol[nrows+1:targetrows] .= missing
                    _columns(df1)[j] = newcol
                end
            end
        end
        current_col = 0
        for col in _columns(df1)
            current_col += 1
            @assert length(col) == targetrows
        end
        if cols == :union
            for n in setdiff(_names(df2), _names(df1))
                newcol = similar(df2[!, n], Union{Missing, eltype(df2[!, n])}, targetrows)
                @inbounds newcol[1:nrows] .= missing
                copyto!(newcol, nrows+1, df2[!, n], 1, targetrows - nrows)
                df1[!, n] = newcol
            end
        end
    catch err
        # Undo changes in case of error
        for col in _columns(df1)
            resize!(col, nrows)
        end
        @error "Error adding value to column :$(_names(df1)[current_col])."
        rethrow(err)
    end
    return df1
end

Base.convert(::Type{DataFrame}, A::AbstractMatrix) = DataFrame(A)

Base.convert(::Type{DataFrame}, d::AbstractDict) = DataFrame(d, copycols=false)

function Base.push!(df::DataFrame, row::Union{AbstractDict, NamedTuple}; cols::Symbol=:setequal,
                    columns::Union{Nothing,Symbol}=nothing,
                    promote::Bool=(cols in [:union, :subset]))
    if columns !== nothing
        cols = columns
        Base.depwarn("`columns` keyword argument is deprecated. Use `cols` instead. ", :push!)
    end
    possible_cols = (:orderequal, :setequal, :intersect, :subset, :union)
    if !(cols in possible_cols)
        throw(ArgumentError("`cols` keyword argument must be any of :" * join(possible_cols, ", :")))
    end

    nrows, ncols = size(df)
    targetrows = nrows + 1

    if ncols == 0 && row isa NamedTuple
        for (n, v) in pairs(row)
            setproperty!(df, n, fill!(Tables.allocatecolumn(typeof(v), 1), v))
        end
        return df
    end

    if row isa AbstractDict && all(x -> x isa AbstractString, keys(row))
        row = (;(keys(row) .=> values(row))...)
    end

    # in the code below we use a direct access to _columns because
    # we resize the columns so temporarily the `DataFrame` is internally
    # inconsistent and normal data frame indexing would error.
    if cols == :union
        if row isa AbstractDict && !all(x -> x isa Symbol, keys(row))
            throw(ArgumentError("when `cols == :union` all keys of row must be Symbol"))
        end
        for (i, colname) in enumerate(_names(df))
            col = _columns(df)[i]
            if haskey(row, colname)
                val = row[colname]
            else
                val = missing
            end
            S = typeof(val)
            T = eltype(col)
            if S <: T || !promote || promote_type(S, T) <: T
                # if S <: T || promote_type(S, T) <: T this should never throw an exception
                push!(col, val)
            else
                newcol = similar(col, promote_type(S, T), targetrows)
                copyto!(newcol, 1, col, 1, nrows)
                newcol[end] = val
                _columns(df)[i] = newcol
            end
        end
        for (colname, col) in zip(_names(df), _columns(df))
            if length(col) != targetrows
                for col2 in _columns(df)
                    resize!(col2, nrows)
                end
                throw(AssertionError("Error adding value to column :$colname"))
            end
        end
        for colname in setdiff(keys(row), _names(df))
            val = row[colname]
            S = typeof(val)
            if nrows == 0
                newcol = [val]
            else
                newcol = Tables.allocatecolumn(Union{Missing, S}, targetrows)
                fill!(newcol, missing)
                newcol[end] = val
            end
            df[!, colname] = newcol
        end
        return df
    end

    if cols == :orderequal
        if row isa Dict
            throw(ArgumentError("passing `Dict` as `row` when `cols == :orderequal` " *
                                "is not allowed as it is unordered"))
        elseif length(row) != ncol(df) || any(x -> x[1] != x[2], zip(keys(row), _names(df)))
            throw(ArgumentError("when `cols == :orderequal` pushed row must have the same column " *
                                "names and in the same order as the target data frame"))
        end
    elseif cols == :setequal || cols === :equal
        if cols == :equal
            Base.depwarn("`cols == :equal` is deprecated." *
                         "Use `:setequal` instead.", :push!)
        end
        # Only check for equal lengths if :setequal is selected,
        # as an error will be thrown below if some names don't match
        if length(row) != ncols
            Base.depwarn("In the future `push!` with `cols` equal to `:setequal`" *
                         "will require `row` to have the same number of elements as is the " *
                         "number of columns in `df`.", :push!)
        end
    end
    current_col = 0
    try
        for (col, nm) in zip(_columns(df), _names(df))
            current_col += 1
            if cols === :subset
                val = get(row, nm, missing)
            else
                val = row[nm]
            end
            S = typeof(val)
            T = eltype(col)
            if S <: T || !promote || promote_type(S, T) <: T
                # if S <: T || promote_type(S, T) <: T this should never throw an exception
                push!(col, val)
            else
                newcol = similar(col, promote_type(S, T), targetrows)
                copyto!(newcol, 1, col, 1, nrows)
                newcol[end] = val
                _columns(df)[columnindex(df, nm)] = newcol
            end
        end
        current_col = 0
        for col in _columns(df)
            current_col += 1
            @assert length(col) == targetrows
        end
    catch err
        for col in _columns(df)
            resize!(col, nrows)
        end
        @error "Error adding value to column :$(_names(df)[current_col])."
        rethrow(err)
    end
    return df
end

"""
    push!(df::DataFrame, row::Union{Tuple, AbstractArray}; promote::Bool=false)
    push!(df::DataFrame, row::Union{DataFrameRow, NamedTuple, AbstractDict};
          cols::Symbol=:setequal, promote::Bool=(cols in [:union, :subset]))

Add in-place one row at the end of `df` taking the values from `row`.

Column types of `df` are preserved, and new values are converted if necessary.
An error is thrown if conversion fails.

If `row` is neither a `DataFrameRow`, `NamedTuple` nor `AbstractDict` then
it must be a `Tuple` or an `AbstractArray`
and columns are matched by order of appearance. In this case `row` must contain
the same number of elements as the number of columns in `df`.

If `row` is a `DataFrameRow`, `NamedTuple` or `AbstractDict` then
values in `row` are matched to columns in `df` based on names. The exact behavior
depends on the `cols` argument value in the following way:
* If `cols == :setequal` (this is the default)
  then `row` must contain exactly the same columns as `df` (but possibly in a different order).
* If `cols == :orderequal` then `row` must contain the same columns in the same order
  (for `AbstractDict` this option requires that `keys(row)` matches `propertynames(df)`
   to allow for support of ordered dicts; however, if `row` is a `Dict` an error is thrown
   as it is an unordered collection).
* If `cols == :intersect` then `row` may contain more columns than `df`,
  but all column names that are present in `df` must be present in `row` and only they
  are used to populate a new row in `df`.
* If `cols == :subset` then `push!` behaves like for `:intersect` but if some column
  is missing in `row` then a `missing` value is pushed to `df`.
* If `cols == :union` then columns missing in `df` that are present in `row` are added to `df`
  (using `missing` for existing rows) and a `missing` value is pushed to columns
  missing in `row` that are present in `df`.

If `promote=true` and element type of a column present in `df` does not allow the type
of a pushed argument then a new column with a promoted element type allowing it is freshly
allocated and stored in `df`. If `promote=false` an error is thrown.

As a special case, if `df` has no columns and `row` is a `NamedTuple` or `DataFrameRow`,
columns are created for all values in `row`, using their names and order.

Please note that `push!` must not be used on a `DataFrame` that contains columns
that are aliases (equal when compared with `===`).

# Examples
```jldoctest
julia> df = DataFrame(A=1:3, B=1:3);

julia> push!(df, (true, false))
4×2 DataFrame
│ Row │ A     │ B     │
│     │ Int64 │ Int64 │
├─────┼───────┼───────┤
│ 1   │ 1     │ 1     │
│ 2   │ 2     │ 2     │
│ 3   │ 3     │ 3     │
│ 4   │ 1     │ 0     │

julia> push!(df, df[1, :])
5×2 DataFrame
│ Row │ A     │ B     │
│     │ Int64 │ Int64 │
├─────┼───────┼───────┤
│ 1   │ 1     │ 1     │
│ 2   │ 2     │ 2     │
│ 3   │ 3     │ 3     │
│ 4   │ 1     │ 0     │
│ 5   │ 1     │ 1     │

julia> push!(df, (C="something", A=true, B=false), cols=:intersect)
6×2 DataFrame
│ Row │ A     │ B     │
│     │ Int64 │ Int64 │
├─────┼───────┼───────┤
│ 1   │ 1     │ 1     │
│ 2   │ 2     │ 2     │
│ 3   │ 3     │ 3     │
│ 4   │ 1     │ 0     │
│ 5   │ 1     │ 1     │
│ 6   │ 1     │ 0     │

julia> push!(df, Dict(:A=>1.0, :C=>1.0), cols=:union)
7×3 DataFrame
│ Row │ A       │ B       │ C        │
│     │ Float64 │ Int64?  │ Float64? │
├─────┼─────────┼─────────┼──────────┤
│ 1   │ 1.0     │ 1       │ missing  │
│ 2   │ 2.0     │ 2       │ missing  │
│ 3   │ 3.0     │ 3       │ missing  │
│ 4   │ 1.0     │ 0       │ missing  │
│ 5   │ 1.0     │ 1       │ missing  │
│ 6   │ 1.0     │ 0       │ missing  │
│ 7   │ 1.0     │ missing │ 1.0      │

julia> push!(df, NamedTuple(), cols=:subset)
8×3 DataFrame
│ Row │ A        │ B       │ C        │
│     │ Float64? │ Int64?  │ Float64? │
├─────┼──────────┼─────────┼──────────┤
│ 1   │ 1.0      │ 1       │ missing  │
│ 2   │ 2.0      │ 2       │ missing  │
│ 3   │ 3.0      │ 3       │ missing  │
│ 4   │ 1.0      │ 0       │ missing  │
│ 5   │ 1.0      │ 1       │ missing  │
│ 6   │ 1.0      │ 0       │ missing  │
│ 7   │ 1.0      │ missing │ 1.0      │
│ 8   │ missing  │ missing │ missing  │
```
"""
function Base.push!(df::DataFrame, row::Any; promote::Bool=false)
    if !(row isa Union{Tuple, AbstractArray})
        Base.depwarn("In the future `push!` will not allow passing collections of type" *
                     " $(typeof(row)) to be pushed into a DataFrame. " *
                     "Only `Tuple`, `AbstractArray`, `AbstractDict`, `DataFrameRow` and " *
                     "`NamedTuple` will be allowed.", :push!)
    end
    nrows, ncols = size(df)
    targetrows = nrows + 1
    if length(row) != ncols
        msg = "Length of `row` does not match `DataFrame` column count."
        throw(DimensionMismatch(msg))
    end
    current_col = 0
    try
        for (i, (col, val)) in enumerate(zip(_columns(df), row))
            current_col += 1
            S = typeof(val)
            T = eltype(col)
            if S <: T || !promote || promote_type(S, T) <: T
                # if S <: T || promote_type(S, T) <: T this should never throw an exception
                push!(col, val)
            else
                newcol = Tables.allocatecolumn(promote_type(S, T), targetrows)
                copyto!(newcol, 1, col, 1, nrows)
                newcol[end] = val
                _columns(df)[i] = newcol
            end
        end
        current_col = 0
        for col in _columns(df)
            current_col += 1
            @assert length(col) == targetrows
        end
    catch err
        #clean up partial row
        for col in _columns(df)
            resize!(col, nrows)
        end
        @error "Error adding value to column :$(_names(df)[current_col])."
        rethrow(err)
    end
    df
end<|MERGE_RESOLUTION|>--- conflicted
+++ resolved
@@ -1067,13 +1067,8 @@
 
 function categorical!(df::DataFrame, cname::ColumnIndex;
                       compress::Bool=false)
-<<<<<<< HEAD
-    df[!, cname] = categorical(df[!, cname], compress)
+    df[!, cname] = categorical(df[!, cname], compress=compress)
     return df
-=======
-    df[!, cname] = categorical(df[!, cname], compress=compress)
-    df
->>>>>>> fb4e184f
 end
 
 function categorical!(df::DataFrame, cnames::AbstractVector{<:ColumnIndex};
