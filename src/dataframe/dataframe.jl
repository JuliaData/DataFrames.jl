"""
    DataFrame <: AbstractDataFrame

An AbstractDataFrame that stores a set of named columns

The columns are normally AbstractVectors stored in memory,
particularly a Vector or CategoricalVector.

**Constructors**

```julia
DataFrame(columns::Vector, names::Vector{Symbol};
          makeunique::Bool=false, copycols::Bool=true)
DataFrame(columns::NTuple{N,AbstractVector}, names::NTuple{N,Symbol};
          makeunique::Bool=false, copycols::Bool=true)
DataFrame(columns::Matrix, names::Vector{Symbol}; makeunique::Bool=false)
DataFrame(kwargs...)
DataFrame(pairs::NTuple{N, Pair{Symbol, AbstractVector}}; copycols::Bool=true)
DataFrame() # an empty DataFrame
DataFrame(column_eltypes::Vector, names::AbstractVector{Symbol}, nrows::Integer=0;
          makeunique::Bool=false)
DataFrame(ds::AbstractDict; copycols::Bool=true)
DataFrame(table; makeunique::Bool=false, copycols::Bool=true)
DataFrame(::Union{DataFrame, SubDataFrame}; copycols::Bool=true)
DataFrame(::GroupedDataFrame)
```

**Arguments**

* `columns` : a Vector with each column as contents or a Matrix
* `names` : the column names
* `makeunique` : if `false` (the default), an error will be raised
  if duplicates in `names` are found; if `true`, duplicate names will be suffixed
  with `_i` (`i` starting at 1 for the first duplicate).
* `kwargs` : the key gives the column names, and the value is the
  column contents; note that the `copycols` keyword argument indicates if
  if vectors passed as columns should be copied so it is not possible to create
  a column whose name is `:copycols` using this constructor
* `t` : elemental type of all columns
* `nrows`, `ncols` : number of rows and columns
* `column_eltypes` : element type of each column
* `categorical` : a vector of `Bool` indicating which columns should be converted to
                  `CategoricalVector`
* `ds` : `AbstractDict` of columns
* `table` : any type that implements the
  [Tables.jl](https://github.com/JuliaData/Tables.jl) interface; in particular
  a tuple or vector of `Pair{Symbol, <:AbstractVector}}` objects is a table.
* `copycols` : whether vectors passed as columns should be copied; note that
  `DataFrame(kwargs...)` does not support this keyword argument and always copies columns.

All columns in `columns` should have the same length.

**Notes**

The `DataFrame` constructor by default copies all columns vectors passed to it.
Pass `copycols=false` to reuse vectors without copying them

If a column is passed to a `DataFrame` constructor or is assigned as a whole
using `setindex!` then its reference is stored in the `DataFrame`. An exception
to this rule is assignment of an `AbstractRange` as a column, in which case the
range is collected to a `Vector`.

Because column types can vary, a `DataFrame` is not type stable. For
performance-critical code, do not index into a `DataFrame` inside of loops.

**Examples**

```julia
df = DataFrame()
v = ["x","y","z"][rand(1:3, 10)]
df1 = DataFrame(Any[collect(1:10), v, rand(10)], [:A, :B, :C])
df2 = DataFrame(A = 1:10, B = v, C = rand(10))
summary(df1)
describe(df2)
first(df1, 10)
df1.B
df2[!, :C]
df1[:, :A]
df1[1:4, 1:2]
df1[Not(1:4), Not(1:2)]
df1[1:2, [:A,:C]]
df1[1:2, r"[AC]"]
df1[:, [:A,:C]]
df1[:, [1,3]]
df1[1:4, :]
df1[1:4, :C]
df1[1:4, :C] = 40. * df1[1:4, :C]
[df1; df2]  # vcat
[df1 df2]  # hcat
size(df1)
```

"""
struct DataFrame <: AbstractDataFrame
    columns::Vector{AbstractVector}
    colindex::Index

    function DataFrame(columns::Union{Vector{Any}, Vector{AbstractVector}},
                       colindex::Index; copycols::Bool=true)
        if length(columns) == length(colindex) == 0
            return new(AbstractVector[], Index())
        elseif length(columns) != length(colindex)
            throw(DimensionMismatch("Number of columns ($(length(columns))) and number of" *
                                    " column names ($(length(colindex))) are not equal"))
        end
        lengths = [isa(col, AbstractArray) ? length(col) : 1 for col in columns]
        minlen, maxlen = extrema(lengths)
        if minlen != maxlen || minlen == maxlen == 1
            # recycle scalars
            for i in 1:length(columns)
                isa(columns[i], AbstractArray) && continue
                columns[i] = fill!(Tables.allocatecolumn(typeof(columns[i]), maxlen),
                                   columns[i])
                lengths[i] = maxlen
            end
            uls = unique(lengths)
            if length(uls) != 1
                strnames = string.(names(colindex))
                estrings = ["column length $u for column(s) " *
                            join(strnames[lengths .== u], ", ", " and ") for (i, u) in enumerate(uls)]
                throw(DimensionMismatch(join(estrings, " is incompatible with ", ", and is incompatible with ")))
            end
        end
        for (i, c) in enumerate(columns)
            if isa(c, AbstractRange)
                columns[i] = collect(c)
            elseif !isa(c, AbstractVector)
                throw(DimensionMismatch("columns must be 1-dimensional"))
            elseif copycols
                columns[i] = copy(c)
            end
        end
        new(convert(Vector{AbstractVector}, columns), colindex)
    end
end

DataFrame(df::DataFrame; copycols::Bool=true) = copy(df, copycols=copycols)

function DataFrame(pairs::Pair{Symbol,<:Any}...; makeunique::Bool=false,
                   copycols::Bool=true)::DataFrame
    colnames = [Symbol(k) for (k,v) in pairs]
    columns = Any[v for (k,v) in pairs]
    DataFrame(columns, Index(colnames, makeunique=makeunique), copycols=copycols)
end

function DataFrame(d::AbstractDict; copycols::Bool=true)
    colnames = keys(d)
    if isa(d, Dict)
        colnames = sort!(collect(keys(d)))
    else
        colnames = keys(d)
    end
    colindex = Index([Symbol(k) for k in colnames])
    columns = Any[d[c] for c in colnames]
    DataFrame(columns, colindex, copycols=copycols)
end

function DataFrame(; kwargs...)
    if isempty(kwargs)
        DataFrame([], Index())
    else
        cnames = Symbol[]
        columns = Any[]
        copycols = true
        for (kw, val) in kwargs
            if kw == :copycols
                if val isa Bool
                    copycols = val
                else
                    throw(ArgumentError("the `copycols` keyword argument must be Boolean"))
                end
            else
                push!(cnames, kw)
                push!(columns, val)
            end
        end
        DataFrame(columns, Index(cnames), copycols=copycols)
    end
end

function DataFrame(columns::AbstractVector, cnames::AbstractVector{Symbol};
                   makeunique::Bool=false, copycols::Bool=true)::DataFrame
    if !all(col -> isa(col, AbstractVector), columns)
        throw(ArgumentError("columns argument must be a vector of AbstractVector objects"))
    end
    return DataFrame(convert(Vector{AbstractVector}, columns),
                     Index(convert(Vector{Symbol}, cnames), makeunique=makeunique),
                     copycols=copycols)
end

function DataFrame(columns::AbstractVector{<:AbstractVector},
                   cnames::AbstractVector{Symbol}=gennames(length(columns));
                   makeunique::Bool=false, copycols::Bool=true)::DataFrame
    return DataFrame(convert(Vector{AbstractVector}, columns),
                     Index(convert(Vector{Symbol}, cnames), makeunique=makeunique),
                     copycols=copycols)
end

DataFrame(columns::NTuple{N, AbstractVector}, cnames::NTuple{N, Symbol};
          makeunique::Bool=false, copycols::Bool=true) where {N} =
    DataFrame(collect(AbstractVector, columns), collect(Symbol, cnames),
              makeunique=makeunique, copycols=copycols)

DataFrame(columns::NTuple{N, AbstractVector}; copycols::Bool=true) where {N} =
    DataFrame(collect(AbstractVector, columns), gennames(length(columns)),
              copycols=copycols)

DataFrame(columns::AbstractMatrix, cnames::AbstractVector{Symbol} = gennames(size(columns, 2));
          makeunique::Bool=false) =
    DataFrame(AbstractVector[columns[:, i] for i in 1:size(columns, 2)], cnames,
              makeunique=makeunique, copycols=false)

function DataFrame(column_eltypes::AbstractVector{T}, cnames::AbstractVector{Symbol},
                   nrows::Integer=0; makeunique::Bool=false)::DataFrame where T<:Type
    columns = AbstractVector[elty >: Missing ?
                             fill!(Tables.allocatecolumn(elty, nrows), missing) :
                             Tables.allocatecolumn(elty, nrows)
                             for elty in column_eltypes]
    return DataFrame(columns, Index(convert(Vector{Symbol}, cnames), makeunique=makeunique),
                     copycols=false)
end

"""
    DataFrame!(args...; kwargs...)

Equivalent to `DataFrame(args...; copycols=false, kwargs...)`.

If `kwargs` contains the `copycols` keyword argument an error is thrown.

### Examples

```jldoctest
julia> df1 = DataFrame(a=1:3)
3×1 DataFrame
│ Row │ a     │
│     │ Int64 │
├─────┼───────┤
│ 1   │ 1     │
│ 2   │ 2     │
│ 3   │ 3     │

julia> df2 = DataFrame!(df1)

julia> df1.a === df2.a
true
```
"""
function DataFrame!(args...; kwargs...)
    if :copycols in keys(kwargs)
        throw(ArgumentError("`copycols` keyword argument is not allowed"))
    end
    DataFrame(args...; copycols=false, kwargs...)
end

DataFrame!(columns::AbstractMatrix,
           cnames::AbstractVector{Symbol} = gennames(size(columns, 2));
           makeunique::Bool=false) =
    throw(ArgumentError("It is not possible to construct a `DataFrame` from " *
                        "`$(typeof(columns))` without allocating new columns: " *
                        "use `DataFrame(...)` instead"))


DataFrame!(column_eltypes::AbstractVector{<:Type}, cnames::AbstractVector{Symbol},
           nrows::Integer=0; makeunique::Bool=false)::DataFrame =
    throw(ArgumentError("It is not possible to construct an uninitialized `DataFrame`" *
                        "without allocating new columns: use `DataFrame(...)` instead"))

##############################################################################
##
## AbstractDataFrame interface
##
##############################################################################

index(df::DataFrame) = getfield(df, :colindex)
_columns(df::DataFrame) = getfield(df, :columns)

# note: these type assertions are required to pass tests
nrow(df::DataFrame) = ncol(df) > 0 ? length(_columns(df)[1])::Int : 0
ncol(df::DataFrame) = length(index(df))

##############################################################################
##
## DataFrame consistency check
##
##############################################################################

function _check_consistency(df::DataFrame)
    cols, idx = _columns(df), index(df)
    ncols = length(cols)
    @assert length(idx.names) == length(idx.lookup) == ncols
    ncols == 0 && return nothing
    nrows = length(cols[1])
    for i in 2:length(cols)
        @assert length(cols[i]) == nrows "Data frame is corrupt: length of column :$(names(df)[i]) ($(length(df[!, i])))" *
                                         " does not match length of column 1 ($(length(df[!, 1]))). " *
                                         "The column vector has likely been resized unintentionally " *
                                         "(either directly or because it is shared with another data frame)."
    end
    nothing
end

_check_consistency(df::AbstractDataFrame) = _check_consistency(parent(df))

##############################################################################
##
## getindex() definitions
##
##############################################################################

# df[SingleRowIndex, SingleColumnIndex] => Scalar
@inline function Base.getindex(df::DataFrame, row_ind::Integer,
                               col_ind::Union{Signed, Unsigned})
    cols = _columns(df)
    @boundscheck begin
        if !checkindex(Bool, axes(cols, 1), col_ind)
            throw(BoundsError("attempt to access a data frame with $(ncol(df)) " *
                              "columns at index $row_ind"))
        end
        if !checkindex(Bool, axes(df, 1), row_ind)
            throw(BoundsError("attempt to access a data frame with $(nrow(df)) " *
                              "rows at index $row_ind"))
        end
    end

    @inbounds cols[col_ind][row_ind]
end

@inline function Base.getindex(df::DataFrame, row_ind::Integer, col_ind::Symbol)
    selected_column = index(df)[col_ind]
    @boundscheck if !checkindex(Bool, axes(df, 1), row_ind)
        throw(BoundsError("attempt to access a data frame with $(nrow(df)) " *
                          "rows at index $row_ind"))
    end
    @inbounds _columns(df)[selected_column][row_ind]
end

# df[MultiRowIndex, SingleColumnIndex] => AbstractVector, copy
@inline function Base.getindex(df::DataFrame, row_inds::AbstractVector, col_ind::ColumnIndex)
    selected_column = index(df)[col_ind]
    @boundscheck if !checkindex(Bool, axes(df, 1), row_inds)
        throw(BoundsError("attempt to access a data frame with $(nrow(df)) " *
                          "rows at index $row_inds"))
    end
    @inbounds return _columns(df)[selected_column][row_inds]
end

@inline Base.getindex(df::DataFrame, row_inds::Not, col_ind::ColumnIndex) =
    df[axes(df, 1)[row_inds], col_ind]

# df[:, SingleColumnIndex] => AbstractVector
function Base.getindex(df::DataFrame, row_inds::Colon, col_ind::ColumnIndex)
    selected_column = index(df)[col_ind]
    copy(_columns(df)[selected_column])
end

# df[!, SingleColumnIndex] => AbstractVector, the same vector
@inline function Base.getindex(df::DataFrame, ::typeof(!), col_ind::Union{Signed, Unsigned})
    cols = _columns(df)
    @boundscheck if !checkindex(Bool, axes(cols, 1), col_ind)
        throw(BoundsError("attempt to access a data frame with $(ncol(df)) " *
                          "columns at index $col_ind"))
    end
    @inbounds cols[col_ind]
end

function Base.getindex(df::DataFrame, ::typeof(!), col_ind::Symbol)
    selected_column = index(df)[col_ind]
    return _columns(df)[selected_column]
end

# df[MultiRowIndex, MultiColumnIndex] => DataFrame
@inline function Base.getindex(df::DataFrame, row_inds::AbstractVector{T},
                               col_inds::Union{AbstractVector, Regex, Not, Between, All}) where T
    @boundscheck if !checkindex(Bool, axes(df, 1), row_inds)
        throw(BoundsError("attempt to access a data frame with $(nrow(df)) " *
                          "rows at index $row_inds"))
    end
    selected_columns = index(df)[col_inds]
    # Computing integer indices once for all columns is faster
    selected_rows = T === Bool ? findall(row_inds) : row_inds
    new_columns = AbstractVector[dv[selected_rows] for dv in _columns(df)[selected_columns]]
    return DataFrame(new_columns, Index(_names(df)[selected_columns]), copycols=false)
end

@inline function Base.getindex(df::DataFrame, row_inds::AbstractVector{T}, ::Colon) where T
    @boundscheck if !checkindex(Bool, axes(df, 1), row_inds)
        throw(BoundsError("attempt to access a data frame with $(nrow(df)) " *
                          "rows at index $row_inds"))
    end
    # Computing integer indices once for all columns is faster
    selected_rows = T === Bool ? findall(row_inds) : row_inds
    new_columns = AbstractVector[dv[selected_rows] for dv in _columns(df)]
    return DataFrame(new_columns, copy(index(df)), copycols=false)
end

@inline Base.getindex(df::DataFrame, row_inds::Not,
                      col_inds::Union{AbstractVector, Regex, Not, Between, All, Colon}) =
    df[axes(df, 1)[row_inds], col_inds]

# df[:, MultiColumnIndex] => DataFrame
Base.getindex(df::DataFrame, row_ind::Colon, col_inds::Union{AbstractVector, Regex, Not, Between, All, Colon}) =
    select(df, col_inds, copycols=true)

# df[!, MultiColumnIndex] => DataFrame
Base.getindex(df::DataFrame, row_ind::typeof(!), col_inds::Union{AbstractVector, Regex, Not, Between, All, Colon}) =
    select(df, col_inds, copycols=false)

##############################################################################
##
## setindex!()
##
##############################################################################

function nextcolname(df::DataFrame)
    col = Symbol(string("x", ncol(df) + 1))
    hasproperty(df, col) || return col
    i = 1
    while true
        col = Symbol(string("x", ncol(df) + 1, "_", i))
        hasproperty(df, col) || return col
        i += 1
    end
end

# Will automatically add a new column if needed
function insert_single_column!(df::DataFrame,
                               v::AbstractVector,
                               col_ind::ColumnIndex)

    if ncol(df) != 0 && nrow(df) != length(v)
        throw(ArgumentError("New columns must have the same length as old columns"))
    end
    dv = isa(v, AbstractRange) ? collect(v) : v
    if haskey(index(df), col_ind)
        j = index(df)[col_ind]
        _columns(df)[j] = dv
    else
        if col_ind isa Symbol
            push!(index(df), col_ind)
            push!(_columns(df), dv)
        else
            if ncol(df) + 1 == Int(col_ind)
                Base.depwarn("In the future setindex! will disallow adding columns" *
                             "to a DataFrame using integer index. " *
                             "Use a Symbol to specify a column name instead.", :setindex!)
                push!(index(df), nextcolname(df))
                push!(_columns(df), dv)
            else
                throw(ArgumentError("Cannot assign to non-existent column: $col_ind"))
            end
        end
    end
    return dv
end

function insert_single_entry!(df::DataFrame, v::Any, row_ind::Integer, col_ind::ColumnIndex)
    if haskey(index(df), col_ind)
        _columns(df)[index(df)[col_ind]][row_ind] = v
        return v
    else
        throw(ArgumentError("Cannot assign to non-existent column: $col_ind"))
    end
end

function insert_multiple_entries!(df::DataFrame,
                                  v::Any,
                                  row_inds::AbstractVector,
                                  col_ind::ColumnIndex)
    if haskey(index(df), col_ind)
        _columns(df)[index(df)[col_ind]][row_inds] .= v
        return v
    else
        throw(ArgumentError("Cannot assign to non-existent column: $col_ind"))
    end
end

function upgrade_scalar(df::DataFrame, v::AbstractArray)
    msg = "setindex!(::DataFrame, ...) only broadcasts scalars, not arrays"
    throw(ArgumentError(msg))
end
function upgrade_scalar(df::DataFrame, v::Any)
    n = (ncol(df) == 0) ? 1 : nrow(df)
    fill(v, n)
end

# df[!, SingleColumnIndex] = AbstractVector
function Base.setindex!(df::DataFrame, v::AbstractVector, ::typeof(!), col_ind::ColumnIndex)
    insert_single_column!(df, v, col_ind)
    return df
end

# df.col = AbstractVector
Base.setproperty!(df::DataFrame, col_ind::Symbol, v::AbstractVector) = (df[!, col_ind] = v)

# df[SingleRowIndex, SingleColumnIndex] = Single Item
function Base.setindex!(df::DataFrame, v::Any, row_ind::Integer, col_ind::ColumnIndex)
    insert_single_entry!(df, v, row_ind, col_ind)
    return df
end

# df[SingleRowIndex, MultiColumnIndex] = value
# the method for value of type DataFrameRow, AbstractDict and NamedTuple
# is defined in dataframerow.jl

function Base.setindex!(df::DataFrame,
                        v,
                        row_ind::Integer,
                        col_inds::Union{AbstractVector, Regex, Not, Colon})
    idxs = index(df)[col_inds]
    if length(v) != length(idxs)
        throw(DimensionMismatch("$(length(idxs)) columns were selected and the assigned" *
                                " value contains $(length(v)) elements")
    end
    for (i, x) in enumerate(v)
        df[row_ind, i] = x
    end
    return df
end

# df[MultiRowIndex, SingleColumnIndex] = AbstractVector
function Base.setindex!(df::DataFrame,
                        v::AbstractVector,
                        row_inds::Union{AbstractVector, Not, Colon},
                        col_ind::ColumnIndex)
    x = df[!, col_ind]
    try
        x[row_inds] = v
    catch
        Base.depwarn("implicit vector broadcasting in setindex! is deprecated; " *
                     "write `df[row_inds, col_ind] .= v` instead", :setindex!)
        insert_multiple_entries!(df, v, row_inds, col_ind)
    end
    return df
end

# df[MultiRowIndex, MultiColumnIndex] = AbstractDataFrame
function Base.setindex!(df::DataFrame,
                        new_df::AbstractDataFrame,
<<<<<<< HEAD
                        row_inds::Union{AbstractVector, Not, Colon},
                        col_inds::Union{AbstractVector, Regex, Not, Colon})
=======
                        row_inds::Union{AbstractVector, Not}, # add Colon after deprecation
                        col_inds::Union{AbstractVector, Regex, Not, Between, All}) # add Colon after deprecation
>>>>>>> 9105d405
    idxs = index(df)[col_inds]
    if view(_names(df), idxs) != _names(new_df)
        Base.depwarn("in the future column names in source and target will have to match", :setindex!)
    end
    for (j, col) in enumerate(idxs)
        df[row_inds, col] = new_df[!, j]
    end
    return df
end

# df[MultiRowIndex, MultiColumnIndex] = AbstractMatrix
function Base.setindex!(df::DataFrame,
                        mx::AbstractMatrix,
<<<<<<< HEAD
                        row_inds::Union{AbstractVector, Not, Colon},
                        col_inds::Union{AbstractVector, Regex, Not, Colon})
=======
                        row_inds::Union{AbstractVector, Not}, # add Colon after deprecation
                        col_inds::Union{AbstractVector, Regex, Not, Between, All}) # add Colon after deprecation
>>>>>>> 9105d405
    idxs = index(df)[col_inds]
    if size(mx, 2) != length(idxs)
        throw(DimensionMismatch("number of selected columns ($(length(idxs))) and number of columns in" *
                                " matrix ($(size(mx, 2))) do not match"))
    end
    for (j, col) in enumerate(idxs)
        df[row_inds, col] = view(mx, :, j)
    end
    return df
end

##############################################################################
##
## Mutating methods
##
##############################################################################

"""
Insert a column into a data frame in place.


```julia
insertcols!(df::DataFrame, ind::Int; name=col,
            makeunique::Bool=false)
insertcols!(df::DataFrame, ind::Int, (:name => col)::Pair{Symbol,<:AbstractVector};
            makeunique::Bool=false)
```

### Arguments

* `df` : the DataFrame to which we want to add a column

* `ind` : a position at which we want to insert a column

* `name` : the name of the new column

* `col` : an `AbstractVector` giving the contents of the new column

* `makeunique` : Defines what to do if `name` already exists in `df`;
  if it is `false` an error will be thrown; if it is `true` a new unique name will
  be generated by adding a suffix

### Result

* `::DataFrame` : a `DataFrame` with added column.

### Examples

```jldoctest
julia> d = DataFrame(a=1:3)
3×1 DataFrame
│ Row │ a     │
│     │ Int64 │
├─────┼───────┤
│ 1   │ 1     │
│ 2   │ 2     │
│ 3   │ 3     │

julia> insertcols!(d, 1, b=['a', 'b', 'c'])
3×2 DataFrame
│ Row │ b    │ a     │
│     │ Char │ Int64 │
├─────┼──────┼───────┤
│ 1   │ 'a'  │ 1     │
│ 2   │ 'b'  │ 2     │
│ 3   │ 'c'  │ 3     │

julia> insertcols!(d, 1, :c => [2, 3, 4])
3×3 DataFrame
│ Row │ c     │ b    │ a     │
│     │ Int64 │ Char │ Int64 │
├─────┼───────┼──────┼───────┤
│ 1   │ 2     │ 'a'  │ 1     │
│ 2   │ 3     │ 'b'  │ 2     │
│ 3   │ 4     │ 'c'  │ 3     │
```

"""
function insertcols!(df::DataFrame, col_ind::Int, name_col::Pair{Symbol, <:AbstractVector};
                     makeunique::Bool=false)
    name, item = name_col
    if !(0 < col_ind <= ncol(df) + 1)
        throw(BoundsError("attempt to insert a column to a data frame with $(ncol(df)) columns at index $col_ind"))
    end
    size(df, 1) == length(item) || size(df, 2) == 0 || error("number of rows does not match")

    if hasproperty(df, name)
        if makeunique
            k = 1
            while true
                # we only make sure that new column name is unique
                # if df originally had duplicates in names we do not fix it
                nn = Symbol("$(name)_$k")
                if !hasproperty(df, nn)
                    name = nn
                    break
                end
                k += 1
            end
        else
            msg = "Duplicate variable name $name. Pass makeunique=true" *
                  " to make it unique using a suffix automatically."
            throw(ArgumentError(msg))
        end
    end
    insert!(index(df), col_ind, name)
    insert!(_columns(df), col_ind, item)
    df
end

insertcols!(df::DataFrame, col_ind::Int, name_col::Pair{Symbol}; makeunique::Bool=false) =
    insertcols!(df, col_ind, name_col[1] => upgrade_scalar(df, name_col[2]), makeunique=makeunique)

function insertcols!(df::DataFrame, col_ind::Int; makeunique::Bool=false, name_col...)
    length(name_col) == 1 || throw(ArgumentError("one and only one column must be provided"))
    insertcols!(df, col_ind, makeunique=makeunique, keys(name_col)[1] => name_col[1])
end


"""
    copy(df::DataFrame; copycols::Bool=true)

Copy data frame `df`.
If `copycols=true` (the default), return a new  `DataFrame` holding
copies of column vectors in `df`.
If `copycols=false`, return a new `DataFrame` sharing column vectors with `df`.
"""
function Base.copy(df::DataFrame; copycols::Bool=true)
    if copycols
        df[:, :]
    else
        DataFrame(eachcol(df), names(df), copycols=false)
    end
end

"""
    deleterows!(df::DataFrame, inds)

Delete rows specified by `inds` from a `DataFrame` `df` in place and return it.

Internally `deleteat!` is called for all columns so `inds` must
be: a vector of sorted and unique integers, a boolean vector or an integer.

### Examples

```jldoctest
julia> d = DataFrame(a=1:3, b=4:6)
3×2 DataFrame
│ Row │ a     │ b     │
│     │ Int64 │ Int64 │
├─────┼───────┼───────┤
│ 1   │ 1     │ 4     │
│ 2   │ 2     │ 5     │
│ 3   │ 3     │ 6     │

julia> deleterows!(d, 2)
2×2 DataFrame
│ Row │ a     │ b     │
│     │ Int64 │ Int64 │
├─────┼───────┼───────┤
│ 1   │ 1     │ 4     │
│ 2   │ 3     │ 6     │
```

"""
function deleterows!(df::DataFrame, inds)
    if !isempty(inds) && size(df, 2) == 0
        throw(BoundsError())
    end
    # we require ind to be stored and unique like in Base
    foreach(col -> deleteat!(col, inds), _columns(df))
    df
end

function deleterows!(df::DataFrame, inds::AbstractVector{Bool})
    if length(inds) != size(df, 1)
        throw(BoundsError())
    end
    drop = findall(inds)
    foreach(col -> deleteat!(col, drop), _columns(df))
    df
end

"""
    select!(df::DataFrame, inds)

Mutate `df` in place to retain only columns specified by `inds` and return it.

Argument `inds` can be any index that is allowed for column indexing of
a `DataFrame` provided that the columns requested to be removed are unique.

### Examples

```jldoctest
julia> d = DataFrame(a=1:3, b=4:6)
3×2 DataFrame
│ Row │ a     │ b     │
│     │ Int64 │ Int64 │
├─────┼───────┼───────┤
│ 1   │ 1     │ 4     │
│ 2   │ 2     │ 5     │
│ 3   │ 3     │ 6     │

julia> select!(d, 2)
3×1 DataFrame
│ Row │ b     │
│     │ Int64 │
├─────┼───────┤
│ 1   │ 4     │
│ 2   │ 5     │
│ 3   │ 6     │
```

"""
function select!(df::DataFrame, inds::AbstractVector{Int})
    if isempty(inds)
        empty!(_columns(df))
        empty!(index(df))
        return df
    end
    indmin, indmax = extrema(inds)
    if indmin < 1
        throw(ArgumentError("indices must be positive"))
    end
    if indmax > ncol(df)
        throw(ArgumentError("indices must not be greater than number of columns"))
    end
    if !allunique(inds)
        throw(ArgumentError("indices must not contain duplicates"))
    end

    targetnames = _names(df)[inds]
    for i in setdiff(ncol(df):-1:1, inds)
        splice!(_columns(df), i)
        delete!(index(df), i)
    end
    permutecols!(df, targetnames)
end

select!(df::DataFrame, c::Int) = select!(df, [c])
select!(df::DataFrame, c::Any) = select!(df, index(df)[c])

"""
    select(df::AbstractDataFrame, inds, copycols::Bool=true)

Create a new data frame that contains columns from `df`
specified by `inds` and return it.

Argument `inds` can be any index that is allowed for column indexing.

If `df` is a `DataFrame` return a new `DataFrame` that contains columns from `df`
specified by `inds`.
If `copycols=true` (the default), then returned `DataFrame` holds
copies of column vectors in `df`.
If `copycols=false`, then returned `DataFrame` shares column vectors with `df`.

If `df` is a `SubDataFrame` then a `SubDataFrame` is returned if `copycols=false`
and a `DataFrame` with freshly allocated columns otherwise.

### Examples

```jldoctest
julia> d = DataFrame(a=1:3, b=4:6)
3×2 DataFrame
│ Row │ a     │ b     │
│     │ Int64 │ Int64 │
├─────┼───────┼───────┤
│ 1   │ 1     │ 4     │
│ 2   │ 2     │ 5     │
│ 3   │ 3     │ 6     │

julia> select(d, :b)
3×1 DataFrame
│ Row │ b     │
│     │ Int64 │
├─────┼───────┤
│ 1   │ 4     │
│ 2   │ 5     │
│ 3   │ 6     │
```

"""
select(df::DataFrame, inds::AbstractVector{Int}; copycols::Bool=true) =
    DataFrame(_columns(df)[inds], Index(_names(df)[inds]),
              copycols=copycols)

select(df::DataFrame, c::Int; copycols::Bool=true) =
    select(df, [c], copycols=copycols)
select(df::DataFrame, c::Any; copycols::Bool=true) =
    select(df, index(df)[c], copycols=copycols)

##############################################################################
##
## Hcat specialization
##
##############################################################################

# hcat! for 2 arguments, only a vector or a data frame is allowed
function hcat!(df1::DataFrame, df2::AbstractDataFrame;
               makeunique::Bool=false, copycols::Bool=true)
    u = add_names(index(df1), index(df2), makeunique=makeunique)
    for i in 1:length(u)
        df1[!, u[i]] = copycols ? df2[:, i] : df2[!, i]
    end
    return df1
end

# definition required to avoid hcat! ambiguity
function hcat!(df1::DataFrame, df2::DataFrame;
               makeunique::Bool=false, copycols::Bool=true)
    invoke(hcat!, Tuple{DataFrame, AbstractDataFrame}, df1, df2,
           makeunique=makeunique, copycols=copycols)::DataFrame
end

hcat!(df::DataFrame, x::AbstractVector; makeunique::Bool=false, copycols::Bool=true) =
    hcat!(df, DataFrame(AbstractVector[x], copycols=copycols),
          makeunique=makeunique, copycols=copycols)
hcat!(x::AbstractVector, df::DataFrame; makeunique::Bool=false, copycols::Bool=true) =
    hcat!(DataFrame(AbstractVector[x], copycols=copycols), df,
          makeunique=makeunique, copycols=copycols)
hcat!(x, df::DataFrame; makeunique::Bool=false, copycols::Bool=true) =
    throw(ArgumentError("x must be AbstractVector or AbstractDataFrame"))
hcat!(df::DataFrame, x; makeunique::Bool=false, copycols::Bool=true) =
    throw(ArgumentError("x must be AbstractVector or AbstractDataFrame"))

# hcat! for 1-n arguments
hcat!(df::DataFrame; makeunique::Bool=false, copycols::Bool=true) = df
hcat!(a::DataFrame, b, c...; makeunique::Bool=false, copycols::Bool=true) =
    hcat!(hcat!(a, b, makeunique=makeunique, copycols=copycols),
          c..., makeunique=makeunique, copycols=copycols)

# hcat
Base.hcat(df::DataFrame, x; makeunique::Bool=false, copycols::Bool=true) =
    hcat!(copy(df, copycols=copycols), x,
          makeunique=makeunique, copycols=copycols)
Base.hcat(df1::DataFrame, df2::AbstractDataFrame;
          makeunique::Bool=false, copycols::Bool=true) =
    hcat!(copy(df1, copycols=copycols), df2,
          makeunique=makeunique, copycols=copycols)
Base.hcat(df1::DataFrame, df2::AbstractDataFrame, dfn::AbstractDataFrame...;
          makeunique::Bool=false, copycols::Bool=true) =
    hcat!(hcat(df1, df2, makeunique=makeunique, copycols=copycols), dfn...,
          makeunique=makeunique, copycols=copycols)

##############################################################################
##
## Missing values support
##
##############################################################################
"""
    allowmissing!(df::DataFrame, cols::Colon=:)
    allowmissing!(df::DataFrame, cols::Union{Integer, Symbol})
    allowmissing!(df::DataFrame, cols::Union{AbstractVector, Regex, Not, Between, All})

Convert columns `cols` of data frame `df` from element type `T` to
`Union{T, Missing}` to support missing values.

If `cols` is omitted all columns in the data frame are converted.
"""
function allowmissing! end

function allowmissing!(df::DataFrame, col::ColumnIndex)
    df[!, col] = allowmissing(df[!, col])
    df
end

function allowmissing!(df::DataFrame, cols::AbstractVector{<:ColumnIndex})
    for col in cols
        allowmissing!(df, col)
    end
    df
end

function allowmissing!(df::DataFrame, cols::AbstractVector{Bool})
    length(cols) == size(df, 2) || throw(BoundsError(df, cols))
    for (col, cond) in enumerate(cols)
        cond && allowmissing!(df, col)
    end
    df
end

allowmissing!(df::DataFrame, cols::Union{Regex, Not, Between, All}) =
    allowmissing!(df, index(df)[cols])

allowmissing!(df::DataFrame, cols::Colon=:) =
    allowmissing!(df, axes(df, 2))

"""
    disallowmissing!(df::DataFrame, cols::Colon=:)
    disallowmissing!(df::DataFrame, cols::Union{Integer, Symbol})
    disallowmissing!(df::DataFrame, cols::Union{AbstractVector, Regex, Not, Between, All})

Convert columns `cols` of data frame `df` from element type `Union{T, Missing}` to
`T` to drop support for missing values.

If `cols` is omitted all columns in the data frame are converted.
"""
function disallowmissing! end

function disallowmissing!(df::DataFrame, col::ColumnIndex)
    df[!, col] = disallowmissing(df[!, col])
    df
end

function disallowmissing!(df::DataFrame, cols::AbstractVector{<:ColumnIndex})
    for col in cols
        disallowmissing!(df, col)
    end
    df
end

function disallowmissing!(df::DataFrame, cols::AbstractVector{Bool})
    length(cols) == size(df, 2) || throw(BoundsError(df, cols))
    for (col, cond) in enumerate(cols)
        cond && disallowmissing!(df, col)
    end
    df
end

disallowmissing!(df::DataFrame, cols::Union{Regex, Not, Between, All}) =
    disallowmissing!(df, index(df)[cols])

disallowmissing!(df::DataFrame, cols::Colon=:) =
    disallowmissing!(df, axes(df, 2))

##############################################################################
##
## Pooling
##
##############################################################################

"""
    categorical!(df::DataFrame, cname::Union{Integer, Symbol};
                 compress::Bool=false)
    categorical!(df::DataFrame, cnames::Vector{<:Union{Integer, Symbol}};
                 compress::Bool=false)
    categorical!(df::DataFrame, cnames::Union{Regex, Not, Between, All};
                 compress::Bool=false)
    categorical!(df::DataFrame; compress::Bool=false)

Change columns selected by `cname` or `cnames` in data frame `df`
to `CategoricalVector`. If no columns are indicated then all columns whose element type
is a subtype of `Union{AbstractString, Missing}` will be converted to categorical.

If the `compress` keyword argument is set to `true` then the created `CategoricalVector`s
will be compressed.

All created `CategoricalVector`s are unordered.

### Examples

```julia
julia> df = DataFrame(X=["a", "b"], Y=[1, 2], Z=["p", "q"])
2×3 DataFrame
│ Row │ X      │ Y     │ Z      │
│     │ String │ Int64 │ String │
├─────┼────────┼───────┼────────┤
│ 1   │ a      │ 1     │ p      │
│ 2   │ b      │ 2     │ q      │

julia> categorical!(df)
2×3 DataFrame
│ Row │ X            │ Y     │ Z            │
│     │ Categorical… │ Int64 │ Categorical… │
├─────┼──────────────┼───────┼──────────────┤
│ 1   │ a            │ 1     │ p            │
│ 2   │ b            │ 2     │ q            │

julia> eltypes(df)
3-element Array{DataType,1}:
 CategoricalString{UInt32}
 Int64
 CategoricalString{UInt32}

julia> df = DataFrame(X=["a", "b"], Y=[1, 2], Z=["p", "q"])
2×3 DataFrame
│ Row │ X      │ Y     │ Z      │
│     │ String │ Int64 │ String │
├─────┼────────┼───────┼────────┤
│ 1   │ a      │ 1     │ p      │
│ 2   │ b      │ 2     │ q      │

julia> categorical!(df, :Y, compress=true)
2×3 DataFrame
│ Row │ X      │ Y            │ Z      │
│     │ String │ Categorical… │ String │
├─────┼────────┼──────────────┼────────┤
│ 1   │ a      │ 1            │ p      │
│ 2   │ b      │ 2            │ q      │

julia> eltypes(df)
3-element Array{DataType,1}:
 String
 CategoricalValue{Int64,UInt8}
 String
```
"""
function categorical! end

function categorical!(df::DataFrame, cname::ColumnIndex;
                      compress::Bool=false)
    df[!, cname] = categorical(df[!, cname], compress)
    df
end

function categorical!(df::DataFrame, cnames::AbstractVector{<:ColumnIndex};
                      compress::Bool=false)
    for cname in cnames
        df[!, cname] = categorical(df[!, cname], compress)
    end
    df
end

categorical!(df::DataFrame, cnames::Union{Regex, Not, Between, All, Colon}; compress::Bool=false) =
    categorical!(df, index(df)[cnames], compress=compress)

function categorical!(df::DataFrame; compress::Bool=false)
    for i in 1:size(df, 2)
        if eltype(df[!, i]) <: Union{AbstractString, Missing}
            df[!, i] = categorical(df[!, i], compress)
        end
    end
    df
end

"""
    append!(df1::DataFrame, df2::AbstractDataFrame)

Add the rows of `df2` to the end of `df1`.

Column names must be equal (including order), with the following exceptions:
* If `df1` has no columns then copies of
  columns from `df2` are added to it.
* If `df2` has no columns then calling `append!` leaves `df1` unchanged.

Values corresponding to new rows are appended in-place to the column vectors of `df1`.
Column types are therefore preserved, and new values are converted if necessary.
An error is thrown if conversion fails: this is the case in particular if a column
in `df2` contains `missing` values but the corresponding column in `df1` does not
accept them.

Please note that `append!` must not be used on a `DataFrame` that contains columns
that are aliases (equal when compared with `===`).

!!! note
    Use [`vcat`](@ref) instead of `append!` when more flexibility is needed.
    Since `vcat` does not operate in place, it is able to use promotion to find
    an appropriate element type to hold values from both data frames.
    It also accepts columns in different orders between `df1` and `df2`.

    Use [`push!`](@ref) to add individual rows to a data frame.

# Examples
```jldoctest
julia> df1 = DataFrame(A=1:3, B=1:3);

julia> df2 = DataFrame(A=4.0:6.0, B=4:6);

julia> append!(df1, df2);

julia> df1
6×2 DataFrame
│ Row │ A     │ B     │
│     │ Int64 │ Int64 │
├─────┼───────┼───────┤
│ 1   │ 1     │ 1     │
│ 2   │ 2     │ 2     │
│ 3   │ 3     │ 3     │
│ 4   │ 4     │ 4     │
│ 5   │ 5     │ 5     │
│ 6   │ 6     │ 6     │
```
"""
function Base.append!(df1::DataFrame, df2::AbstractDataFrame)
    if ncol(df1) == 0
        for (n, v) in eachcol(df2, true)
            df1[!, n] = copy(v) # make sure df1 does not reuse df2
        end
        return df1
    end
    ncol(df2) == 0 && return df1

    _names(df1) == _names(df2) || throw(ArgumentError("Column names do not match"))
    nrows, ncols = size(df1)
    targetrows = nrows + nrow(df2)
    current_col = 0
    try
        for j in 1:ncols
            current_col += 1
            append!(df1[!, j], df2[!, j])
        end
        current_col = 0
        for col in _columns(df1)
            current_col += 1
            @assert length(col) == targetrows
        end
    catch err
        # Undo changes in case of error
        for col in _columns(df1)
            resize!(col, nrows)
        end
        @error "Error adding value to column $(names(df1)[current_col])."
        rethrow(err)
    end
    return df1
end

Base.convert(::Type{DataFrame}, A::AbstractMatrix) = DataFrame(A)

Base.convert(::Type{DataFrame}, d::AbstractDict) = DataFrame(d, copycols=false)

function Base.push!(df::DataFrame, row::Union{AbstractDict, NamedTuple}; columns::Symbol=:equal)
    if !(columns in (:equal, :intersect))
        throw(ArgumentError("`columns` keyword argument must be `:equal` or `:intersect`"))
    end
    nrows, ncols = size(df)
    if ncols == 0 && row isa NamedTuple
        for (n, v) in pairs(row)
            setproperty!(df, n, fill!(Tables.allocatecolumn(typeof(v), 1), v))
        end
        return df
    end
    # Only check for equal lengths, as an error will be thrown below if some names don't match
    if columns === :equal && length(row) != ncols
        # TODO: add tests for this case after the deprecation period
        Base.depwarn("In the future push! will require that `row` has the same number" *
                      "of elements as is the number of columns in `df`." *
                      "Use `columns=:intersect` to disable this check.", :push!)
    end
    current_col = 0
    try
        for (col, nm) in zip(_columns(df), _names(df))
            current_col += 1
            push!(col, row[nm])
        end
        current_col = 0
        for col in _columns(df)
            current_col += 1
            @assert length(col) == nrows + 1
        end
    catch err
        for col in _columns(df)
            resize!(col, nrows)
        end
        @error "Error adding value to column :$(names(df)[current_col])."
        rethrow(err)
    end
    df
end

"""
    push!(df::DataFrame, row)
    push!(df::DataFrame, row::Union{DataFrameRow, NamedTuple, AbstractDict};
          columns::Symbol=:intersect)

Add in-place one row at the end of `df` taking the values from `row`.

Column types of `df` are preserved, and new values are converted if necessary.
An error is thrown if conversion fails.

If `row` is neither a `DataFrameRow`, `NamedTuple` nor `AbstractDict` then
it is assumed to be an iterable and columns are matched by order of appearance.
In this case `row` must contain the same number of elements as the number of columns in `df`.

If `row` is a `DataFrameRow`, `NamedTuple` or `AbstractDict` then
values in `row` are matched to columns in `df` based on names (order is ignored).
`row` may contain more columns than `df` if `columns=:intersect`
(this is currently the default, but will change in the future), but all column names
that are present in `df` must be present in `row`.
Otherwise if `columns=:equal` then `row` must contain exactly the same columns as `df`
(but possibly in a different order).

As a special case, if `df` has no columns and `row` is a `NamedTuple` or `DataFrameRow`,
columns are created for all values in `row`, using their names and order.

Please note that `push!` must not be used on a `DataFrame` that contains columns
that are aliases (equal when compared with `===`).

# Examples
```jldoctest
julia> df = DataFrame(A=1:3, B=1:3)
3×2 DataFrame
│ Row │ A     │ B     │
│     │ Int64 │ Int64 │
├─────┼───────┼───────┤
│ 1   │ 1     │ 1     │
│ 2   │ 2     │ 2     │
│ 3   │ 3     │ 3     │

julia> push!(df, (true, false))
4×2 DataFrame
│ Row │ A     │ B     │
│     │ Int64 │ Int64 │
├─────┼───────┼───────┤
│ 1   │ 1     │ 1     │
│ 2   │ 2     │ 2     │
│ 3   │ 3     │ 3     │
│ 4   │ 1     │ 0     │

julia> push!(df, df[1, :])
5×2 DataFrame
│ Row │ A     │ B     │
│     │ Int64 │ Int64 │
├─────┼───────┼───────┤
│ 1   │ 1     │ 1     │
│ 2   │ 2     │ 2     │
│ 3   │ 3     │ 3     │
│ 4   │ 1     │ 0     │
│ 5   │ 1     │ 1     │

julia> push!(df, (C="something", A=true, B=false), columns=:intersect)
4×2 DataFrame
│ Row │ A     │ B     │
│     │ Int64 │ Int64 │
├─────┼───────┼───────┤
│ 1   │ 1     │ 1     │
│ 2   │ 2     │ 2     │
│ 3   │ 3     │ 3     │
│ 4   │ 1     │ 0     │
│ 5   │ 1     │ 1     │
│ 6   │ 1     │ 0     │

julia> push!(df, Dict(:A=>1.0, :B=>2.0))
5×2 DataFrame
│ Row │ A     │ B     │
│     │ Int64 │ Int64 │
├─────┼───────┼───────┤
│ 1   │ 1     │ 1     │
│ 2   │ 2     │ 2     │
│ 3   │ 3     │ 3     │
│ 4   │ 1     │ 0     │
│ 5   │ 1     │ 1     │
│ 6   │ 1     │ 0     │
│ 7   │ 1     │ 2     │
```
"""
function Base.push!(df::DataFrame, row::Any)
    nrows, ncols = size(df)
    if length(row) != ncols
        msg = "Length of `row` does not match `DataFrame` column count."
        throw(ArgumentError(msg))
    end
    current_col = 0
    try
        for (col, t) in zip(_columns(df), row)
            current_col += 1
            push!(col, t)
        end
        current_col = 0
        for col in _columns(df)
            current_col += 1
            @assert length(col) == nrows + 1
        end
    catch err
        #clean up partial row
        for col in _columns(df)
            resize!(col, nrows)
        end
        @error "Error adding value to column :$(names(df)[current_col])."
        rethrow(err)
    end
    df
end

"""
    permutecols!(df::DataFrame, p::AbstractVector)

Permute the columns of `df` in-place, according to permutation `p`. Elements of `p` may be
either column indices (`Int`) or names (`Symbol`), but cannot be a combination of both. All
columns must be listed.

### Examples

```julia
julia> df = DataFrame(a=1:5, b=2:6, c=3:7)
5×3 DataFrame
│ Row │ a     │ b     │ c     │
│     │ Int64 │ Int64 │ Int64 │
├─────┼───────┼───────┼───────┤
│ 1   │ 1     │ 2     │ 3     │
│ 2   │ 2     │ 3     │ 4     │
│ 3   │ 3     │ 4     │ 5     │
│ 4   │ 4     │ 5     │ 6     │
│ 5   │ 5     │ 6     │ 7     │

julia> permutecols!(df, [2, 1, 3]);

julia> df
5×3 DataFrame
│ Row │ b     │ a     │ c     │
│     │ Int64 │ Int64 │ Int64 │
├─────┼───────┼───────┼───────┤
│ 1   │ 2     │ 1     │ 3     │
│ 2   │ 3     │ 2     │ 4     │
│ 3   │ 4     │ 3     │ 5     │
│ 4   │ 5     │ 4     │ 6     │
│ 5   │ 6     │ 5     │ 7     │

julia> permutecols!(df, [:c, :a, :b]);

julia> df
5×3 DataFrame
│ Row │ c     │ a     │ b     │
│     │ Int64 │ Int64 │ Int64 │
├─────┼───────┼───────┼───────┤
│ 1   │ 3     │ 1     │ 2     │
│ 2   │ 4     │ 2     │ 3     │
│ 3   │ 5     │ 3     │ 4     │
│ 4   │ 6     │ 4     │ 5     │
│ 5   │ 7     │ 5     │ 6     │
```
"""
function permutecols!(df::DataFrame, p::AbstractVector)
    if !(length(p) == size(df, 2) && isperm(p))
        throw(ArgumentError("$p is not a valid column permutation for this DataFrame"))
    end
    permute!(_columns(df), p)
    @inbounds permute!(index(df), p)
    df
end

function permutecols!(df::DataFrame, p::AbstractVector{Symbol})
    permutecols!(df, index(df)[p])
end<|MERGE_RESOLUTION|>--- conflicted
+++ resolved
@@ -536,13 +536,8 @@
 # df[MultiRowIndex, MultiColumnIndex] = AbstractDataFrame
 function Base.setindex!(df::DataFrame,
                         new_df::AbstractDataFrame,
-<<<<<<< HEAD
                         row_inds::Union{AbstractVector, Not, Colon},
-                        col_inds::Union{AbstractVector, Regex, Not, Colon})
-=======
-                        row_inds::Union{AbstractVector, Not}, # add Colon after deprecation
-                        col_inds::Union{AbstractVector, Regex, Not, Between, All}) # add Colon after deprecation
->>>>>>> 9105d405
+                        col_inds::Union{AbstractVector, Regex, Not, Between, All, Colon})
     idxs = index(df)[col_inds]
     if view(_names(df), idxs) != _names(new_df)
         Base.depwarn("in the future column names in source and target will have to match", :setindex!)
@@ -556,13 +551,8 @@
 # df[MultiRowIndex, MultiColumnIndex] = AbstractMatrix
 function Base.setindex!(df::DataFrame,
                         mx::AbstractMatrix,
-<<<<<<< HEAD
                         row_inds::Union{AbstractVector, Not, Colon},
-                        col_inds::Union{AbstractVector, Regex, Not, Colon})
-=======
-                        row_inds::Union{AbstractVector, Not}, # add Colon after deprecation
-                        col_inds::Union{AbstractVector, Regex, Not, Between, All}) # add Colon after deprecation
->>>>>>> 9105d405
+                        col_inds::Union{AbstractVector, Regex, Not, Between, All, Colon})
     idxs = index(df)[col_inds]
     if size(mx, 2) != length(idxs)
         throw(DimensionMismatch("number of selected columns ($(length(idxs))) and number of columns in" *
