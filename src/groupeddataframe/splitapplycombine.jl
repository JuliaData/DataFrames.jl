#
# groupby(), map(), combine(), by(), aggregate() and related
#

@nospecialize

"""
    groupby(d::AbstractDataFrame, cols; sort=false, skipmissing=false)

Return a `GroupedDataFrame` representing a view of an `AbstractDataFrame` split into row groups.

# Arguments
- `df` : an `AbstractDataFrame` to split
- `cols` : data frame columns to group by
- `sort` : whether to sort rows according to the values of the grouping columns `cols`
- `skipmissing` : whether to skip rows with `missing` values in one of the grouping columns `cols`

# Details
An iterator over a `GroupedDataFrame` returns a `SubDataFrame` view
for each grouping into `df`.
Within each group, the order of rows in `df` is preserved.

`cols` can be any valid data frame indexing expression.
In particular if it is an empty vector then a single-group `GroupedDataFrame`
is created.

A `GroupedDataFrame` also supports
indexing by groups, `map` (which applies a function to each group)
and `combine` (which applies a function to each group
and combines the result into a data frame).

See the following for additional split-apply-combine operations:

* [`by`](@ref) : split-apply-combine using functions
* [`aggregate`](@ref) : split-apply-combine; applies functions in the form of a cross product
* [`map`](@ref) : apply a function to each group of a `GroupedDataFrame` (without combining)
* [`combine`](@ref) : combine a `GroupedDataFrame`, optionally applying a function to each group

`GroupedDataFrame` also supports the dictionary interface. The keys are
[`GroupKey`](@ref) objects returned by [`keys(::GroupedDataFrame)`](@ref),
which can also be used to get the values of the grouping columns for each group.
`Tuples` and `NamedTuple`s containing the values of the grouping columns (in the
same order as the `cols` argument) are also accepted as indices, but this will
be slower than using the equivalent `GroupKey`.

# Examples
```julia
julia> df = DataFrame(a = repeat([1, 2, 3, 4], outer=[2]),
                      b = repeat([2, 1], outer=[4]),
                      c = 1:8);

julia> gd = groupby(df, :a)
GroupedDataFrame with 4 groups based on key: a
First Group (2 rows): a = 1
│ Row │ a     │ b     │ c     │
│     │ Int64 │ Int64 │ Int64 │
├─────┼───────┼───────┼───────┤
│ 1   │ 1     │ 2     │ 1     │
│ 2   │ 1     │ 2     │ 5     │
⋮
Last Group (2 rows): a = 4
│ Row │ a     │ b     │ c     │
│     │ Int64 │ Int64 │ Int64 │
├─────┼───────┼───────┼───────┤
│ 1   │ 4     │ 1     │ 4     │
│ 2   │ 4     │ 1     │ 8     │

julia> gd[1]
2×3 SubDataFrame
│ Row │ a     │ b     │ c     │
│     │ Int64 │ Int64 │ Int64 │
├─────┼───────┼───────┼───────┤
│ 1   │ 1     │ 2     │ 1     │
│ 2   │ 1     │ 2     │ 5     │

julia> last(gd)
2×3 SubDataFrame
│ Row │ a     │ b     │ c     │
│     │ Int64 │ Int64 │ Int64 │
├─────┼───────┼───────┼───────┤
│ 1   │ 4     │ 1     │ 4     │
│ 2   │ 4     │ 1     │ 8     │

julia> gd[(a=3,)]
2×3 SubDataFrame
│ Row │ a     │ b     │ c     │
│     │ Int64 │ Int64 │ Int64 │
├─────┼───────┼───────┼───────┤
│ 1   │ 3     │ 2     │ 3     │
│ 2   │ 3     │ 2     │ 7     │

julia> gd[(3,)]
2×3 SubDataFrame
│ Row │ a     │ b     │ c     │
│     │ Int64 │ Int64 │ Int64 │
├─────┼───────┼───────┼───────┤
│ 1   │ 3     │ 2     │ 3     │
│ 2   │ 3     │ 2     │ 7     │

julia> k = first(keys(gd))
GroupKey: (a = 3)

julia> gd[k]
2×3 SubDataFrame
│ Row │ a     │ b     │ c     │
│     │ Int64 │ Int64 │ Int64 │
├─────┼───────┼───────┼───────┤
│ 1   │ 3     │ 2     │ 3     │
│ 2   │ 3     │ 2     │ 7     │

julia> for g in gd
           println(g)
       end
2×3 SubDataFrame
│ Row │ a     │ b     │ c     │
│     │ Int64 │ Int64 │ Int64 │
├─────┼───────┼───────┼───────┤
│ 1   │ 1     │ 2     │ 1     │
│ 2   │ 1     │ 2     │ 5     │
2×3 SubDataFrame
│ Row │ a     │ b     │ c     │
│     │ Int64 │ Int64 │ Int64 │
├─────┼───────┼───────┼───────┤
│ 1   │ 2     │ 1     │ 2     │
│ 2   │ 2     │ 1     │ 6     │
2×3 SubDataFrame
│ Row │ a     │ b     │ c     │
│     │ Int64 │ Int64 │ Int64 │
├─────┼───────┼───────┼───────┤
│ 1   │ 3     │ 2     │ 3     │
│ 2   │ 3     │ 2     │ 7     │
2×3 SubDataFrame
│ Row │ a     │ b     │ c     │
│     │ Int64 │ Int64 │ Int64 │
├─────┼───────┼───────┼───────┤
│ 1   │ 4     │ 1     │ 4     │
│ 2   │ 4     │ 1     │ 8     │
```
"""
function groupby(df::AbstractDataFrame, cols;
                 sort::Bool=false, skipmissing::Bool=false)
    _check_consistency(df)
    idxcols = index(df)[cols]
    intcols = idxcols isa Int ? [idxcols] : convert(Vector{Int}, idxcols)
    if isempty(intcols)
        return GroupedDataFrame(df, intcols, ones(Int, nrow(df)),
                                collect(axes(df, 1)), [1], [nrow(df)], 1, nothing)
    end
    sdf = df[!, intcols]

    groups = Vector{Int}(undef, nrow(df))
    ngroups, rhashes, gslots, sorted =
        row_group_slots(ntuple(i -> sdf[!, i], ncol(sdf)), Val(false), groups, skipmissing)

    gd = GroupedDataFrame(df, intcols, groups, nothing, nothing, nothing, ngroups, nothing)

    # sort groups if row_group_slots hasn't already done that
    if sort && !sorted
        # Find index of representative row for each group
        idx = Vector{Int}(undef, length(gd))
        fillfirst!(nothing, idx, 1:nrow(gd.parent), gd)
        group_invperm = invperm(sortperm(view(gd.parent[!, gd.cols], idx, :)))
        groups = gd.groups
        @inbounds for i in eachindex(groups)
            gix = groups[i]
            groups[i] = gix == 0 ? 0 : group_invperm[gix]
        end
    end

    return gd
end

"""
    map(cols => f, gd::GroupedDataFrame)
    map(f, gd::GroupedDataFrame)

Apply a function to each group of rows and return a [`GroupedDataFrame`](@ref).

If the first argument is a `cols => f` pair, `cols` must be a column name or index, or
a vector or tuple thereof, and `f` must be a callable. If `cols` is a single column index,
`f` is called with a `SubArray` view into that column for each group; else, `f` is called
with a named tuple holding `SubArray` views into these columns.

If the first argument is a vector, tuple or named tuple of such pairs, each pair is
handled as described above. If it is a named tuple then field names are used to name
each generated column.

If the first argument is a callable `f`, it is passed a [`SubDataFrame`](@ref) view for each group,
and the returned `GroupedDataFrame` then consists of the returned rows plus the grouping columns.
If the table object returned  by `f` contains columns with the same names as the grouping columns,
they are required to be equal.
Note that this second form is much slower than the first one due to type instability.

`f` can return a single value, a row or multiple rows.
In all cases, the resulting `GroupedDataFrame` contains all the grouping columns in addition
to those generated by the application of `f`.
The type of the returned value determines the shape of the resulting groups in `GroupedDataFrame`,
which is determined using the following rules:
- A single value gives a single additional column and one row per group.
- A named tuple of single values or a [`DataFrameRow`](@ref) gives one additional column
  for each field and one row per group.
- A vector gives a single additional column and as many rows
  for each group as the length of the returned vector for that group.
- A data frame, a named tuple of vectors or a matrix gives the same additional columns
  and as many rows for each group as the rows returned for that group.
  As a special case, returning an empty table with zero columns is allowed,
  whatever the number of columns returned for other groups.

`f` must always return the same kind of object (as defined in the above list) for
all groups, and if a named tuple or data frame, with the same fields or columns.
Named tuples cannot mix single values and vectors.
Due to type instability, returning a single value or a named tuple is dramatically
faster than returning a data frame.

As a special case, if a tuple or vector of pairs is passed as the first argument, each function
is required to return a single value or vector, which will produce each a separate column.

Column names are automatically generated when necessary: for functions
operating on a single column and returning a single value or vector, the function name is
appended to the input column name; for other functions, columns are called `x1`, `x2`
and so on.

Optimized methods are used when standard summary functions (`sum`, `prod`,
`minimum`, `maximum`, `mean`, `var`, `std`, `first`, `last` and `length`)
are specified using the pair syntax (e.g. `col => sum`).
When computing the `sum` or `mean` over floating point columns, results will be less
accurate than the standard [`sum`](@ref) function (which uses pairwise summation). Use
`col => x -> sum(x)` to avoid the optimized method and use the slower, more accurate one.

See also [`combine(f, gd)`](@ref) that returns a `DataFrame` rather than a `GroupedDataFrame`.

# Examples
```jldoctest
julia> df = DataFrame(a = repeat([1, 2, 3, 4], outer=[2]),
                      b = repeat([2, 1], outer=[4]),
                      c = 1:8);

julia> gd = groupby(df, :a);

julia> map(:c => sum, gd)
GroupedDataFrame{DataFrame} with 4 groups based on key: :a
First Group: 1 row
│ Row │ a     │ c_sum │
│     │ Int64 │ Int64 │
├─────┼───────┼───────┤
│ 1   │ 1     │ 6     │
⋮
Last Group: 1 row
│ Row │ a     │ c_sum │
│     │ Int64 │ Int64 │
├─────┼───────┼───────┤
│ 1   │ 4     │ 12    │

julia> map(df -> sum(df.c), gd) # Slower variant
GroupedDataFrame{DataFrame} with 4 groups based on key: :a
First Group: 1 row
│ Row │ a     │ x1    │
│     │ Int64 │ Int64 │
├─────┼───────┼───────┤
│ 1   │ 1     │ 6     │
⋮
Last Group: 1 row
│ Row │ a     │ x1    │
│     │ Int64 │ Int64 │
├─────┼───────┼───────┤
│ 1   │ 4     │ 12    │
```

See [`by`](@ref) for more examples.
"""
function Base.map(f::Function, gd::GroupedDataFrame)
    if length(gd) > 0
        idx, valscat = _combine(f, gd)
        keys = _names(gd.parent)[gd.cols]
        for key in keys
            if hasproperty(valscat, key) &&
               !isequal(valscat[!, key], view(gd.parent[!, key], idx))
               throw(ArgumentError("column :$key in returned data frame " *
                                   "is not equal to grouping key :$key"))
            end
        end
        parent = hcat!(gd.parent[idx, gd.cols],
                       without(valscat, intersect(keys, _names(valscat))))
        if length(idx) == 0
            return GroupedDataFrame(parent, collect(1:length(gd.cols)), idx,
                                    Int[], Int[], Int[], 0, Dict{Any,Int}())
        end
        starts = Vector{Int}(undef, length(gd))
        ends = Vector{Int}(undef, length(gd))
        starts[1] = 1
        j = 1
        @inbounds for i in 2:length(idx)
            if idx[i] != idx[i-1]
                j += 1
                starts[j] = i
                ends[j-1] = i - 1
            end
        end
        # In case some groups have to be dropped
        resize!(starts, j)
        resize!(ends, j)
        ends[end] = length(idx)
        return GroupedDataFrame(parent, collect(1:length(gd.cols)), idx,
                                collect(1:length(idx)), starts, ends, j, nothing)
    else
        return GroupedDataFrame(gd.parent[1:0, gd.cols], collect(1:length(gd.cols)),
                                Int[], Int[], Int[], Int[], 0, Dict{Any,Int}())
    end
end

"""
    combine(gd::GroupedDataFrame, cols => f...)
    combine(gd::GroupedDataFrame; (colname = cols => f)...)
    combine(gd::GroupedDataFrame, f)
    combine(f, gd::GroupedDataFrame)

Transform a [`GroupedDataFrame`](@ref) into a `DataFrame`.

If the last argument(s) consist(s) in one or more `cols => f` pair(s), or if
`colname = cols => f` keyword arguments are provided, `cols` must be
a column name or index, or a vector or tuple thereof, and `f` must be a callable.
A pair or a (named) tuple of pairs can also be provided as the first or last argument.
If `cols` is a single column index, `f` is called with a `SubArray` view into that
column for each group; else, `f` is called with a named tuple holding `SubArray`
views into these columns.

If the last argument is a callable `f`, it is passed a [`SubDataFrame`](@ref) view for each group,
and the returned `DataFrame` then consists of the returned rows plus the grouping columns.
If the returned data frame contains columns with the same names as the grouping columns,
they are required to be equal.
Note that this second form is much slower than the first one due to type instability.
A method is defined with `f` as the first argument, so do-block
notation can be used.

`f` can return a single value, a row or multiple rows.
In all cases, the resulting `DataFrame` contains all the grouping columns in addition
to those generated by the application of `f`.
The type of the returned value determines the shape of the resulting `DataFrame`,
which is determined using the following rules:
- A single value gives a `DataFrame` with a single additional column and one row per group.
- A named tuple of single values or a [`DataFrameRow`](@ref) gives a `DataFrame` with
  one additional column for each field and one row per group.
- A vector gives a data frame with a single additional column and as many rows
  for each group as the length of the returned vector for that group.
- A data frame, a named tuple of vectors or a matrix gives a `DataFrame` with the same
  additional columns and as many rows for each group as the rows returned for that group.
  As a special case, returning an empty table with zero columns is allowed,
  whatever the number of columns returned for other groups.

`f` must always return the same kind of object (as defined in the above list) for
all groups, and if a named tuple or data frame, with the same fields or columns.
Named tuples cannot mix single values and vectors.
Due to type instability, returning a single value or a named tuple is dramatically
faster than returning a data frame.

As a special case, if a tuple or vector of pairs is passed as the first argument, each function
is required to return a single value or vector, which will produce each a separate column.

Column names are automatically generated when necessary: for functions
operating on a single column and returning a single value or vector, the function name is
appended to the input column name; for other functions, columns are called `x1`, `x2`
and so on. The resulting data frame will be sorted if `sort=true` was passed to the
[`groupby`](@ref) call from which `gd` was constructed. Otherwise, ordering of rows
is undefined.

Optimized methods are used when standard summary functions (`sum`, `prod`,
`minimum`, `maximum`, `mean`, `var`, `std`, `first`, `last` and `length`)
are specified using the pair syntax (e.g. `col => sum`).
When computing the `sum` or `mean` over floating point columns, results will be less
accurate than the standard [`sum`](@ref) function (which uses pairwise summation). Use
`col => x -> sum(x)` to avoid the optimized method and use the slower, more accurate one.

See also:
- [`by(f, df, cols)`](@ref) is a shorthand for `combine(f, groupby(df, cols))`.
- [`map`](@ref): `combine(f, groupby(df, cols))` is a more efficient equivalent
of `combine(map(f, groupby(df, cols)))`.

# Examples
```jldoctest
julia> df = DataFrame(a = repeat([1, 2, 3, 4], outer=[2]),
                      b = repeat([2, 1], outer=[4]),
                      c = 1:8);

julia> gd = groupby(df, :a);

julia> combine(gd, :c => sum)
4×2 DataFrame
│ Row │ a     │ c_sum │
│     │ Int64 │ Int64 │
├─────┼───────┼───────┤
│ 1   │ 1     │ 6     │
│ 2   │ 2     │ 8     │
│ 3   │ 3     │ 10    │
│ 4   │ 4     │ 12    │

julia> combine(:c => sum, gd)
4×2 DataFrame
│ Row │ a     │ c_sum │
│     │ Int64 │ Int64 │
├─────┼───────┼───────┤
│ 1   │ 1     │ 6     │
│ 2   │ 2     │ 8     │
│ 3   │ 3     │ 10    │
│ 4   │ 4     │ 12    │

julia> combine(df -> sum(df.c), gd) # Slower variant
4×2 DataFrame
│ Row │ a     │ x1    │
│     │ Int64 │ Int64 │
├─────┼───────┼───────┤
│ 1   │ 1     │ 6     │
│ 2   │ 2     │ 8     │
│ 3   │ 3     │ 10    │
│ 4   │ 4     │ 12    │
```

See [`by`](@ref) for more examples.
"""
combine(f::Function, gd::GroupedDataFrame; keepkeys::Bool=true) =
    combine_helper(f, gd, keepkeys=keepkeys)
combine(gd::GroupedDataFrame, f::Function; keepkeys::Bool=true) =
    combine_helper(f, gd, keepkeys=keepkeys)

function combine(gd::GroupedDataFrame, cs::Pair...; keepkeys::Bool=true)
    if any(x -> first(x) isa Tuple, cs)
        x = cs[findfirst(x -> first(x) isa Tuple, cs)]
        Base.depwarn("passing a Tuple $(first(x)) as column selector is deprecated" *
                     ", use a vector $(collect(first(x))) instead", :combine)
        cs = collect(Any, cs)
        for (i, v) in enumerate(cs)
            if first(v) isa Tuple
                cs[i] = collect(first(v)) => last(v)
            end
        end
    end
    cs_norm = [normalize_selection(index(parent(gd)), c) for c in cs]
    @assert !isempty(cs_norm)
    f = Pair[first(x) => first(last(x)) for x in cs_norm]
    nms = Symbol[last(last(x)) for x in cs_norm]
    return combine_helper(f, gd, nms, keepkeys=keepkeys)
end

function combine(gd::GroupedDataFrame; f...)
    if length(f) == 0
        throw(ArgumentError("combine(gd) is not allowed, use DataFrame(gd) " *
                            "to combine a GroupedDataFrame into a DataFrame"))
    else
<<<<<<< HEAD
        Base.depwarn("combine(gd; f...) is deprecated, use " *
                     "source_cols => fun => :target_col syntax instead", :combine)
        vf = values(f)
        combine_helper(collect(Pair, vf), gd, collect(keys(vf)), keepkeys=true)
=======
        Base.depwarn("`combine(gd; target_col = source_cols => fun, ...)` is deprecated, use " *
                     "`combine(gd, source_cols => fun => :target_col, ...)` instead", :combine)
        combine_helper(values(f), gd, keepkeys=true)
>>>>>>> 54a03298
    end
end

function combine_helper(f, gd::GroupedDataFrame, nms=nothing; keepkeys::Bool=true)
    if length(gd) > 0
        idx, valscat = isnothing(nms) ? _combine(f, gd) : _combine(f, gd, nms)
        keepkeys || return valscat
        keys = groupvars(gd)
        for key in keys
            if hasproperty(valscat, key) &&
               !isequal(valscat[!, key], view(gd.parent[!, key], idx))
               throw(ArgumentError("column :$key in returned data frame " *
                                   "is not equal to grouping key :$key"))
            end
        end
        return hcat!(gd.parent[idx, gd.cols],
                     without(valscat, intersect(keys, _names(valscat))))
    else
        return keepkeys ? gd.parent[1:0, gd.cols] : DataFrame()
    end
end

@specialize

# Wrapping automatically adds column names when the value returned
# by the user-provided function lacks them
wrap(x::Union{AbstractDataFrame, NamedTuple, DataFrameRow}) = x
wrap(x::AbstractMatrix) =
    NamedTuple{Tuple(gennames(size(x, 2)))}(Tuple(view(x, :, i) for i in 1:size(x, 2)))
wrap(x::Any) = (x1=x,)

wrap_table(x::DataFrameRow) =
    throw(ArgumentError("return value must not change its kind " *
                        "(single row or variable number of rows) across groups"))
wrap_table(x::Any) = wrap(x)

# idx, starts and ends are passed separately to avoid cost of field access in tight loop
function do_call(f::Any, idx::AbstractVector{<:Integer},
                 starts::AbstractVector{<:Integer}, ends::AbstractVector{<:Integer},
                 gd::GroupedDataFrame, incols::AbstractVector, i::Integer)
    idx = idx[starts[i]:ends[i]]
    f(view(incols, idx))
end
function do_call(f::Any, idx::AbstractVector{<:Integer},
                 starts::AbstractVector{<:Integer}, ends::AbstractVector{<:Integer},
                 gd::GroupedDataFrame, incols::Tuple, i::Integer)
    idx = idx[starts[i]:ends[i]]
    f((view(c, idx) for c in incols)...)
end
do_call(f::Any, idx::AbstractVector{<:Integer},
        starts::AbstractVector{<:Integer}, ends::AbstractVector{<:Integer},
        gd::GroupedDataFrame, incols::Nothing, i::Integer) =
    f(gd[i])

_nrow(df::AbstractDataFrame) = nrow(df)
_nrow(x::NamedTuple{<:Any, <:Tuple{Vararg{AbstractVector}}}) =
    isempty(x) ? 0 : length(x[1])
_ncol(df::AbstractDataFrame) = ncol(df)
_ncol(x::Union{NamedTuple, DataFrameRow}) = length(x)

abstract type AbstractAggregate end

struct Reduce{O, C, A} <: AbstractAggregate
    op::O
    condf::C
    adjust::A
    checkempty::Bool
end
Reduce(f, condf=nothing, adjust=nothing) = Reduce(f, condf, adjust, false)

check_aggregate(f::Any) = f
check_aggregate(::typeof(sum)) = Reduce(Base.add_sum)
check_aggregate(::typeof(prod)) = Reduce(Base.mul_prod)
check_aggregate(::typeof(maximum)) = Reduce(max)
check_aggregate(::typeof(minimum)) = Reduce(min)
check_aggregate(::typeof(mean)) = Reduce(Base.add_sum, nothing, /)
check_aggregate(::typeof(sum∘skipmissing)) = Reduce(Base.add_sum, !ismissing)
check_aggregate(::typeof(prod∘skipmissing)) = Reduce(Base.mul_prod, !ismissing)
check_aggregate(::typeof(mean∘skipmissing)) = Reduce(Base.add_sum, !ismissing, /)
check_aggregate(::typeof(maximum∘skipmissing)) = Reduce(max, !ismissing, nothing, true)
check_aggregate(::typeof(minimum∘skipmissing)) = Reduce(min, !ismissing, nothing, true)

# Other aggregate functions which are not strictly reductions
struct Aggregate{F, C} <: AbstractAggregate
    f::F
    condf::C
end
Aggregate(f) = Aggregate(f, nothing)

check_aggregate(::typeof(var)) = Aggregate(var)
check_aggregate(::typeof(var∘skipmissing)) = Aggregate(var, !ismissing)
check_aggregate(::typeof(std)) = Aggregate(std)
check_aggregate(::typeof(std∘skipmissing)) = Aggregate(std, !ismissing)
check_aggregate(::typeof(first)) = Aggregate(first)
check_aggregate(::typeof(first∘skipmissing)) = Aggregate(first, !ismissing)
check_aggregate(::typeof(last)) = Aggregate(last)
check_aggregate(::typeof(last∘skipmissing)) = Aggregate(last, !ismissing)
check_aggregate(::typeof(length)) = Aggregate(length)
# SkipMissing does not support length

# Find first value matching condition for each group
# Optimized for situations where a matching value is typically encountered
# among the first rows for each group
function fillfirst!(condf, outcol::AbstractVector, incol::AbstractVector,
                    gd::GroupedDataFrame; rev::Bool=false)
    ngroups = gd.ngroups
    # Use group indices if they have already been computed
    idx = getfield(gd, :idx)
    if idx !== nothing && condf === nothing
        v = rev ? gd.ends : gd.starts
        @inbounds for i in 1:ngroups
            outcol[i] = incol[idx[v[i]]]
        end
    elseif idx !== nothing
        nfilled = 0
        starts = gd.starts
        @inbounds for i in eachindex(outcol)
            s = starts[i]
            offsets = rev ? (nrow(gd[i])-1:-1:0) : (0:nrow(gd[i])-1)
            for j in offsets
                x = incol[idx[s+j]]
                if !condf === nothing || condf(x)
                    outcol[i] = x
                    nfilled += 1
                    break
                end
            end
        end
        if nfilled < length(outcol)
            throw(ArgumentError("some groups contain only missing values"))
        end
    else # Finding first row is faster than computing all group indices
        groups = gd.groups
        if rev
            r = length(groups):-1:1
        else
            r = 1:length(groups)
        end
        filled = fill(false, ngroups)
        nfilled = 0
        @inbounds for i in r
            gix = groups[i]
            x = incol[i]
            if gix > 0 && (condf === nothing || condf(x)) && !filled[gix]
                filled[gix] = true
                outcol[gix] = x
                nfilled += 1
                nfilled == ngroups && break
            end
        end
        if nfilled < length(outcol)
            throw(ArgumentError("some groups contain only missing values"))
        end
    end
    outcol
end

# Use reducedim_init to get a vector of the right type,
# but trick it into using the expected length
groupreduce_init(op, condf, incol, gd) =
    Base.reducedim_init(identity, op, view(incol, 1:length(gd)), 2)
for (op, initf) in ((:max, :typemin), (:min, :typemax))
    @eval begin
        function groupreduce_init(::typeof($op), condf, incol::AbstractVector{T}, gd) where T
            # !ismissing check is purely an optimization to avoid a copy later
            outcol = similar(incol, condf === !ismissing ? nonmissingtype(T) : T, length(gd))
            # Comparison is possible only between CatValues from the same pool
            if incol isa CategoricalVector
                U = Union{CategoricalArrays.leveltype(outcol),
                          eltype(outcol) >: Missing ? Missing : Union{}}
                outcol = CategoricalArray{U, 1}(outcol.refs, incol.pool)
            end
            # It is safe to use a non-missing init value
            # since missing will poison the result if present
            S = nonmissingtype(T)
            if isconcretetype(S) && hasmethod($initf, Tuple{S})
                fill!(outcol, $initf(S))
            else
                fillfirst!(condf, outcol, incol, gd)
            end
            return outcol
        end
    end
end

function copyto_widen!(res::AbstractVector{T}, x::AbstractVector) where T
    @inbounds for i in eachindex(res, x)
        val = x[i]
        S = typeof(val)
        if S <: T || promote_type(S, T) <: T
            res[i] = val
        else
            newres = Tables.allocatecolumn(promote_type(S, T), length(x))
            return copyto_widen!(newres, x)
        end
    end
    return res
end

function groupreduce!(res, f, op, condf, adjust, checkempty::Bool,
                      incol::AbstractVector{T}, gd::GroupedDataFrame) where T
    n = length(gd)
    if adjust !== nothing || checkempty
        counts = zeros(Int, n)
    end
    groups = gd.groups
    @inbounds for i in eachindex(incol, groups)
        gix = groups[i]
        x = incol[i]
        if gix > 0 && (condf === nothing || condf(x))
            res[gix] = op(res[gix], f(x, gix))
            if adjust !== nothing || checkempty
                counts[gix] += 1
            end
        end
    end
    outcol = adjust === nothing ? res : map(adjust, res, counts)
    if checkempty && any(iszero, counts)
        throw(ArgumentError("some groups contain only missing values"))
    end
    # Undo pool sharing done by groupreduce_init
    if outcol isa CategoricalVector && outcol.pool === incol.pool
        U = Union{CategoricalArrays.leveltype(outcol),
                  eltype(outcol) >: Missing ? Missing : Union{}}
        outcol = CategoricalArray{U, 1}(outcol.refs, copy(outcol.pool))
    end
    if isconcretetype(eltype(outcol))
        return outcol
    else
        copyto_widen!(Tables.allocatecolumn(typeof(first(outcol)), n), outcol)
    end
end

# Function barrier works around type instability of _groupreduce_init due to applicable
groupreduce(f, op, condf, adjust, checkempty::Bool,
            incol::AbstractVector, gd::GroupedDataFrame) =
    groupreduce!(groupreduce_init(op, condf, incol, gd),
                 f, op, condf, adjust, checkempty, incol, gd)
# Avoids the overhead due to Missing when computing reduction
groupreduce(f, op, condf::typeof(!ismissing), adjust, checkempty::Bool,
            incol::AbstractVector, gd::GroupedDataFrame) =
    groupreduce!(disallowmissing(groupreduce_init(op, condf, incol, gd)),
                 f, op, condf, adjust, checkempty, incol, gd)

(r::Reduce)(incol::AbstractVector, gd::GroupedDataFrame) =
    groupreduce((x, i) -> x, r.op, r.condf, r.adjust, r.checkempty, incol, gd)

function (agg::Aggregate{typeof(var)})(incol::AbstractVector, gd::GroupedDataFrame)
    means = groupreduce((x, i) -> x, Base.add_sum, agg.condf, /, false, incol, gd)
    # !ismissing check is purely an optimization to avoid a copy later
    if eltype(means) >: Missing && agg.condf !== !ismissing
        T = Union{Missing, real(eltype(means))}
    else
        T = real(eltype(means))
    end
    res = zeros(T, length(gd))
    groupreduce!(res, (x, i) -> @inbounds(abs2(x - means[i])), +, agg.condf,
                 (x, l) -> l <= 1 ? oftype(x / (l-1), NaN) : x / (l-1),
                 false, incol, gd)
end

function (agg::Aggregate{typeof(std)})(incol::AbstractVector, gd::GroupedDataFrame)
    outcol = Aggregate(var, agg.condf)(incol, gd)
    map!(sqrt, outcol, outcol)
end

for f in (first, last)
    function (agg::Aggregate{typeof(f)})(incol::AbstractVector, gd::GroupedDataFrame)
        n = length(gd)
        outcol = similar(incol, n)
        fillfirst!(agg.condf, outcol, incol, gd, rev=agg.f === last)
        if isconcretetype(eltype(outcol))
            return outcol
        else
            return copyto_widen!(Tables.allocatecolumn(typeof(first(outcol)), n), outcol)
        end
    end
end

function (agg::Aggregate{typeof(length)})(incol::AbstractVector, gd::GroupedDataFrame)
    if getfield(gd, :idx) === nothing
        lens = zeros(Int, length(gd))
        @inbounds for gix in gd.groups
            gix > 0 && (lens[gix] += 1)
        end
        return lens
    else
        return gd.ends .- gd.starts .+ 1
    end
end

function do_f(f, x...)
    @inline function fun(x...)
        res = f(x...)
        if res isa Union{AbstractDataFrame, NamedTuple, DataFrameRow, AbstractMatrix}
            throw(ArgumentError("a single value or vector result is required when passing " *
                                "a vector or tuple of functions (got $(typeof(res)))"))
        end
        res
    end
end

@nospecialize

isagg(p::Pair) = check_aggregate(last(p)) isa AbstractAggregate && first(p) isa ColumnIndex

function _combine(f::Vector{<:Pair}, gd::GroupedDataFrame, nms::Vector{Symbol})
    if any(isagg, f)
        # Compute indices of representative rows only once for all AbstractAggregates
        idx_agg = Vector{Int}(undef, length(gd))
        fillfirst!(nothing, idx_agg, 1:length(gd.groups), gd)
    elseif !all(isagg, f)
        # Trigger computation of indices
        # This can speed up some aggregates that would not trigger this on their own
        @assert gd.idx !== nothing
    end
    res = Vector{Any}(undef, length(f))
    for (i, p) in enumerate(f)
        if isagg(p)
            incol = gd.parent[!, first(p)]
            agg = check_aggregate(last(p))
            outcol = agg(incol, gd)
            res[i] = idx_agg, outcol
        else
            fun = do_f(last(p))
            if p isa Pair{<:ColumnIndex}
                incols = gd.parent[!, first(p)]
            else
                df = gd.parent[!, first(p)]
                incols = Tuple(eachcol(df))
            end
            firstres = do_call(fun, gd.idx, gd.starts, gd.ends, gd, incols, 1)
            idx, outcols, _ = _combine_with_first(wrap(firstres), fun, gd, incols)
            res[i] = idx, outcols[1]
        end
    end
    # TODO: avoid recomputing idx for each pair when !all(isagg, f)
    idx = res[1][1]
    outcols = map(x -> x[2], res)
    if !all(x -> length(x) == length(outcols[1]), outcols)
        throw(ArgumentError("all functions must return values of the same length"))
    end
    return idx, DataFrame(collect(AbstractVector, outcols), nms)
end

function _combine(fun::Function, gd::GroupedDataFrame)
    idx, outcols, nms = _combine_with_first(wrap(fun(gd[1])), fun, gd, nothing)
    valscat = DataFrame(collect(AbstractVector, outcols), nms)
    return idx, valscat
end

function _combine_with_first(first::Union{NamedTuple, DataFrameRow, AbstractDataFrame},
                             f::Any, gd::GroupedDataFrame,
                             incols::Union{Nothing, AbstractVector, Tuple})
    if first isa AbstractDataFrame
        n = 0
        eltys = eltype.(eachcol(first))
    elseif first isa NamedTuple{<:Any, <:Tuple{Vararg{AbstractVector}}}
        n = 0
        eltys = map(eltype, first)
    elseif first isa DataFrameRow
        n = length(gd)
        eltys = [eltype(parent(first)[!, i]) for i in parentcols(index(first))]
    else # NamedTuple giving a single row
        n = length(gd)
        eltys = map(typeof, first)
        if any(x -> x <: AbstractVector, eltys)
            throw(ArgumentError("mixing single values and vectors in a named tuple is not allowed"))
        end
    end
    idx = Vector{Int}(undef, n)
    local initialcols
    let eltys=eltys, n=n # Workaround for julia#15276
        initialcols = ntuple(i -> Tables.allocatecolumn(eltys[i], n), _ncol(first))
    end
    targetcolnames = tuple(propertynames(first)...)
    if first isa Union{AbstractDataFrame,
                       NamedTuple{<:Any, <:Tuple{Vararg{AbstractVector}}}}
        outcols, finalcolnames = _combine_tables_with_first!(first, initialcols, idx, 1, 1,
                                                             f, gd, incols, targetcolnames)
    else
        outcols, finalcolnames = _combine_rows_with_first!(first, initialcols, idx, 1, 1,
                                                           f, gd, incols, targetcolnames)
    end
    idx, outcols, collect(Symbol, finalcolnames)
end

@specialize

function fill_row!(row, outcols::NTuple{N, AbstractVector},
                   i::Integer, colstart::Integer,
                   colnames::NTuple{N, Symbol}) where N
    if !isa(row, Union{NamedTuple, DataFrameRow})
        throw(ArgumentError("return value must not change its kind " *
                            "(single row or variable number of rows) across groups"))
    elseif row isa NamedTuple && any(x -> x isa AbstractVector, row)
        throw(ArgumentError("mixing single values and vectors in a named tuple is not allowed"))
    elseif _ncol(row) != N
        throw(ArgumentError("return value must have the same number of columns " *
                            "for all groups (got $N and $(length(row)))"))
    end
    @inbounds for j in colstart:length(outcols)
        col = outcols[j]
        cn = colnames[j]
        local val
        try
            val = row[cn]
        catch
            throw(ArgumentError("return value must have the same column names " *
                                "for all groups (got $colnames and $(propertynames(row)))"))
        end
        S = typeof(val)
        T = eltype(col)
        if S <: T || promote_type(S, T) <: T
            col[i] = val
        else
            return j
        end
    end
    return nothing
end

function _combine_rows_with_first!(first::Union{NamedTuple, DataFrameRow},
                                   outcols::NTuple{N, AbstractVector},
                                   idx::Vector{Int}, rowstart::Integer, colstart::Integer,
                                   f::Any, gd::GroupedDataFrame,
                                   incols::Union{Nothing, AbstractVector, Tuple},
                                   colnames::NTuple{N, Symbol}) where N
    len = length(gd)
    gdidx = gd.idx
    starts = gd.starts
    ends = gd.ends
    # Handle first group
    j = fill_row!(first, outcols, rowstart, colstart, colnames)
    @assert j === nothing # eltype is guaranteed to match
    idx[rowstart] = gdidx[starts[rowstart]]
    # Handle remaining groups
    @inbounds for i in rowstart+1:len
        row = wrap(do_call(f, gdidx, starts, ends, gd, incols, i))
        j = fill_row!(row, outcols, i, 1, colnames)
        if j !== nothing # Need to widen column type
            local newcols
            let i = i, j = j, outcols=outcols, row=row # Workaround for julia#15276
                newcols = ntuple(length(outcols)) do k
                    S = typeof(row[k])
                    T = eltype(outcols[k])
                    U = promote_type(S, T)
                    if S <: T || U <: T
                        outcols[k]
                    else
                        copyto!(Tables.allocatecolumn(U, length(outcols[k])),
                                1, outcols[k], 1, k >= j ? i-1 : i)
                    end
                end
            end
            return _combine_rows_with_first!(row, newcols, idx, i, j,
                                             f, gd, incols, colnames)
        end
        idx[i] = gdidx[starts[i]]
    end
    return outcols, colnames
end

# This needs to be in a separate function
# to work around a crash due to JuliaLang/julia#29430
if VERSION >= v"1.1.0-DEV.723"
    @inline function do_append!(do_it, col, vals)
        do_it && append!(col, vals)
        return do_it
    end
else
    @noinline function do_append!(do_it, col, vals)
        do_it && append!(col, vals)
        return do_it
    end
end

function append_rows!(rows, outcols::NTuple{N, AbstractVector},
                      colstart::Integer, colnames::NTuple{N, Symbol}) where N
    if !isa(rows, Union{AbstractDataFrame, NamedTuple{<:Any, <:Tuple{Vararg{AbstractVector}}}})
        throw(ArgumentError("return value must not change its kind " *
                            "(single row or variable number of rows) across groups"))
    elseif _ncol(rows) != N
        throw(ArgumentError("return value must have the same number of columns " *
                            "for all groups (got $N and $(_ncol(rows)))"))
    end
    @inbounds for j in colstart:length(outcols)
        col = outcols[j]
        cn = colnames[j]
        local vals
        try
            vals = getproperty(rows, cn)
        catch
            throw(ArgumentError("return value must have the same column names " *
                                "for all groups (got $colnames and $(propertynames(rows)))"))
        end
        S = eltype(vals)
        T = eltype(col)
        if !do_append!(S <: T || promote_type(S, T) <: T, col, vals)
            return j
        end
    end
    return nothing
end

function _combine_tables_with_first!(first::Union{AbstractDataFrame,
                                     NamedTuple{<:Any, <:Tuple{Vararg{AbstractVector}}}},
                                     outcols::NTuple{N, AbstractVector},
                                     idx::Vector{Int}, rowstart::Integer, colstart::Integer,
                                     f::Any, gd::GroupedDataFrame,
                                     incols::Union{Nothing, AbstractVector, Tuple},
                                     colnames::NTuple{N, Symbol}) where N
    len = length(gd)
    gdidx = gd.idx
    starts = gd.starts
    ends = gd.ends
    # Handle first group

    @assert _ncol(first) == N
    if !isempty(colnames)
        j = append_rows!(first, outcols, colstart, colnames)
        @assert j === nothing # eltype is guaranteed to match
        append!(idx, Iterators.repeated(gdidx[starts[rowstart]], _nrow(first)))
    end
    # Handle remaining groups
    @inbounds for i in rowstart+1:len
        rows = wrap_table(do_call(f, gdidx, starts, ends, gd, incols, i))
        _ncol(rows) == 0 && continue
        if isempty(colnames)
            newcolnames = tuple(propertynames(rows)...)
            if rows isa AbstractDataFrame
                eltys = eltype.(eachcol(rows))
            else
                eltys = map(eltype, rows)
            end
            initialcols = ntuple(i -> Tables.allocatecolumn(eltys[i], 0), _ncol(rows))
            return _combine_tables_with_first!(rows, initialcols, idx, i, 1,
                                               f, gd, incols, newcolnames)
        end
        j = append_rows!(rows, outcols, 1, colnames)
        if j !== nothing # Need to widen column type
            local newcols
            let i = i, j = j, outcols=outcols, rows=rows # Workaround for julia#15276
                newcols = ntuple(length(outcols)) do k
                    S = eltype(rows isa AbstractDataFrame ? rows[!, k] : rows[k])
                    T = eltype(outcols[k])
                    U = promote_type(S, T)
                    if S <: T || U <: T
                        outcols[k]
                    else
                        copyto!(Tables.allocatecolumn(U, length(outcols[k])), outcols[k])
                    end
                end
            end
            return _combine_tables_with_first!(rows, newcols, idx, i, j,
                                               f, gd, incols, colnames)
        end
        append!(idx, Iterators.repeated(gdidx[starts[i]], _nrow(rows)))
    end
    return outcols, colnames
end

@nospecialize

"""
    by(df::AbstractDataFrame, keys, cols=>f...;
       sort::Bool=false, skipmissing::Bool=false)
    by(df::AbstractDataFrame, keys; (colname = cols => f)...,
       sort::Bool=false, skipmissing::Bool=false)
    by(df::AbstractDataFrame, keys, f;
       sort::Bool=false, skipmissing::Bool=false)
    by(f, df::AbstractDataFrame, keys;
       sort::Bool=false, skipmissing::Bool=false)

Split-apply-combine in one step: apply `f` to each grouping in `df`
based on grouping columns `keys`, and return a `DataFrame`.

`keys` can be either a single column index, or a vector thereof.

If the last argument(s) consist(s) in one or more `cols => f` pair(s), or if
`colname = cols => f` keyword arguments are provided, `cols` must be
a column name or index, or a vector or tuple thereof, and `f` must be a callable.
A pair or a (named) tuple of pairs can also be provided as the first or last argument.
If `cols` is a single column index, `f` is called with a `SubArray` view into that
column for each group; else, `f` is called with a named tuple holding `SubArray`
views into these columns.

If the last argument is a callable `f`, it is passed a [`SubDataFrame`](@ref) view for each group,
and the returned `DataFrame` then consists of the returned rows plus the grouping columns.
If the returned data frame contains columns with the same names as the grouping columns,
they are required to be equal.
Note that this second form is much slower than the first one due to type instability.
A method is defined with `f` as the first argument, so do-block
notation can be used.

`f` can return a single value, a row or multiple rows.
In all cases, the resulting `DataFrame` contains all the grouping columns in addition
to those generated by the application of `f`.
The type of the returned value determines the shape of the resulting `DataFrame`,
which is determined using the following rules:
- A single value gives a `DataFrame` with a single additional column and one row per group.
- A named tuple of single values or a [`DataFrameRow`](@ref) gives a `DataFrame` with
  one additional column for each field and one row per group.
- A vector gives a data frame with a single additional column and as many rows
  for each group as the length of the returned vector for that group.
- A data frame, a named tuple of vectors or a matrix gives a `DataFrame` with the same
  additional columns and as many rows for each group as the rows returned for that group.
  As a special case, returning an empty table with zero columns is allowed,
  whatever the number of columns returned for other groups.

`f` must always return the same kind of object (as defined in the above list) for
all groups, and if a named tuple or data frame, with the same fields or columns.
Named tuples cannot mix single values and vectors.
Due to type instability, returning a single value or a named tuple is dramatically
faster than returning a data frame.

As a special case, if multiple pairs are passed as last arguments, each function
is required to return a single value or vector, which will produce each a separate column.

Column names are automatically generated when necessary: for functions
operating on a single column and returning a single value or vector, the function name is
appended to the input colummn name; for other functions, columns are called `x1`, `x2`
and so on. The resulting data frame will be sorted on `keys` if `sort=true`.
Otherwise, ordering of rows is undefined.
If `skipmissing=true` then the resulting data frame will not contain groups
with `missing` values in one of the `keys` columns.

Optimized methods are used when standard summary functions (`sum`, `prod`,
`minimum`, `maximum`, `mean`, `var`, `std`, `first`, `last` and `length`)
are specified using the pair syntax (e.g. `col => sum`).
When computing the `sum` or `mean` over floating point columns, results will be less
accurate than the standard [`sum`](@ref) function (which uses pairwise summation). Use
`col => x -> sum(x)` to avoid the optimized method and use the slower, more accurate one.

`by(d, cols, f)` is equivalent to `combine(f, groupby(d, cols))` and to the
less efficient `combine(map(f, groupby(d, cols)))`.

# Examples
```jldoctest
julia> df = DataFrame(a = repeat([1, 2, 3, 4], outer=[2]),
                      b = repeat([2, 1], outer=[4]),
                      c = 1:8);

julia> by(df, :a, :c => sum)
4×2 DataFrame
│ Row │ a     │ c_sum │
│     │ Int64 │ Int64 │
├─────┼───────┼───────┤
│ 1   │ 1     │ 6     │
│ 2   │ 2     │ 8     │
│ 3   │ 3     │ 10    │
│ 4   │ 4     │ 12    │

julia> by(df, :a, d -> sum(d.c)) # Slower variant
4×2 DataFrame
│ Row │ a     │ x1    │
│     │ Int64 │ Int64 │
├─────┼───────┼───────┤
│ 1   │ 1     │ 6     │
│ 2   │ 2     │ 8     │
│ 3   │ 3     │ 10    │
│ 4   │ 4     │ 12    │

julia> by(df, :a) do d # do syntax for the slower variant
           sum(d.c)
       end
4×2 DataFrame
│ Row │ a     │ x1    │
│     │ Int64 │ Int64 │
├─────┼───────┼───────┤
│ 1   │ 1     │ 6     │
│ 2   │ 2     │ 8     │
│ 3   │ 3     │ 10    │
│ 4   │ 4     │ 12    │

julia> by(df, :a, :c => x -> 2 .* x)
8×2 DataFrame
│ Row │ a     │ c_function │
│     │ Int64 │ Int64      │
├─────┼───────┼────────────┤
│ 1   │ 1     │ 2          │
│ 2   │ 1     │ 10         │
│ 3   │ 2     │ 4          │
│ 4   │ 2     │ 12         │
│ 5   │ 3     │ 6          │
│ 6   │ 3     │ 14         │
│ 7   │ 4     │ 8          │
│ 8   │ 4     │ 16         │

julia> by(df, :a, c_sum = :c => sum, c_sum2 = :c => x -> sum(x.^2))
4×3 DataFrame
│ Row │ a     │ c_sum │ c_sum2 │
│     │ Int64 │ Int64 │ Int64  │
├─────┼───────┼───────┼────────┤
│ 1   │ 1     │ 6     │ 26     │
│ 2   │ 2     │ 8     │ 40     │
│ 3   │ 3     │ 10    │ 58     │
│ 4   │ 4     │ 12    │ 80     │

julia> by(df, :a, (:b, :c) => x -> (minb = minimum(x.b), sumc = sum(x.c)))
4×3 DataFrame
│ Row │ a     │ minb  │ sumc  │
│     │ Int64 │ Int64 │ Int64 │
├─────┼───────┼───────┼───────┤
│ 1   │ 1     │ 2     │ 6     │
│ 2   │ 2     │ 1     │ 8     │
│ 3   │ 3     │ 2     │ 10    │
│ 4   │ 4     │ 1     │ 12    │
```
"""
by(d::AbstractDataFrame, cols::Any, f::Function;
   sort::Bool=false, skipmissing::Bool=false, keepkeys::Bool=true) =
    combine(f, groupby(d, cols, sort=sort, skipmissing=skipmissing),
            keepkeys=keepkeys)
by(f::Function, d::AbstractDataFrame, cols::Any;
   sort::Bool=false, skipmissing::Bool=false, keepkeys::Bool=true) =
    by(d, cols, f, sort=sort, skipmissing=skipmissing, keepkeys=keepkeys)
by(d::AbstractDataFrame, cols::Any, f::Pair...;
   sort::Bool=false, skipmissing::Bool=false, keepkeys::Bool=true) =
    combine(groupby(d, cols, sort=sort, skipmissing=skipmissing),
            f..., keepkeys=keepkeys)
by(d::AbstractDataFrame, cols::Any;
   sort::Bool=false, skipmissing::Bool=false, f...) =
    combine(groupby(d, cols, sort=sort, skipmissing=skipmissing); f...)

@specialize

"""
    aggregate(df::AbstractDataFrame, fs)
    aggregate(df::AbstractDataFrame, cols, fs; sort=false, skipmissing=false)
    aggregate(gd::GroupedDataFrame, fs; sort=false)

Split-apply-combine that applies a set of functions over columns of an
`AbstractDataFrame` or [`GroupedDataFrame`](@ref).
Return an aggregated data frame.

# Arguments
- `df` : an `AbstractDataFrame`
- `gd` : a `GroupedDataFrame`
- `cols` : a column indicator (`Symbol`, `Int`, `Vector{Symbol}`, etc.)
- `fs` : a function or vector of functions to be applied to vectors
  within groups; expects each argument to be a column vector
- `sort` : whether to sort rows according to the values of the grouping columns
- `skipmissing` : whether to skip rows with `missing` values in one of the grouping columns `cols`

Each `fs` should return a value or vector. All returns must be the
same length.

# Examples
```jldoctest
julia> using Statistics

julia> df = DataFrame(a = repeat([1, 2, 3, 4], outer=[2]),
                      b = repeat([2, 1], outer=[4]),
                      c = 1:8);

julia> aggregate(df, :a, sum)
4×3 DataFrame
│ Row │ a     │ b_sum │ c_sum │
│     │ Int64 │ Int64 │ Int64 │
├─────┼───────┼───────┼───────┤
│ 1   │ 1     │ 4     │ 6     │
│ 2   │ 2     │ 2     │ 8     │
│ 3   │ 3     │ 4     │ 10    │
│ 4   │ 4     │ 2     │ 12    │

julia> aggregate(df, :a, [sum, x->mean(skipmissing(x))])
4×5 DataFrame
│ Row │ a     │ b_sum │ c_sum │ b_function │ c_function │
│     │ Int64 │ Int64 │ Int64 │ Float64    │ Float64    │
├─────┼───────┼───────┼───────┼────────────┼────────────┤
│ 1   │ 1     │ 4     │ 6     │ 2.0        │ 3.0        │
│ 2   │ 2     │ 2     │ 8     │ 1.0        │ 4.0        │
│ 3   │ 3     │ 4     │ 10    │ 2.0        │ 5.0        │
│ 4   │ 4     │ 2     │ 12    │ 1.0        │ 6.0        │

julia> aggregate(groupby(df, :a), [sum, x->mean(skipmissing(x))])
4×5 DataFrame
│ Row │ a     │ b_sum │ c_sum │ b_function │ c_function │
│     │ Int64 │ Int64 │ Int64 │ Float64    │ Float64    │
├─────┼───────┼───────┼───────┼────────────┼────────────┤
│ 1   │ 1     │ 4     │ 6     │ 2.0        │ 3.0        │
│ 2   │ 2     │ 2     │ 8     │ 1.0        │ 4.0        │
│ 3   │ 3     │ 4     │ 10    │ 2.0        │ 5.0        │
│ 4   │ 4     │ 2     │ 12    │ 1.0        │ 6.0        │
```
"""
aggregate(d::AbstractDataFrame, fs::Any; sort::Bool=false) =
    aggregate(d, [fs], sort=sort)
function aggregate(d::AbstractDataFrame, fs::AbstractVector; sort::Bool=false)
    headers = _makeheaders(fs, _names(d))
    _aggregate(d, fs, headers, sort)
end

# Applies aggregate to non-key cols of each SubDataFrame of a GroupedDataFrame
aggregate(gd::GroupedDataFrame, f::Any; sort::Bool=false) = aggregate(gd, [f], sort=sort)
function aggregate(gd::GroupedDataFrame, fs::AbstractVector; sort::Bool=false)
    headers = _makeheaders(fs, setdiff(_names(gd), _names(gd.parent)[gd.cols]))
    res = combine(x -> _aggregate(without(x, gd.cols), fs, headers), gd)
    sort && sort!(res, headers)
    res
end

# Groups DataFrame by cols before applying aggregate
function aggregate(d::AbstractDataFrame, cols, fs::Any;
                   sort::Bool=false, skipmissing::Bool=false)
    aggregate(groupby(d, cols, sort=sort, skipmissing=skipmissing), fs)
end

_makeheaders(fs::AbstractVector, cn::AbstractVector{Symbol}) =
    [Symbol(colname, '_', funname(f)) for f in fs for colname in cn]

function _aggregate(d::AbstractDataFrame, fs::AbstractVector,
                    headers::AbstractVector{Symbol}, sort::Bool=false)
    res = DataFrame(AbstractVector[vcat(f(d[!, i])) for f in fs for i in 1:size(d, 2)], headers, makeunique=true)
    sort && sort!(res, headers)
    res
end<|MERGE_RESOLUTION|>--- conflicted
+++ resolved
@@ -445,16 +445,10 @@
         throw(ArgumentError("combine(gd) is not allowed, use DataFrame(gd) " *
                             "to combine a GroupedDataFrame into a DataFrame"))
     else
-<<<<<<< HEAD
-        Base.depwarn("combine(gd; f...) is deprecated, use " *
-                     "source_cols => fun => :target_col syntax instead", :combine)
+        Base.depwarn("`combine(gd; target_col = source_cols => fun, ...)` is deprecated, use " *
+                     "`combine(gd, source_cols => fun => :target_col, ...)` instead", :combine)
         vf = values(f)
         combine_helper(collect(Pair, vf), gd, collect(keys(vf)), keepkeys=true)
-=======
-        Base.depwarn("`combine(gd; target_col = source_cols => fun, ...)` is deprecated, use " *
-                     "`combine(gd, source_cols => fun => :target_col, ...)` instead", :combine)
-        combine_helper(values(f), gd, keepkeys=true)
->>>>>>> 54a03298
     end
 end
 
