"""
    groupby(d::AbstractDataFrame, cols; sort=false, skipmissing=false)

Return a `GroupedDataFrame` representing a view of an `AbstractDataFrame` split
into row groups.

# Arguments
- `df` : an `AbstractDataFrame` to split
- `cols` : data frame columns to group by. Can be any column selector
  ($COLUMNINDEX_STR; $MULTICOLUMNINDEX_STR).
- `sort` : whether to sort rows according to the values of the grouping columns
  `cols`
- `skipmissing` : whether to skip rows with `missing` values in one of the
  grouping columns `cols`

# Details
An iterator over a `GroupedDataFrame` returns a `SubDataFrame` view
for each grouping into `df`.
Within each group, the order of rows in `df` is preserved.

`cols` can be any valid data frame indexing expression.
In particular if it is an empty vector then a single-group `GroupedDataFrame`
is created.

A `GroupedDataFrame` also supports
indexing by groups, `map` (which applies a function to each group)
and `combine` (which applies a function to each group
and combines the result into a data frame).

See the following for additional split-apply-combine operations:

* [`by`](@ref) : split-apply-combine using functions
* [`map`](@ref) : apply a function to each group of a `GroupedDataFrame`
  (without combining)
* [`combine`](@ref) : combine a `GroupedDataFrame`, optionally applying
  a function to each group

`GroupedDataFrame` also supports the dictionary interface. The keys are
[`GroupKey`](@ref) objects returned by [`keys(::GroupedDataFrame)`](@ref),
which can also be used to get the values of the grouping columns for each group.
`Tuples` and `NamedTuple`s containing the values of the grouping columns (in the
same order as the `cols` argument) are also accepted as indices, but this will
be slower than using the equivalent `GroupKey`.

# Examples
```julia
julia> df = DataFrame(a = repeat([1, 2, 3, 4], outer=[2]),
                      b = repeat([2, 1], outer=[4]),
                      c = 1:8);

julia> gd = groupby(df, :a)
GroupedDataFrame with 4 groups based on key: a
First Group (2 rows): a = 1
│ Row │ a     │ b     │ c     │
│     │ Int64 │ Int64 │ Int64 │
├─────┼───────┼───────┼───────┤
│ 1   │ 1     │ 2     │ 1     │
│ 2   │ 1     │ 2     │ 5     │
⋮
Last Group (2 rows): a = 4
│ Row │ a     │ b     │ c     │
│     │ Int64 │ Int64 │ Int64 │
├─────┼───────┼───────┼───────┤
│ 1   │ 4     │ 1     │ 4     │
│ 2   │ 4     │ 1     │ 8     │

julia> gd[1]
2×3 SubDataFrame
│ Row │ a     │ b     │ c     │
│     │ Int64 │ Int64 │ Int64 │
├─────┼───────┼───────┼───────┤
│ 1   │ 1     │ 2     │ 1     │
│ 2   │ 1     │ 2     │ 5     │

julia> last(gd)
2×3 SubDataFrame
│ Row │ a     │ b     │ c     │
│     │ Int64 │ Int64 │ Int64 │
├─────┼───────┼───────┼───────┤
│ 1   │ 4     │ 1     │ 4     │
│ 2   │ 4     │ 1     │ 8     │

julia> gd[(a=3,)]
2×3 SubDataFrame
│ Row │ a     │ b     │ c     │
│     │ Int64 │ Int64 │ Int64 │
├─────┼───────┼───────┼───────┤
│ 1   │ 3     │ 2     │ 3     │
│ 2   │ 3     │ 2     │ 7     │

julia> gd[(3,)]
2×3 SubDataFrame
│ Row │ a     │ b     │ c     │
│     │ Int64 │ Int64 │ Int64 │
├─────┼───────┼───────┼───────┤
│ 1   │ 3     │ 2     │ 3     │
│ 2   │ 3     │ 2     │ 7     │

julia> k = first(keys(gd))
GroupKey: (a = 3)

julia> gd[k]
2×3 SubDataFrame
│ Row │ a     │ b     │ c     │
│     │ Int64 │ Int64 │ Int64 │
├─────┼───────┼───────┼───────┤
│ 1   │ 3     │ 2     │ 3     │
│ 2   │ 3     │ 2     │ 7     │

julia> for g in gd
           println(g)
       end
2×3 SubDataFrame
│ Row │ a     │ b     │ c     │
│     │ Int64 │ Int64 │ Int64 │
├─────┼───────┼───────┼───────┤
│ 1   │ 1     │ 2     │ 1     │
│ 2   │ 1     │ 2     │ 5     │
2×3 SubDataFrame
│ Row │ a     │ b     │ c     │
│     │ Int64 │ Int64 │ Int64 │
├─────┼───────┼───────┼───────┤
│ 1   │ 2     │ 1     │ 2     │
│ 2   │ 2     │ 1     │ 6     │
2×3 SubDataFrame
│ Row │ a     │ b     │ c     │
│     │ Int64 │ Int64 │ Int64 │
├─────┼───────┼───────┼───────┤
│ 1   │ 3     │ 2     │ 3     │
│ 2   │ 3     │ 2     │ 7     │
2×3 SubDataFrame
│ Row │ a     │ b     │ c     │
│     │ Int64 │ Int64 │ Int64 │
├─────┼───────┼───────┼───────┤
│ 1   │ 4     │ 1     │ 4     │
│ 2   │ 4     │ 1     │ 8     │
```
"""
function groupby(df::AbstractDataFrame, cols;
                 sort::Bool=false, skipmissing::Bool=false)
    _check_consistency(df)
    idxcols = index(df)[cols]
    intcols = idxcols isa Int ? [idxcols] : convert(Vector{Int}, idxcols)
    if isempty(intcols)
        return GroupedDataFrame(df, intcols, ones(Int, nrow(df)),
                                collect(axes(df, 1)), [1], [nrow(df)], 1, nothing)
    end
    sdf = df[!, intcols]

    groups = Vector{Int}(undef, nrow(df))
    ngroups, rhashes, gslots, sorted =
        row_group_slots(ntuple(i -> sdf[!, i], ncol(sdf)), Val(false), groups, skipmissing)

    gd = GroupedDataFrame(df, intcols, groups, nothing, nothing, nothing, ngroups, nothing)

    # sort groups if row_group_slots hasn't already done that
    if sort && !sorted
        # Find index of representative row for each group
        idx = Vector{Int}(undef, length(gd))
        fillfirst!(nothing, idx, 1:nrow(parent(gd)), gd)
        group_invperm = invperm(sortperm(view(parent(gd)[!, gd.cols], idx, :)))
        groups = gd.groups
        @inbounds for i in eachindex(groups)
            gix = groups[i]
            groups[i] = gix == 0 ? 0 : group_invperm[gix]
        end
    end

    return gd
end

_check_cannonical(gd::GroupedDataFrame) = !any(==(0), gd.groups)

const F_TYPE_RULES =
    """
    `fun` can return a single value, a row, a vector, or multiple rows.
    The type of the returned value determines the shape of the resulting `DataFrame`.
    There are four kind of return values allowed:
    - A single value gives a `DataFrame` with a single additional column and one row
      per group.
    - A named tuple of single values or a [`DataFrameRow`](@ref) gives a `DataFrame`
      with one additional column for each field and one row per group (returning a
      named tuple will be faster). It is not allowed to mix single values and vectors
      if a named tuple is returned.
    - A vector gives a `DataFrame` with a single additional column and as many rows
      for each group as the length of the returned vector for that group.
    - A data frame, a named tuple of vectors or a matrix gives a `DataFrame` with
      the same additional columns and as many rows for each group as the rows
      returned for that group (returning a named tuple is the fastest option).
      Returning a table with zero columns is allowed, whatever the number of columns
      returned for other groups.

    `fun` must always return the same kind of object (out of four
    kinds defined above) for all groups, and with the same column names.

    Optimized methods are used when standard summary functions (`sum`, `prod`,
    `minimum`, `maximum`, `mean`, `var`, `std`, `first`, `last` and `length`)
    are specified using the `Pair` syntax (e.g. `:col => sum`).
    When computing the `sum` or `mean` over floating point columns, results will be
    less accurate than the standard [`sum`](@ref) function (which uses pairwise
    summation). Use `col => x -> sum(x)` to avoid the optimized method and use the
    slower, more accurate one.

    Column names are automatically generated when necessary using the rules defined
    in [`select`](@ref) if the `Pair` syntax is used and `fun` returns a single
    value or a vector (e.g. for `:col => sum` the column name is `col_sum`); otherwise
    (if `fun` is a function or a return value is an `AbstractMatrix`) columns are
    named `x1`, `x2` and so on.
    """

const F_ARGUMENT_RULES =
    """

    Arguments passed as `args...` can be:

    * Any index that is allowed for column indexing ($COLUMNINDEX_STR, $MULTICOLUMNINDEX_STR).
    * Column transformation operations using the `Pair` notation that is described below
      and vectors of such pairs.


    Transformations allowed using `Pair`s follow the rules specified
    for [`select`](@ref) and have the form `source_cols => fun`,
    `source_cols => fun => target_col`, or `source_col => target_col`.
    Function `fun` is passed `SubArray` views as positional arguments for each column
    specified to be selected, or a `NamedTuple` containing these `SubArray`s if
    `source_cols` is an `AsTable` selector. It can return a vector or a single value
    (defined precisely below).

    As a special case `nrow` or `nrow => target_col` can be passed without specifying
    input columns to efficiently calculate number of rows in each group.
    If `nrow` is passed the resulting column name is `:nrow`.

    If multiple `args` are passed then return values of different `fun`s are allowed
    to mix single values and vectors. In this case single values will be
    broadcasted to match the length of columns specified by returned vectors.
    As a particular rule, values wrapped in a `Ref` or a `0`-dimensional `AbstractArray`
    are unwrapped and then broadcasted.

    If the first or last argument is `pair` then it must be a `Pair` following the
    rules for pairs described above, except that in this case function defined
    by `fun` can return any return value defined below.

    If the first or last argument is a function `fun`, it is passed a [`SubDataFrame`](@ref)
    view for each group and can return any return value defined below.
    Note that this form is slower than `pair` or `args` due to type instability.
    """

const KWARG_PROCESSING_RULES =
    """
    If `keepkeys=true`, the resulting `DataFrame` contains all the grouping columns
    in addition to those generated. In this case if the returned
    value contains columns with the same names as the grouping columns, they are
    required to be equal.
    """

"""
    combine(gd::GroupedDataFrame, args...; keepkeys::Bool=true)
    combine(fun::Union{Function, Type}, gd::GroupedDataFrame; keepkeys::Bool=true)
    combine(pair::Pair, gd::GroupedDataFrame; keepkeys::Bool=true)
    combine(gd::GroupedDataFrame, fun::Union{Function, Type}; keepkeys::Bool=true)
    combine(gd::GroupedDataFrame, pair::Pair; keepkeys::Bool=true)

Transform a [`GroupedDataFrame`](@ref) into a `DataFrame`.

$F_ARGUMENT_RULES

$F_TYPE_RULES

$KWARG_PROCESSING_RULES

The resulting data frame will be sorted if `sort=true` was passed to the
[`groupby`](@ref) call from which `gd` was constructed. Otherwise, ordering of rows
is undefined.

See also:
- [`by(f, df, cols)`](@ref) is a shorthand for `combine(f, groupby(df, cols))`.
- [`map`](@ref): `combine(f, groupby(df, cols))` is a more efficient equivalent
  of `combine(map(f, groupby(df, cols)))`.

# Examples
```jldoctest
julia> df = DataFrame(a = repeat([1, 2, 3, 4], outer=[2]),
                      b = repeat([2, 1], outer=[4]),
                      c = 1:8);

julia> gd = groupby(df, :a);

julia> combine(gd, :c => sum, nrow)
4×3 DataFrame
│ Row │ a     │ c_sum │ nrow  │
│     │ Int64 │ Int64 │ Int64 │
├─────┼───────┼───────┼───────┤
│ 1   │ 1     │ 6     │ 2     │
│ 2   │ 2     │ 8     │ 2     │
│ 3   │ 3     │ 10    │ 2     │
│ 4   │ 4     │ 12    │ 2     │

julia> combine(sdf -> sum(sdf.c), gd) # Slower variant
4×2 DataFrame
│ Row │ a     │ x1    │
│     │ Int64 │ Int64 │
├─────┼───────┼───────┤
│ 1   │ 1     │ 6     │
│ 2   │ 2     │ 8     │
│ 3   │ 3     │ 10    │
│ 4   │ 4     │ 12    │

julia> by(df, :a) do d # do syntax for the slower variant
           sum(d.c)
       end
4×2 DataFrame
│ Row │ a     │ x1    │
│     │ Int64 │ Int64 │
├─────┼───────┼───────┤
│ 1   │ 1     │ 6     │
│ 2   │ 2     │ 8     │
│ 3   │ 3     │ 10    │
│ 4   │ 4     │ 12    │

julia> combine(gd, :c => (x -> sum(log, x)) => :sum_log_c) # specifying a name for target column
4×2 DataFrame
│ Row │ a     │ sum_log_c │
│     │ Int64 │ Float64   │
├─────┼───────┼───────────┤
│ 1   │ 1     │ 1.60944   │
│ 2   │ 2     │ 2.48491   │
│ 3   │ 3     │ 3.04452   │
│ 4   │ 4     │ 3.46574   │


julia> combine(gd, [:b, :c] .=> sum) # passing a vector of pairs
4×3 DataFrame
│ Row │ a     │ b_sum │ c_sum │
│     │ Int64 │ Int64 │ Int64 │
├─────┼───────┼───────┼───────┤
│ 1   │ 1     │ 4     │ 6     │
│ 2   │ 2     │ 2     │ 8     │
│ 3   │ 3     │ 4     │ 10    │
│ 4   │ 4     │ 2     │ 12    │

julia> combine(gd) do sdf # dropping group when DataFrame() is returned
          sdf.c[1] != 1 ? sdf : DataFrame()
       end
6×3 DataFrame
│ Row │ a     │ b     │ c     │
│     │ Int64 │ Int64 │ Int64 │
├─────┼───────┼───────┼───────┤
│ 1   │ 2     │ 1     │ 2     │
│ 2   │ 2     │ 1     │ 6     │
│ 3   │ 3     │ 2     │ 3     │
│ 4   │ 3     │ 2     │ 7     │
│ 5   │ 4     │ 1     │ 4     │
│ 6   │ 4     │ 1     │ 8     │

julia> combine(gd, :b => :b1, :c => :c1,
               [:b, :c] => +, keepkeys=false) # auto-splatting, renaming and keepkeys
8×3 DataFrame
│ Row │ b1    │ c1    │ b_c_+ │
│     │ Int64 │ Int64 │ Int64 │
├─────┼───────┼───────┼───────┤
│ 1   │ 2     │ 1     │ 3     │
│ 2   │ 2     │ 5     │ 7     │
│ 3   │ 1     │ 2     │ 3     │
│ 4   │ 1     │ 6     │ 7     │
│ 5   │ 2     │ 3     │ 5     │
│ 6   │ 2     │ 7     │ 9     │
│ 7   │ 1     │ 4     │ 5     │
│ 8   │ 1     │ 8     │ 9     │

julia> combine(gd, :b, :c => sum) # passing columns and broadcasting
8×3 DataFrame
│ Row │ a     │ b     │ c_sum │
│     │ Int64 │ Int64 │ Int64 │
├─────┼───────┼───────┼───────┤
│ 1   │ 1     │ 2     │ 6     │
│ 2   │ 1     │ 2     │ 6     │
│ 3   │ 2     │ 1     │ 8     │
│ 4   │ 2     │ 1     │ 8     │
│ 5   │ 3     │ 2     │ 10    │
│ 6   │ 3     │ 2     │ 10    │
│ 7   │ 4     │ 1     │ 12    │
│ 8   │ 4     │ 1     │ 12    │

julia> combine(gd, [:b, :c] .=> Ref)
4×3 DataFrame
│ Row │ a     │ b_Ref    │ c_Ref    │
│     │ Int64 │ SubArra… │ SubArra… │
├─────┼───────┼──────────┼──────────┤
│ 1   │ 1     │ [2, 2]   │ [1, 5]   │
│ 2   │ 2     │ [1, 1]   │ [2, 6]   │
│ 3   │ 3     │ [2, 2]   │ [3, 7]   │
│ 4   │ 4     │ [1, 1]   │ [4, 8]   │

julia> combine(gd, AsTable(:) => Ref)
4×2 DataFrame
│ Row │ a     │ a_b_c_Ref                            │
│     │ Int64 │ NamedTuple…                          │
├─────┼───────┼──────────────────────────────────────┤
│ 1   │ 1     │ (a = [1, 1], b = [2, 2], c = [1, 5]) │
│ 2   │ 2     │ (a = [2, 2], b = [1, 1], c = [2, 6]) │
│ 3   │ 3     │ (a = [3, 3], b = [2, 2], c = [3, 7]) │
│ 4   │ 4     │ (a = [4, 4], b = [1, 1], c = [4, 8]) │

julia> combine(gd, :, AsTable(Not(:a)) => sum)
8×4 DataFrame
│ Row │ a     │ b     │ c     │ b_c_sum │
│     │ Int64 │ Int64 │ Int64 │ Int64   │
├─────┼───────┼───────┼───────┼─────────┤
│ 1   │ 1     │ 2     │ 1     │ 3       │
│ 2   │ 1     │ 2     │ 5     │ 7       │
│ 3   │ 2     │ 1     │ 2     │ 3       │
│ 4   │ 2     │ 1     │ 6     │ 7       │
│ 5   │ 3     │ 2     │ 3     │ 5       │
│ 6   │ 3     │ 2     │ 7     │ 9       │
│ 7   │ 4     │ 1     │ 4     │ 5       │
│ 8   │ 4     │ 1     │ 8     │ 9       │
```

See [`by`](@ref) for more examples.
"""
function combine(f::Base.Callable, gd::GroupedDataFrame;
                 keepkeys::Bool=true, regroup::Bool=false)
    return combine_helper(f, gd, keepkeys=keepkeys, regroup=regroup,
                          copycols=true, keeprows=false)
end

combine(f::typeof(nrow), gd::GroupedDataFrame;
        keepkeys::Bool=true, regroup::Bool=false) =
    combine(gd, [nrow => :nrow], keepkeys=keepkeys, regroup=regroup)

function combine(p::Pair, gd::GroupedDataFrame;
                 keepkeys::Bool=true, regroup::Bool=false)
    # move handling of aggregate to specialized combine
    p_from, p_to = p

    # verify if it is not better to use a fast path, which we achieve
    # by moving to combine(::GroupedDataFrame, ::AbstractVector) method
    if isagg(p_from => (p_to isa Pair ? first(p_to) : p_to)) || p_from === nrow
        return combine(gd, [p], keepkeys=keepkeys, regroup=regroup)
    end

    if p_from isa Tuple
        cs = collect(p_from)
        Base.depwarn("passing a Tuple $p_from as column selector is deprecated" *
                     ", use a vector $cs instead", :combine)
    else
        cs = p_from
    end
    return combine_helper(cs => p_to, gd, keepkeys=keepkeys, regroup=regroup,
                          copycols=true, keeprows=false)
end

combine(gd::GroupedDataFrame,
        cs::Union{Pair, typeof(nrow), ColumnIndex, MultiColumnIndex}...;
        keepkeys::Bool=true, regroup::Bool=false) =
    _combine_executor(gd, cs..., keepkeys=keepkeys, regroup=regroup,
                      copycols=true, keeprows=false)

function _combine_executor(gd::GroupedDataFrame,
                           @nospecialize(cs::Union{Pair, typeof(nrow),
                                                   ColumnIndex, MultiColumnIndex}...);
                 keepkeys::Bool, regroup::Bool, copycols::Bool, keeprows::Bool)
    @assert !isempty(cs)
    cs_vec = []
    for p in cs
        if p === nrow
            push!(cs_vec, nrow => :nrow)
        elseif p isa AbstractVector{<:Pair}
            append!(cs_vec, p)
        else
            push!(cs_vec, p)
        end
    end
    if any(x -> x isa Pair && first(x) isa Tuple, cs_vec)
        x = cs_vec[findfirst(x -> first(x) isa Tuple, cs_vec)]
        Base.depwarn("passing a Tuple $(first(x)) as column selector is deprecated" *
                     ", use a vector $(collect(first(x))) instead", :combine)
        for (i, v) in enumerate(cs_vec)
            if first(v) isa Tuple
                cs_vec[i] = collect(first(v)) => last(v)
            end
        end
    end
    cs_norm_pre = [normalize_selection(index(parent(gd)), c) for c in cs_vec]
    seen_cols = Set{Symbol}()
    process_vectors = false
    for v in cs_norm_pre
        if v isa Pair
            out_col = last(last(v))
            if out_col in seen_cols
                throw(ArgumentError("Duplicate output column name $out_col requested"))
            end
            push!(seen_cols, out_col)
        else
            @assert v isa AbstractVector{Int}
            process_vectors = true
        end
    end
    processed_cols = Set{Symbol}()
    if process_vectors
        cs_norm = Pair[]
        for (i, v) in enumerate(cs_norm_pre)
            if v isa Pair
                push!(cs_norm, v)
                push!(processed_cols, last(last(v)))
            else
                @assert v isa AbstractVector{Int}
                for col_idx in v
                    col_name = _names(gd)[col_idx]
                    if !(col_name in processed_cols)
                        push!(processed_cols, col_name)
                        if col_name in seen_cols
                            trans_idx = findfirst(cs_norm_pre) do p
                                p isa Pair || return false
                                last(last(p)) == col_name
                            end
                            @assert !isnothing(trans_idx) && trans_idx > i
                            push!(cs_norm, cs_norm_pre[trans_idx])
                            # it is safe to delete from cs_norm_pre
                            # as we have not reached trans_idx index yet
                            deleteat!(cs_norm_pre, trans_idx)
                        else
                            push!(cs_norm, col_idx => identity => col_name)
                        end

                    end
                end
            end
        end
    else
        cs_norm = collect(Pair, cs_norm_pre)
    end
    f = Pair[first(x) => first(last(x)) for x in cs_norm]
    nms = Symbol[last(last(x)) for x in cs_norm]
    return combine_helper(f, gd, nms, keepkeys=keepkeys, regroup=regroup,
                          copycols=copycols, keeprows=keeprows)
end

function combine(gd::GroupedDataFrame; f...)
    if length(f) == 0
        throw(ArgumentError("combine(gd) is not allowed, use DataFrame(gd) " *
                            "to combine a GroupedDataFrame into a DataFrame"))
    end
    Base.depwarn("`combine(gd; target_col = source_cols => fun, ...)` is deprecated" *
                 ", use `combine(gd, source_cols => fun => :target_col, ...)` instead",
                 :combine)
    return combine(gd, [source_cols => fun => out_col for (out_col, (source_cols, fun)) in f])
end

function combine_helper(f, gd::GroupedDataFrame,
                        nms::Union{AbstractVector{Symbol},Nothing}=nothing;
                        keepkeys::Bool, regroup::Bool,
                        copycols::Bool, keeprows::Bool)
    if regroup && !keepkeys
        throw(ArgumentError("keepkeys=false when regroup=true is not allowed"))
    end
    if length(gd) > 0
        idx, valscat = _combine(f, gd, nms, copycols, keeprows)
        keepkeys || regroup || return valscat
        keys = groupcols(gd)
        for key in keys
            if hasproperty(valscat, key)
                if keeprows
                    isequal(valscat[!, key], parent(gd)[!, key]) ||
                    throw(ArgumentError("column :$key in returned data frame " *
                                        "is not equal to grouping key :$key"))

                else
                    isequal(valscat[!, key], view(parent(gd)[!, key], idx)) ||
                    throw(ArgumentError("column :$key in returned data frame " *
                                        "is not equal to grouping key :$key"))
                end
            end
        end
        if keeprows
            newparent = hcat!(select(parent(gd), gd.cols, copycols=copycols),
                              select(valscat, Not(intersect(keys, _names(valscat))),
                                     copycols=false))
        else
            newparent = hcat!(parent(gd)[idx, gd.cols],
                              select(valscat, Not(intersect(keys, _names(valscat))),
                                     copycols=false))
        end
        regroup || return newparent

        if length(idx) == 0
            @assert nrow(newparent) == 0
            return GroupedDataFrame(newparent, collect(1:length(gd.cols)), Int[],
                                    Int[], Int[], Int[], 0, Dict{Any,Int}())
        end
        if keeprows
            # in this case we are sure that the result GroupedDataFrame has the
            # same structure as the source
            # we do not copy data as it should be safe - we never mutate fields of gd
            return GroupedDataFrame(newparent, gd.cols, gd.groups, gd.idx,
                                    gd.starts, gd.ends, gd.ngroups, getfield(gd, :keymap))
        else
            starts = Vector{Int}(undef, length(gd))
            ends = Vector{Int}(undef, length(gd))
            starts[1] = 1
            j = 1
            for i in 2:length(idx)
                if idx[i] != idx[i-1]
                    j += 1
                    starts[j] = i
                    ends[j-1] = i - 1
                end
            end
            # it is impossible to get more groups in the output than we had initially
            @assert j <= length(gd)
            # In case some groups have to be dropped
            resize!(starts, j)
            resize!(ends, j)
            ends[end] = length(idx)

            groups = zeros(Int, length(idx))
            for i in 1:j
                @inbounds for k in starts[i]:ends[i]
                    groups[k] = i
                end
            end
            # all groups must be filled
            @assert minimum(groups) == 1

            return GroupedDataFrame(newparent, collect(1:length(gd.cols)), groups,
                                    collect(1:length(idx)), starts, ends, j, nothing)
        end
    else
        if regroup
            return GroupedDataFrame(parent(gd)[1:0, gd.cols], collect(1:length(gd.cols)),
                                    Int[], Int[], Int[], Int[], 0, Dict{Any,Int}())
        else
            return keepkeys ? parent(gd)[1:0, gd.cols] : DataFrame()
        end
    end
end

# Wrapping automatically adds column names when the value returned
# by the user-provided function lacks them
wrap(x::Union{AbstractDataFrame, NamedTuple, DataFrameRow}) = x
wrap(x::AbstractMatrix) =
    NamedTuple{Tuple(gennames(size(x, 2)))}(Tuple(view(x, :, i) for i in 1:size(x, 2)))
wrap(x::Any) = (x1=x,)

const ERROR_ROW_COUNT = "return value must not change its kind " *
                        "(single row or variable number of rows) across groups"

const ERROR_COL_COUNT = "function must return only single-column values, " *
                        "or only multiple-column values"

wrap_table(x::Any, ::Val) =
    throw(ArgumentError(ERROR_ROW_COUNT))
function wrap_table(x::Union{NamedTuple{<:Any, <:Tuple{Vararg{AbstractVector}}},
                             AbstractDataFrame, AbstractMatrix},
                             ::Val{firstmulticol}) where firstmulticol
    if !firstmulticol
        throw(ArgumentError(ERROR_COL_COUNT))
    end
    return wrap(x)
end

function wrap_table(x::AbstractVector, ::Val{firstmulticol}) where firstmulticol
    if firstmulticol
        throw(ArgumentError(ERROR_COL_COUNT))
    end
    return wrap(x)
end

function wrap_row(x::Any, ::Val{firstmulticol}) where firstmulticol
    # NamedTuple is not possible in this branch
    if (x isa DataFrameRow) ⊻ firstmulticol
        throw(ArgumentError(ERROR_COL_COUNT))
    end
    return wrap(x)
end

function wrap_row(x::Union{AbstractArray{<:Any, 0}, Ref},
                  ::Val{firstmulticol}) where firstmulticol
    if firstmulticol
        throw(ArgumentError(ERROR_COL_COUNT))
    end
    return (x1 = x[],)
end

# note that also NamedTuple() is correctly captured by this definition
# as it is more specific than the one below
wrap_row(::Union{AbstractVecOrMat, AbstractDataFrame,
                 NamedTuple{<:Any, <:Tuple{Vararg{AbstractVector}}}}, ::Val) =
    throw(ArgumentError(ERROR_ROW_COUNT))

function wrap_row(x::NamedTuple, ::Val{firstmulticol}) where firstmulticol
    if any(v -> v isa AbstractVector, x)
        throw(ArgumentError("mixing single values and vectors in a named tuple is not allowed"))
    end
    if !firstmulticol
        throw(ArgumentError(ERROR_COL_COUNT))
    end
    return x
end

# idx, starts and ends are passed separately to avoid cost of field access in tight loop
# Manual unrolling of Tuple is used as it turned out more efficient than @generated
# for small number of columns passed.
# For more than 4 columns `map` is slower than @generated
# but this case is probably rare and if huge number of columns is passed @generated
# has very high compilation cost
function do_call(f::Any, idx::AbstractVector{<:Integer},
                 starts::AbstractVector{<:Integer}, ends::AbstractVector{<:Integer},
                 gd::GroupedDataFrame, incols::Tuple{}, i::Integer)
    f()
end

function do_call(f::Any, idx::AbstractVector{<:Integer},
                 starts::AbstractVector{<:Integer}, ends::AbstractVector{<:Integer},
                 gd::GroupedDataFrame, incols::Tuple{AbstractVector}, i::Integer)
    idx = idx[starts[i]:ends[i]]
    f(view(incols[1], idx))
end

function do_call(f::Any, idx::AbstractVector{<:Integer},
                 starts::AbstractVector{<:Integer}, ends::AbstractVector{<:Integer},
                 gd::GroupedDataFrame, incols::NTuple{2, AbstractVector}, i::Integer)
    idx = idx[starts[i]:ends[i]]
    f(view(incols[1], idx), view(incols[2], idx))
end

function do_call(f::Any, idx::AbstractVector{<:Integer},
                 starts::AbstractVector{<:Integer}, ends::AbstractVector{<:Integer},
                 gd::GroupedDataFrame, incols::NTuple{3, AbstractVector}, i::Integer)
    idx = idx[starts[i]:ends[i]]
    f(view(incols[1], idx), view(incols[2], idx), view(incols[3], idx))
end

function do_call(f::Any, idx::AbstractVector{<:Integer},
                 starts::AbstractVector{<:Integer}, ends::AbstractVector{<:Integer},
                 gd::GroupedDataFrame, incols::NTuple{4, AbstractVector}, i::Integer)
    idx = idx[starts[i]:ends[i]]
    f(view(incols[1], idx), view(incols[2], idx), view(incols[3], idx),
           view(incols[4], idx))
end

function do_call(f::Any, idx::AbstractVector{<:Integer},
                 starts::AbstractVector{<:Integer}, ends::AbstractVector{<:Integer},
                 gd::GroupedDataFrame, incols::Tuple, i::Integer)
    idx = idx[starts[i]:ends[i]]
    f(map(c -> view(c, idx), incols)...)
end

function do_call(f::Any, idx::AbstractVector{<:Integer},
                 starts::AbstractVector{<:Integer}, ends::AbstractVector{<:Integer},
                 gd::GroupedDataFrame, incols::NamedTuple, i::Integer)
    idx = idx[starts[i]:ends[i]]
    f(map(c -> view(c, idx), incols))
end

do_call(f::Any, idx::AbstractVector{<:Integer},
        starts::AbstractVector{<:Integer}, ends::AbstractVector{<:Integer},
        gd::GroupedDataFrame, incols::Nothing, i::Integer) = f(gd[i])

_nrow(df::AbstractDataFrame) = nrow(df)
_nrow(x::NamedTuple{<:Any, <:Tuple{Vararg{AbstractVector}}}) =
    isempty(x) ? 0 : length(x[1])
_ncol(df::AbstractDataFrame) = ncol(df)
_ncol(x::Union{NamedTuple, DataFrameRow}) = length(x)

abstract type AbstractAggregate end

struct Reduce{O, C, A} <: AbstractAggregate
    op::O
    condf::C
    adjust::A
    checkempty::Bool
end
Reduce(f, condf=nothing, adjust=nothing) = Reduce(f, condf, adjust, false)

check_aggregate(f::Any) = f
check_aggregate(::typeof(sum)) = Reduce(Base.add_sum)
check_aggregate(::typeof(prod)) = Reduce(Base.mul_prod)
check_aggregate(::typeof(maximum)) = Reduce(max)
check_aggregate(::typeof(minimum)) = Reduce(min)
check_aggregate(::typeof(mean)) = Reduce(Base.add_sum, nothing, /)
check_aggregate(::typeof(sum∘skipmissing)) = Reduce(Base.add_sum, !ismissing)
check_aggregate(::typeof(prod∘skipmissing)) = Reduce(Base.mul_prod, !ismissing)
check_aggregate(::typeof(mean∘skipmissing)) = Reduce(Base.add_sum, !ismissing, /)
check_aggregate(::typeof(maximum∘skipmissing)) = Reduce(max, !ismissing, nothing, true)
check_aggregate(::typeof(minimum∘skipmissing)) = Reduce(min, !ismissing, nothing, true)

# Other aggregate functions which are not strictly reductions
struct Aggregate{F, C} <: AbstractAggregate
    f::F
    condf::C
end
Aggregate(f) = Aggregate(f, nothing)

check_aggregate(::typeof(var)) = Aggregate(var)
check_aggregate(::typeof(var∘skipmissing)) = Aggregate(var, !ismissing)
check_aggregate(::typeof(std)) = Aggregate(std)
check_aggregate(::typeof(std∘skipmissing)) = Aggregate(std, !ismissing)
check_aggregate(::typeof(first)) = Aggregate(first)
check_aggregate(::typeof(first∘skipmissing)) = Aggregate(first, !ismissing)
check_aggregate(::typeof(last)) = Aggregate(last)
check_aggregate(::typeof(last∘skipmissing)) = Aggregate(last, !ismissing)
check_aggregate(::typeof(length)) = Aggregate(length)
# SkipMissing does not support length

# Find first value matching condition for each group
# Optimized for situations where a matching value is typically encountered
# among the first rows for each group
function fillfirst!(condf, outcol::AbstractVector, incol::AbstractVector,
                    gd::GroupedDataFrame; rev::Bool=false)
    ngroups = gd.ngroups
    # Use group indices if they have already been computed
    idx = getfield(gd, :idx)
    if idx !== nothing && condf === nothing
        v = rev ? gd.ends : gd.starts
        @inbounds for i in 1:ngroups
            outcol[i] = incol[idx[v[i]]]
        end
    elseif idx !== nothing
        nfilled = 0
        starts = gd.starts
        @inbounds for i in eachindex(outcol)
            s = starts[i]
            offsets = rev ? (nrow(gd[i])-1:-1:0) : (0:nrow(gd[i])-1)
            for j in offsets
                x = incol[idx[s+j]]
                if !condf === nothing || condf(x)
                    outcol[i] = x
                    nfilled += 1
                    break
                end
            end
        end
        if nfilled < length(outcol)
            throw(ArgumentError("some groups contain only missing values"))
        end
    else # Finding first row is faster than computing all group indices
        groups = gd.groups
        if rev
            r = length(groups):-1:1
        else
            r = 1:length(groups)
        end
        filled = fill(false, ngroups)
        nfilled = 0
        @inbounds for i in r
            gix = groups[i]
            x = incol[i]
            if gix > 0 && (condf === nothing || condf(x)) && !filled[gix]
                filled[gix] = true
                outcol[gix] = x
                nfilled += 1
                nfilled == ngroups && break
            end
        end
        if nfilled < length(outcol)
            throw(ArgumentError("some groups contain only missing values"))
        end
    end
    outcol
end

# Use reducedim_init to get a vector of the right type,
# but trick it into using the expected length
groupreduce_init(op, condf, incol, gd) =
    Base.reducedim_init(identity, op, view(incol, 1:length(gd)), 2)
for (op, initf) in ((:max, :typemin), (:min, :typemax))
    @eval begin
        function groupreduce_init(::typeof($op), condf, incol::AbstractVector{T}, gd) where T
            # !ismissing check is purely an optimization to avoid a copy later
            outcol = similar(incol, condf === !ismissing ? nonmissingtype(T) : T, length(gd))
            # Comparison is possible only between CatValues from the same pool
            if incol isa CategoricalVector
                U = Union{CategoricalArrays.leveltype(outcol),
                          eltype(outcol) >: Missing ? Missing : Union{}}
                outcol = CategoricalArray{U, 1}(outcol.refs, incol.pool)
            end
            # It is safe to use a non-missing init value
            # since missing will poison the result if present
            S = nonmissingtype(T)
            if isconcretetype(S) && hasmethod($initf, Tuple{S})
                fill!(outcol, $initf(S))
            else
                fillfirst!(condf, outcol, incol, gd)
            end
            return outcol
        end
    end
end

function copyto_widen!(res::AbstractVector{T}, x::AbstractVector) where T
    @inbounds for i in eachindex(res, x)
        val = x[i]
        S = typeof(val)
        if S <: T || promote_type(S, T) <: T
            res[i] = val
        else
            newres = Tables.allocatecolumn(promote_type(S, T), length(x))
            return copyto_widen!(newres, x)
        end
    end
    return res
end

function groupreduce!(res, f, op, condf, adjust, checkempty::Bool,
                      incol::AbstractVector{T}, gd::GroupedDataFrame) where T
    n = length(gd)
    if adjust !== nothing || checkempty
        counts = zeros(Int, n)
    end
    groups = gd.groups
    @inbounds for i in eachindex(incol, groups)
        gix = groups[i]
        x = incol[i]
        if gix > 0 && (condf === nothing || condf(x))
            res[gix] = op(res[gix], f(x, gix))
            if adjust !== nothing || checkempty
                counts[gix] += 1
            end
        end
    end
    outcol = adjust === nothing ? res : map(adjust, res, counts)
    if checkempty && any(iszero, counts)
        throw(ArgumentError("some groups contain only missing values"))
    end
    # Undo pool sharing done by groupreduce_init
    if outcol isa CategoricalVector && outcol.pool === incol.pool
        U = Union{CategoricalArrays.leveltype(outcol),
                  eltype(outcol) >: Missing ? Missing : Union{}}
        outcol = CategoricalArray{U, 1}(outcol.refs, copy(outcol.pool))
    end
    if isconcretetype(eltype(outcol))
        return outcol
    else
        copyto_widen!(Tables.allocatecolumn(typeof(first(outcol)), n), outcol)
    end
end

# function barrier works around type instability of _groupreduce_init due to applicable
groupreduce(f, op, condf, adjust, checkempty::Bool,
            incol::AbstractVector, gd::GroupedDataFrame) =
    groupreduce!(groupreduce_init(op, condf, incol, gd),
                 f, op, condf, adjust, checkempty, incol, gd)
# Avoids the overhead due to Missing when computing reduction
groupreduce(f, op, condf::typeof(!ismissing), adjust, checkempty::Bool,
            incol::AbstractVector, gd::GroupedDataFrame) =
    groupreduce!(disallowmissing(groupreduce_init(op, condf, incol, gd)),
                 f, op, condf, adjust, checkempty, incol, gd)

(r::Reduce)(incol::AbstractVector, gd::GroupedDataFrame) =
    groupreduce((x, i) -> x, r.op, r.condf, r.adjust, r.checkempty, incol, gd)

function (agg::Aggregate{typeof(var)})(incol::AbstractVector, gd::GroupedDataFrame)
    means = groupreduce((x, i) -> x, Base.add_sum, agg.condf, /, false, incol, gd)
    # !ismissing check is purely an optimization to avoid a copy later
    if eltype(means) >: Missing && agg.condf !== !ismissing
        T = Union{Missing, real(eltype(means))}
    else
        T = real(eltype(means))
    end
    res = zeros(T, length(gd))
    groupreduce!(res, (x, i) -> @inbounds(abs2(x - means[i])), +, agg.condf,
                 (x, l) -> l <= 1 ? oftype(x / (l-1), NaN) : x / (l-1),
                 false, incol, gd)
end

function (agg::Aggregate{typeof(std)})(incol::AbstractVector, gd::GroupedDataFrame)
    outcol = Aggregate(var, agg.condf)(incol, gd)
    map!(sqrt, outcol, outcol)
end

for f in (first, last)
    function (agg::Aggregate{typeof(f)})(incol::AbstractVector, gd::GroupedDataFrame)
        n = length(gd)
        outcol = similar(incol, n)
        fillfirst!(agg.condf, outcol, incol, gd, rev=agg.f === last)
        if isconcretetype(eltype(outcol))
            return outcol
        else
            return copyto_widen!(Tables.allocatecolumn(typeof(first(outcol)), n), outcol)
        end
    end
end

function (agg::Aggregate{typeof(length)})(incol::AbstractVector, gd::GroupedDataFrame)
    if getfield(gd, :idx) === nothing
        lens = zeros(Int, length(gd))
        @inbounds for gix in gd.groups
            gix > 0 && (lens[gix] += 1)
        end
        return lens
    else
        return gd.ends .- gd.starts .+ 1
    end
end

isagg(p::Pair) =
    check_aggregate(last(p)) isa AbstractAggregate && first(p) isa ColumnIndex

const MULTI_COLS_TYPE = Union{AbstractDataFrame, NamedTuple, DataFrameRow, AbstractMatrix}

function _agg2idx_map_helper(idx, idx_agg)
    agg2idx_map = fill(-1, length(idx))
    aggj = 1
    @inbounds for (j, idxj) in enumerate(idx)
        while idx_agg[aggj] != idxj
            aggj += 1
            @assert aggj <= length(idx_agg)
        end
        agg2idx_map[j] = aggj
    end
    return agg2idx_map
end

function _combine(f::AbstractVector{<:Pair},
                  gd::GroupedDataFrame, nms::AbstractVector{Symbol},
                  copycols::Bool, keeprows::Bool) # TODO: remove these defaults
    # here f should be normalized and in a form of source_cols => fun
    @assert all(x -> first(x) isa Union{Int, AbstractVector{Int}, AsTable}, f)
<<<<<<< HEAD
    @assert all(x -> last(x) isa Union{Base.Callable, ByRow}, f)

    if keeprows
        if !_check_cannonical(gd)
            throw(ArgumentError("select or transform functions require that " *
                                "GroupedDataFrame is not sorted or subsetted"))
        end
        idx_keeprows = Vector{Int}(undef, nrow(parent(gd)))
        let i = 0
            for (s, e) in zip(gd.starts, gd.ends)
                v = gd.idx[s]
                for k in s:e
                    i += 1
                    idx_keeprows[i] = v
                end
            end
            @assert i == nrow(parent(gd))
        end
    else
        idx_keeprows = nothing
    end

=======
    @assert all(x -> last(x) isa Base.Callable, f)
>>>>>>> 05a9c433
    idx_agg = nothing
    if any(isagg, f)
        # Compute indices of representative rows only once for all AbstractAggregates
        idx_agg = Vector{Int}(undef, length(gd))
        fillfirst!(nothing, idx_agg, 1:length(gd.groups), gd)
    elseif !all(isagg, f)
        # Trigger computation of indices
        # This can speed up some aggregates that would not trigger this on their own
        @assert gd.idx !== nothing
    end
    res = Vector{Any}(undef, length(f))
    parentdf = parent(gd)
    for (i, p) in enumerate(f)
        source_cols, fun = p
        if isagg(p)
            incol = parentdf[!, source_cols]
            agg = check_aggregate(last(p))
            outcol = agg(incol, gd)
            res[i] = idx_agg, outcol
        elseif keeprows && fun === identity && !(source_cols isa AsTable)
            @assert source_cols isa Union{Int, AbstractVector{Int}}
            @assert length(source_cols) == 1
            outcol = parentdf[!, first(source_cols)]
            res[i] = idx_keeprows, copycols ? copy(outcol) : outcol
        else
            if source_cols isa Int
                incols = (parentdf[!, source_cols],)
            elseif source_cols isa AsTable
                incols = Tables.columntable(select(parentdf,
                                                   source_cols.cols,
                                                   copycols=false))
            else
                @assert source_cols isa AbstractVector{Int}
                incols = ntuple(i -> parentdf[!, source_cols[i]], length(source_cols))
            end
            firstres = do_call(fun, gd.idx, gd.starts, gd.ends, gd, incols, 1)
            firstmulticol = firstres isa MULTI_COLS_TYPE
            if firstmulticol
                throw(ArgumentError("a single value or vector result is required when " *
                                    "passing multiple functions (got $(typeof(res)))"))
            end
            # if idx_agg was not computed yet it is nothing
            # in this case if we are not passed a vector compute it.
            if !(firstres isa AbstractVector) && isnothing(idx_agg)
                idx_agg = Vector{Int}(undef, length(gd))
                fillfirst!(nothing, idx_agg, 1:length(gd.groups), gd)
            end
            # TODO: if firstres is a vector we recompute idx for every function
            # this could be avoided - it could be computed only the first time
            # and later we could just check if lengths of groups match this first idx

            # the last argument passed to _combine_with_first informs it about precomputed
            # idx. Currently we do it only for single-row return values otherwise we pass
            # nothing to signal that idx has to be computed in _combine_with_first
            idx, outcols, _ = _combine_with_first(wrap(firstres), fun, gd, incols,
                                                  Val(firstmulticol),
                                                  firstres isa AbstractVector ? nothing : idx_agg)
            @assert length(outcols) == 1
            res[i] = idx, outcols[1]
        end
    end
    # idx_agg === nothing then we have only functions that
    # returned multiple rows and idx_loc = 1
    idx_loc = findfirst(x -> x[1] !== idx_agg, res)
    if !keeprows && isnothing(idx_loc)
        @assert !isnothing(idx_agg)
        idx = idx_agg
    else
        if keeprows
            idx = idx_keeprows
        else
            idx = res[idx_loc][1]
        end
        agg2idx_map = nothing
        for i in 1:length(res)
            if res[i][1] !== idx && res[i][1] != idx
                if res[i][1] === idx_agg
                    # we perform pseudo broadcasting here
                    # keep -1 as a sentinel for errors
                    if isnothing(agg2idx_map)
                        agg2idx_map = _agg2idx_map_helper(idx, idx_agg)
                    end
                    res[i] = idx_agg, res[i][2][agg2idx_map]
                elseif idx != res[i][1]
                    if keeprows
                        throw(ArgumentError("all functions must return vectors of " *
                                            "the length equal to the group rows count " *
                                            "in the source GroupedDataFrame"))
                    else
                        throw(ArgumentError("all functions must return vectors of the same length"))
                    end
                end
            end
        end
    end

    # remember that here first field in res[i] is not useful - it is just needed
    # to keep track how the column was generated
    # a correct index is stored in idx variable

    for (i, (col_idx, col)) in enumerate(res)
        if keeprows && res[i][1] !== idx_keeprows # we need to reorder the column
            newcol = similar(col)
            # we can probably make it more efficient, but I leave it as an optimization for the future
            for i in axes(col, 1)
                newcol[gd.idx[i]] = col[i]
            end
            res[i] = (col_idx, newcol)
        end
    end
    outcols = map(x -> x[2], res)
    # this check is redundant given we check idx above
    # but it is safer to double check and it is cheap
    @assert all(x -> length(x) == length(outcols[1]), outcols)
    return idx, DataFrame(collect(AbstractVector, outcols), nms)
end

function _combine(fun::Base.Callable, gd::GroupedDataFrame, ::Nothing,
                  copycols::Bool, keeprows::Bool)
    @assert copycols && !keeprows
    firstres = fun(gd[1])
    idx, outcols, nms = _combine_multicol(firstres, fun, gd, nothing)
    valscat = DataFrame(collect(AbstractVector, outcols), nms)
    return idx, valscat
end

function _combine(p::Pair, gd::GroupedDataFrame, ::Nothing,
                  copycols::Bool, keeprows::Bool)
    # here p should not be normalized as we allow tabular return value from fun
    # map and combine should not dispatch here if p is isagg
    @assert copycols && !keeprows
    source_cols, (fun, out_col) = normalize_selection(index(parent(gd)), p)
    parentdf = parent(gd)
    if source_cols isa Int
        incols = (parent(gd)[!, source_cols],)
    elseif source_cols isa AsTable
        incols = Tables.columntable(select(parentdf,
                                           source_cols.cols,
                                           copycols=false))
    else
        @assert source_cols isa AbstractVector{Int}
        incols = ntuple(i -> parent(gd)[!, source_cols[i]], length(source_cols))
    end
    firstres = do_call(fun, gd.idx, gd.starts, gd.ends, gd, incols, 1)
    idx, outcols, nms = _combine_multicol(firstres, fun, gd, incols)
    # disallow passing target column name to genuine tables
    if firstres isa MULTI_COLS_TYPE
        if p isa Pair{<:Any, <:Pair{<:Any, <:SymbolOrString}}
            throw(ArgumentError("setting column name for tabular return value is disallowed"))
        end
    else
        # fetch auto generated or passed target column name to nms overwritting
        # what _combine_with_first produced
        nms = [out_col]
    end
    valscat = DataFrame(collect(AbstractVector, outcols), nms)
    return idx, valscat
end

function _combine_multicol(firstres, fun::Any, gd::GroupedDataFrame,
                           incols::Union{Nothing, AbstractVector, Tuple, NamedTuple})
    firstmulticol = firstres isa MULTI_COLS_TYPE
    if !(firstres isa Union{AbstractVecOrMat, AbstractDataFrame,
                            NamedTuple{<:Any, <:Tuple{Vararg{AbstractVector}}}})
        idx_agg = Vector{Int}(undef, length(gd))
        fillfirst!(nothing, idx_agg, 1:length(gd.groups), gd)
    else
        idx_agg = nothing
    end
    return _combine_with_first(wrap(firstres), fun, gd, incols,
                               Val(firstmulticol), idx_agg)
end

function _combine_with_first(first::Union{NamedTuple, DataFrameRow, AbstractDataFrame},
                             f::Any, gd::GroupedDataFrame,
                             incols::Union{Nothing, AbstractVector, Tuple, NamedTuple},
                             firstmulticol::Val, idx_agg::Union{Nothing, AbstractVector{<:Integer}})
    extrude = false

    if first isa AbstractDataFrame
        n = 0
        eltys = eltype.(eachcol(first))
    elseif first isa NamedTuple{<:Any, <:Tuple{Vararg{AbstractVector}}}
        n = 0
        eltys = map(eltype, first)
    elseif first isa DataFrameRow
        n = length(gd)
        eltys = [eltype(parent(first)[!, i]) for i in parentcols(index(first))]
    elseif firstmulticol == Val(false) && first[1] isa Union{AbstractArray{<:Any, 0}, Ref}
        extrude = true
        first = wrap_row(first[1], firstmulticol)
        n = length(gd)
        eltys = (typeof(first[1]),)
    else # other NamedTuple giving a single row
        n = length(gd)
        eltys = map(typeof, first)
        if any(x -> x <: AbstractVector, eltys)
            throw(ArgumentError("mixing single values and vectors in a named tuple is not allowed"))
        end
    end
    idx = isnothing(idx_agg) ? Vector{Int}(undef, n) : idx_agg
    local initialcols
    let eltys=eltys, n=n # Workaround for julia#15276
        initialcols = ntuple(i -> Tables.allocatecolumn(eltys[i], n), _ncol(first))
    end
    targetcolnames = tuple(propertynames(first)...)
    if !extrude && first isa Union{AbstractDataFrame,
                                   NamedTuple{<:Any, <:Tuple{Vararg{AbstractVector}}}}
        outcols, finalcolnames = _combine_tables_with_first!(first, initialcols, idx, 1, 1,
                                                             f, gd, incols, targetcolnames,
                                                             firstmulticol)
    else
        outcols, finalcolnames = _combine_rows_with_first!(first, initialcols, 1, 1,
                                                           f, gd, incols, targetcolnames,
                                                           firstmulticol)
    end
    idx, outcols, collect(Symbol, finalcolnames)
end

function fill_row!(row, outcols::NTuple{N, AbstractVector},
                   i::Integer, colstart::Integer,
                   colnames::NTuple{N, Symbol}) where N
    if _ncol(row) != N
        throw(ArgumentError("return value must have the same number of columns " *
                            "for all groups (got $N and $(length(row)))"))
    end
    @inbounds for j in colstart:length(outcols)
        col = outcols[j]
        cn = colnames[j]
        local val
        try
            val = row[cn]
        catch
            throw(ArgumentError("return value must have the same column names " *
                                "for all groups (got $colnames and $(propertynames(row)))"))
        end
        S = typeof(val)
        T = eltype(col)
        if S <: T || promote_type(S, T) <: T
            col[i] = val
        else
            return j
        end
    end
    return nothing
end

function _combine_rows_with_first!(first::Union{NamedTuple, DataFrameRow},
                                   outcols::NTuple{N, AbstractVector},
                                   rowstart::Integer, colstart::Integer,
                                   f::Any, gd::GroupedDataFrame,
                                   incols::Union{Nothing, AbstractVector, Tuple, NamedTuple},
                                   colnames::NTuple{N, Symbol},
                                   firstmulticol::Val) where N
    len = length(gd)
    gdidx = gd.idx
    starts = gd.starts
    ends = gd.ends
    # Handle first group
    j = fill_row!(first, outcols, rowstart, colstart, colnames)
    @assert j === nothing # eltype is guaranteed to match
    # Handle remaining groups
    @inbounds for i in rowstart+1:len
        row = wrap_row(do_call(f, gdidx, starts, ends, gd, incols, i), firstmulticol)
        j = fill_row!(row, outcols, i, 1, colnames)
        if j !== nothing # Need to widen column type
            local newcols
            let i = i, j = j, outcols=outcols, row=row # Workaround for julia#15276
                newcols = ntuple(length(outcols)) do k
                    S = typeof(row[k])
                    T = eltype(outcols[k])
                    U = promote_type(S, T)
                    if S <: T || U <: T
                        outcols[k]
                    else
                        copyto!(Tables.allocatecolumn(U, length(outcols[k])),
                                1, outcols[k], 1, k >= j ? i-1 : i)
                    end
                end
            end
            return _combine_rows_with_first!(row, newcols, i, j,
                                             f, gd, incols, colnames, firstmulticol)
        end
    end
    return outcols, colnames
end

# This needs to be in a separate function
# to work around a crash due to JuliaLang/julia#29430
if VERSION >= v"1.1.0-DEV.723"
    @inline function do_append!(do_it, col, vals)
        do_it && append!(col, vals)
        return do_it
    end
else
    @noinline function do_append!(do_it, col, vals)
        do_it && append!(col, vals)
        return do_it
    end
end

function append_rows!(rows, outcols::NTuple{N, AbstractVector},
                      colstart::Integer, colnames::NTuple{N, Symbol}) where N
    if !isa(rows, Union{AbstractDataFrame, NamedTuple{<:Any, <:Tuple{Vararg{AbstractVector}}}})
        throw(ArgumentError(ERROR_ROW_COUNT))
    elseif _ncol(rows) != N
        throw(ArgumentError("return value must have the same number of columns " *
                            "for all groups (got $N and $(_ncol(rows)))"))
    end
    @inbounds for j in colstart:length(outcols)
        col = outcols[j]
        cn = colnames[j]
        local vals
        try
            vals = getproperty(rows, cn)
        catch
            throw(ArgumentError("return value must have the same column names " *
                                "for all groups (got $colnames and $(propertynames(rows)))"))
        end
        S = eltype(vals)
        T = eltype(col)
        if !do_append!(S <: T || promote_type(S, T) <: T, col, vals)
            return j
        end
    end
    return nothing
end

function _combine_tables_with_first!(first::Union{AbstractDataFrame,
                                     NamedTuple{<:Any, <:Tuple{Vararg{AbstractVector}}}},
                                     outcols::NTuple{N, AbstractVector},
                                     idx::Vector{Int}, rowstart::Integer, colstart::Integer,
                                     f::Any, gd::GroupedDataFrame,
                                     incols::Union{Nothing, AbstractVector, Tuple, NamedTuple},
                                     colnames::NTuple{N, Symbol},
                                     firstmulticol::Val) where N
    len = length(gd)
    gdidx = gd.idx
    starts = gd.starts
    ends = gd.ends
    # Handle first group

    @assert _ncol(first) == N
    if !isempty(colnames)
        j = append_rows!(first, outcols, colstart, colnames)
        @assert j === nothing # eltype is guaranteed to match
        append!(idx, Iterators.repeated(gdidx[starts[rowstart]], _nrow(first)))
    end
    # Handle remaining groups
    @inbounds for i in rowstart+1:len
        rows = wrap_table(do_call(f, gdidx, starts, ends, gd, incols, i), firstmulticol)
        _ncol(rows) == 0 && continue
        if isempty(colnames)
            newcolnames = tuple(propertynames(rows)...)
            if rows isa AbstractDataFrame
                eltys = eltype.(eachcol(rows))
            else
                eltys = map(eltype, rows)
            end
            initialcols = ntuple(i -> Tables.allocatecolumn(eltys[i], 0), _ncol(rows))
            return _combine_tables_with_first!(rows, initialcols, idx, i, 1,
                                               f, gd, incols, newcolnames, firstmulticol)
        end
        j = append_rows!(rows, outcols, 1, colnames)
        if j !== nothing # Need to widen column type
            local newcols
            let i = i, j = j, outcols=outcols, rows=rows # Workaround for julia#15276
                newcols = ntuple(length(outcols)) do k
                    S = eltype(rows isa AbstractDataFrame ? rows[!, k] : rows[k])
                    T = eltype(outcols[k])
                    U = promote_type(S, T)
                    if S <: T || U <: T
                        outcols[k]
                    else
                        copyto!(Tables.allocatecolumn(U, length(outcols[k])), outcols[k])
                    end
                end
            end
            return _combine_tables_with_first!(rows, newcols, idx, i, j,
                                               f, gd, incols, colnames, firstmulticol)
        end
        append!(idx, Iterators.repeated(gdidx[starts[i]], _nrow(rows)))
    end
    return outcols, colnames
end

select(gd::GroupedDataFrame, args...;
       copycols::Bool=true, keepkeys::Bool=true, regroup::Bool=false) =
    _combine_executor(gd, args..., copycols=copycols, keepkeys=keepkeys,
                      regroup=regroup, keeprows=true)

DataFrames.transform(gd::GroupedDataFrame, args...;
          copycols::Bool=true, keepkeys::Bool=true, regroup::Bool=false) =
    select(gd, :, args..., copycols=copycols, keepkeys=keepkeys,
           regroup=regroup)

function select!(gd::GroupedDataFrame{DataFrame}, args...; regroup::Bool=false)
    newdf = select(gd, args..., copycols=false, regroup=false)
    df = parent(gd)
    copy!(_columns(df), _columns(newdf))
    x = index(df)
    copy!(_names(x), _names(newdf))
    empty!(x.lookup)
    for (i, n) in enumerate(x.names)
        x.lookup[n] = i
    end
    return regroup ? gd : df
end

transform!(gd::GroupedDataFrame{DataFrame}, args...; regroup::Bool=false) =
    select!(gd, :, args..., regroup=regroup)<|MERGE_RESOLUTION|>--- conflicted
+++ resolved
@@ -1017,8 +1017,7 @@
                   copycols::Bool, keeprows::Bool) # TODO: remove these defaults
     # here f should be normalized and in a form of source_cols => fun
     @assert all(x -> first(x) isa Union{Int, AbstractVector{Int}, AsTable}, f)
-<<<<<<< HEAD
-    @assert all(x -> last(x) isa Union{Base.Callable, ByRow}, f)
+    @assert all(x -> last(x) isa Base.Callable, f)
 
     if keeprows
         if !_check_cannonical(gd)
@@ -1040,9 +1039,6 @@
         idx_keeprows = nothing
     end
 
-=======
-    @assert all(x -> last(x) isa Base.Callable, f)
->>>>>>> 05a9c433
     idx_agg = nothing
     if any(isagg, f)
         # Compute indices of representative rows only once for all AbstractAggregates
