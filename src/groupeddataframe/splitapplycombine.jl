--- conflicted
+++ resolved
@@ -880,23 +880,7 @@
         idx = findfirst(!ismissing, incol)
         # here the definition of x is simpler as we do V = Any anyway
         if isnothing(idx)
-<<<<<<< HEAD
-            if condf isa typeof(!ismissing)
-                if Tnm !== Any && applicable(initf, Tnm)
-                    x = zero(Tnm)
-                else
-                    throw(ArgumentError("Aggregating over a column containing " *
-                                        "only missing values that does not have a " *
-                                        "concrete union element type is not allowed"))
-                end
-            else
-                x = missing
-=======
-            if condf === !ismissing
-                throw(ArgumentError("Aggregating over a column containing " *
-                                    "only missing values that does not have a " *
-                                    "concrete union element type is not allowed"))
->>>>>>> 33a282ea
+
             end
         else
             x = initf(incol[idx])
