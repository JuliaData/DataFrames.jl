"""
    GroupedDataFrame

The result of a [`groupby`](@ref) operation on an `AbstractDataFrame`; a
view into the `AbstractDataFrame` grouped by rows.

Not meant to be constructed directly, see `groupby`.
"""
struct GroupedDataFrame{T<:AbstractDataFrame}
    parent::T
    cols::Vector{Int}    # columns used for grouping
    groups::Vector{Int}  # group indices for each row
    idx::Vector{Int}     # indexing vector when grouped by the given columns
    starts::Vector{Int}  # starts of groups
    ends::Vector{Int}    # ends of groups
end

"""
    parent(gd::GroupedDataFrame)

Return the parent data frame of `gd`.
"""
Base.parent(gd::GroupedDataFrame) = getfield(gd, :parent)

#
# Split
#

"""
A view of an `AbstractDataFrame` split into row groups

```julia
groupby(d::AbstractDataFrame, cols; sort = false, skipmissing = false)
groupby(cols; sort = false, skipmissing = false)
```

### Arguments

* `d` : an `AbstractDataFrame` to split (optional, see [Returns](#returns))
* `cols` : data table columns to group by
* `sort` : whether to sort rows according to the values of the grouping columns `cols`
* `skipmissing` : whether to skip rows with `missing` values in one of the grouping columns `cols`

### Returns

A `GroupedDataFrame` : a grouped view into `d`

### Details

An iterator over a `GroupedDataFrame` returns a `SubDataFrame` view
for each grouping into `d`. A `GroupedDataFrame` also supports
indexing by groups, `map` (which applies a function to each group)
and `combine` (which applies a function to each group
and combines the result into a data frame).

See the following for additional split-apply-combine operations:

* `by` : split-apply-combine using functions
* `aggregate` : split-apply-combine; applies functions in the form of a cross product
* `map` : apply a function to each group of a `GroupedDataFrame` (without combining)
* `combine` : combine a `GroupedDataFrame`, optionally applying a function to each group

### Examples

```julia
julia> df = DataFrame(a = repeat([1, 2, 3, 4], outer=[2]),
                      b = repeat([2, 1], outer=[4]),
                      c = 1:8);

julia> gd = groupby(df, :a)
GroupedDataFrame with 4 groups based on key: a
First Group (2 rows): a = 1
│ Row │ a     │ b     │ c     │
│     │ Int64 │ Int64 │ Int64 │
├─────┼───────┼───────┼───────┤
│ 1   │ 1     │ 2     │ 1     │
│ 2   │ 1     │ 2     │ 5     │
⋮
Last Group (2 rows): a = 4
│ Row │ a     │ b     │ c     │
│     │ Int64 │ Int64 │ Int64 │
├─────┼───────┼───────┼───────┤
│ 1   │ 4     │ 1     │ 4     │
│ 2   │ 4     │ 1     │ 8     │

julia> gd[1]
2×3 SubDataFrame
│ Row │ a     │ b     │ c     │
│     │ Int64 │ Int64 │ Int64 │
├─────┼───────┼───────┼───────┤
│ 1   │ 1     │ 2     │ 1     │
│ 2   │ 1     │ 2     │ 5     │

julia> last(gd)
2×3 SubDataFrame
│ Row │ a     │ b     │ c     │
│     │ Int64 │ Int64 │ Int64 │
├─────┼───────┼───────┼───────┤
│ 1   │ 4     │ 1     │ 4     │
│ 2   │ 4     │ 1     │ 8     │

julia> for g in gd
           println(g)
       end
2×3 SubDataFrame
│ Row │ a     │ b     │ c     │
│     │ Int64 │ Int64 │ Int64 │
├─────┼───────┼───────┼───────┤
│ 1   │ 1     │ 2     │ 1     │
│ 2   │ 1     │ 2     │ 5     │
2×3 SubDataFrame
│ Row │ a     │ b     │ c     │
│     │ Int64 │ Int64 │ Int64 │
├─────┼───────┼───────┼───────┤
│ 1   │ 2     │ 1     │ 2     │
│ 2   │ 2     │ 1     │ 6     │
2×3 SubDataFrame
│ Row │ a     │ b     │ c     │
│     │ Int64 │ Int64 │ Int64 │
├─────┼───────┼───────┼───────┤
│ 1   │ 3     │ 2     │ 3     │
│ 2   │ 3     │ 2     │ 7     │
2×3 SubDataFrame
│ Row │ a     │ b     │ c     │
│     │ Int64 │ Int64 │ Int64 │
├─────┼───────┼───────┼───────┤
│ 1   │ 4     │ 1     │ 4     │
│ 2   │ 4     │ 1     │ 8     │
```

"""
function groupby(df::AbstractDataFrame, cols::AbstractVector;
                 sort::Bool = false, skipmissing::Bool = false)
    intcols = convert(Vector{Int}, index(df)[cols])
    sdf = df[intcols]
    df_groups = group_rows(sdf, false, sort, skipmissing)
    GroupedDataFrame(df, intcols, df_groups.groups, df_groups.rperm,
                     df_groups.starts, df_groups.stops)
end
groupby(d::AbstractDataFrame, cols;
        sort::Bool = false, skipmissing::Bool = false) =
    groupby(d, [cols], sort = sort, skipmissing = skipmissing)

function Base.iterate(gd::GroupedDataFrame, i=1)
    if i > length(gd.starts)
        nothing
    else
        (view(gd.parent, gd.idx[gd.starts[i]:gd.ends[i]], :), i+1)
    end
end

Base.length(gd::GroupedDataFrame) = length(gd.starts)
Compat.lastindex(gd::GroupedDataFrame) = length(gd.starts)
Base.first(gd::GroupedDataFrame) = gd[1]
Base.last(gd::GroupedDataFrame) = gd[end]

Base.getindex(gd::GroupedDataFrame, idx::Integer) =
    view(gd.parent, gd.idx[gd.starts[idx]:gd.ends[idx]], :)

function Base.getindex(gd::GroupedDataFrame, idxs::AbstractArray)
    new_starts = gd.starts[idxs]
    new_ends = gd.ends[idxs]
    if !allunique(new_starts)
        throw(ArgumentError("duplicates in idxs argument are not allowed"))
    end
    new_groups = zeros(Int, length(gd.groups))
    for idx in eachindex(new_starts)
        @inbounds for j in new_starts[idx]:new_ends[idx]
            new_groups[gd.idx[j]] = idx
        end
    end
    GroupedDataFrame(gd.parent, gd.cols, new_groups, gd.idx, new_starts, new_ends)
end

Base.getindex(gd::GroupedDataFrame, idxs::Colon) =
    GroupedDataFrame(gd.parent, gd.cols, gd.groups, gd.idx, gd.starts, gd.ends)

function Base.:(==)(gd1::GroupedDataFrame, gd2::GroupedDataFrame)
    gd1.cols == gd2.cols &&
        length(gd1) == length(gd2) &&
        all(x -> ==(x...), zip(gd1, gd2))
end

function Base.isequal(gd1::GroupedDataFrame, gd2::GroupedDataFrame)
    isequal(gd1.cols, gd2.cols) &&
        isequal(length(gd1), length(gd2)) &&
        all(x -> isequal(x...), zip(gd1, gd2))
end

Base.names(gd::GroupedDataFrame) = names(gd.parent)
_names(gd::GroupedDataFrame) = _names(gd.parent)

"""
    map(cols => f, gd::GroupedDataFrame)
    map(f, gd::GroupedDataFrame)

Apply a function to each group of rows and return a [`GroupedDataFrame`](@ref).

If the first argument is a `cols => f` pair, `cols` must be a column name or index, or
a vector or tuple thereof, and `f` must be a callable. If `cols` is a single column index,
`f` is called with a `SubArray` view into that column for each group; else, `f` is called
with a named tuple holding `SubArray` views into these columns.

If the first argument is a vector, tuple or named tuple of such pairs, each pair is
handled as described above. If a named tuple, field names are used to name
each generated column.

If the first argument is a callable, it is passed a `SubDataFrame` view for each group,
and the returned `DataFrame` then consists of the returned rows plus the grouping columns.
Note that this second form is much slower than the first one due to type instability.

`f` can return a single value, a row or multiple rows. The type of the returned value
determines the shape of the resulting data frame:
- A single value gives a data frame with a single column and one row per group.
- A named tuple of single values or a [`DataFrameRow`](@ref) gives a data frame with one column
  for each field and one row per group.
- A vector gives a data frame with a single column and as many rows
  for each group as the length of the returned vector for that group.
- A data frame, a named tuple of vectors or a matrix gives a data frame
  with the same columns and as many rows for each group as the rows returned for that group.

`f` must always return the same kind of object (as defined in the above list) for
all groups, and if a named tuple or data frame, with the same fields or columns.
Named tuples cannot mix single values and vectors.
Due to type instability, returning a single value or a named tuple is dramatically
faster than returning a data frame.

As a special case, if a tuple or vector of pairs is passed as the first argument, each function
is required to return a single value or vector, which will produce each a separate column.

In all cases, the resulting `GroupedDataFrame` contains all the grouping columns in addition
to those generated by the application of `f`.
Column names are automatically generated when necessary: for functions
operating on a single column and returning a single value or vector, the function name is
appended to the input column name; for other functions, columns are called `x1`, `x2`
and so on.

Optimized methods are used when standard summary functions (`sum`, `prod`,
`minimum`, `maximum`, `mean`, `var`, `std`, `first`, `last` and `length)
are specified using the pair syntax (e.g. `col => sum`).
When computing the `sum` or `mean` over floating point columns, results will be less
accurate than the standard [`sum`](@ref) function (which uses pairwise summation). Use
`col => x -> sum(x)` to avoid the optimized method and use the slower, more accurate one.

### Examples

```jldoctest
julia> df = DataFrame(a = repeat([1, 2, 3, 4], outer=[2]),
                      b = repeat([2, 1], outer=[4]),
                      c = 1:8);

julia> gd = groupby(df, :a);

julia> map(:c => sum, gd)
GroupedDataFrame{DataFrame} with 4 groups based on key: :a
First Group: 1 row
│ Row │ a     │ c_sum │
│     │ Int64 │ Int64 │
├─────┼───────┼───────┤
│ 1   │ 1     │ 6     │
⋮
Last Group: 1 row
│ Row │ a     │ c_sum │
│     │ Int64 │ Int64 │
├─────┼───────┼───────┤
│ 1   │ 4     │ 12    │

julia> map(df -> sum(df.c), gd) # Slower variant
GroupedDataFrame{DataFrame} with 4 groups based on key: :a
First Group: 1 row
│ Row │ a     │ x1    │
│     │ Int64 │ Int64 │
├─────┼───────┼───────┤
│ 1   │ 1     │ 6     │
⋮
Last Group: 1 row
│ Row │ a     │ x1    │
│     │ Int64 │ Int64 │
├─────┼───────┼───────┤
│ 1   │ 4     │ 12    │
```

See [`by`](@ref) for more examples.

### See also

`combine(f, gd)` returns a `DataFrame` rather than a `GroupedDataFrame`

"""
function Base.map(f::Any, gd::GroupedDataFrame)
    if length(gd) > 0
        idx, valscat = _combine(f, gd)
        parent = hcat!(gd.parent[idx, gd.cols], valscat, makeunique=true)
        starts = Vector{Int}(undef, length(gd))
        ends = Vector{Int}(undef, length(gd))
        starts[1] = 1
        j = 2
        @inbounds for i in 2:length(idx)
            if idx[i] != idx[i-1]
                starts[j] = i
                ends[j-1] = i - 1
                j += 1
            end
        end
        # In case some groups have to be dropped
        resize!(starts, j-1)
        resize!(ends, j-1)
        ends[end] = length(idx)
        return GroupedDataFrame(parent, collect(1:length(gd.cols)), idx,
                                collect(1:length(idx)), starts, ends)
    else
        return GroupedDataFrame(gd.parent[1:0, gd.cols], collect(1:length(gd.cols)),
                                Int[], Int[], Int[], Int[])
    end
end

"""
    combine(gd::GroupedDataFrame, (cols => f)...)
    combine(gd::GroupedDataFrame, [cols1 => f1, cols2 => f2]...)
    combine(gd::GroupedDataFrame; (colname = cols => f)...)
    combine(gd::GroupedDataFrame, f)
    combine(f, gd::GroupedDataFrame)

Transform a [`GroupedDataFrame`](@ref) into a `DataFrame`.

The last argument(s) in `combine` can be either:

<<<<<<< HEAD
* One or several `cols => f` pairs, or vectors or tuples of such pairs (mixing is allowed). `cols`
  must be a column name or index in `gd`, or a vector or tuple thereof. `f` must be callable.
  If `cols` is a single column index, `f` is called with a `SubArray` view into that
  column for each group; else, `f` is called with a named tuple holding `SubArray`
  views into these columns.
* A named tuple of `colname = cols => f` pairs or keyword arguments of such pairs,
  where `colname` indicates the name of the column to be created in the new `DataFrame`.
  Pairs must obey the same rules as above.
* A callable `f` taking a `SubDataFrame` view for each group. The returned `DataFrame` 
  then consists of the returned rows plus the grouping columns.
  Note that this form is much slower than the others due to type instability.

A method is defined with `f` as the first argument, so do-block notation can be used.
In that case `f` can also be a named tuple of pairs.
=======
If the last argument is a callable `f`, it is passed a [`SubDataFrame`](@ref) view for each group,
and the returned `DataFrame` then consists of the returned rows plus the grouping columns.
Note that this second form is much slower than the first one due to type instability.
A method is defined with `f` as the first argument, so do-block
notation can be used.
>>>>>>> 395754c5

`f` can return a single value, a row or multiple rows. The type of the returned value
determines the shape of the resulting data frame:
- A single value gives a data frame with a single column and one row per group.
- A named tuple of single values or a [`DataFrameRow`](@ref) gives a data frame with one column
  for each field and one row per group.
- A vector gives a data frame with a single column and as many rows
  for each group as the length of the returned vector for that group.
- A data frame, a named tuple of vectors or a matrix gives a data frame
  with the same columns and as many rows for each group as the rows returned for that group.

`f` must always return the same kind of object (as defined in the above list) for
all groups, and if a named tuple or data frame, with the same fields or columns.
Named tuples cannot mix single values and vectors.
Due to type instability, returning a single value or a named tuple is dramatically
faster than returning a data frame.

As a special case, if a tuple or vector of pairs is passed as the first argument, each function
is required to return a single value or vector, which will produce each a separate column.

In all cases, the resulting data frame contains all the grouping columns in addition
to those generated by the application of `f`.
Column names are automatically generated when necessary: for functions
operating on a single column and returning a single value or vector, the function name is
appended to the input column name; for other functions, columns are called `x1`, `x2`
and so on. The resulting data frame will be sorted if `sort=true` was passed to the
[`groupby`](@ref) call from which `gd` was constructed. Otherwise, ordering of rows
is undefined.

Optimized methods are used when standard summary functions (`sum`, `prod`,
`minimum`, `maximum`, `mean`, `var`, `std`, `first`, `last` and `length)
are specified using the pair syntax (e.g. `col => sum`).
When computing the `sum` or `mean` over floating point columns, results will be less
accurate than the standard [`sum`](@ref) function (which uses pairwise summation). Use
`col => x -> sum(x)` to avoid the optimized method and use the slower, more accurate one.

### Examples

```jldoctest
julia> df = DataFrame(a = repeat([1, 2, 3, 4], outer=[2]),
                      b = repeat([2, 1], outer=[4]),
                      c = 1:8);

julia> gd = groupby(df, :a);

julia> combine(gd, :c => sum)
4×2 DataFrame
│ Row │ a     │ c_sum │
│     │ Int64 │ Int64 │
├─────┼───────┼───────┤
│ 1   │ 1     │ 6     │
│ 2   │ 2     │ 8     │
│ 3   │ 3     │ 10    │
│ 4   │ 4     │ 12    │

julia> combine(:c => sum, gd)
4×2 DataFrame
│ Row │ a     │ c_sum │
│     │ Int64 │ Int64 │
├─────┼───────┼───────┤
│ 1   │ 1     │ 6     │
│ 2   │ 2     │ 8     │
│ 3   │ 3     │ 10    │
│ 4   │ 4     │ 12    │

julia> combine(gd, [:b, :c] => sum)
8×2 DataFrame
│ Row │ a     │ x1    │
│     │ Int64 │ Int64 │
├─────┼───────┼───────┤
│ 1   │ 1     │ 3     │
│ 2   │ 1     │ 7     │
│ 3   │ 2     │ 3     │
│ 4   │ 2     │ 7     │
│ 5   │ 3     │ 5     │
│ 6   │ 3     │ 9     │
│ 7   │ 4     │ 5     │
│ 8   │ 4     │ 9     │

julia> combine(gd, [:b, :c] .=> sum, :c => min)
8×2 DataFrame
│ Row │ a     │ x1    │
│     │ Int64 │ Int64 │
├─────┼───────┼───────┤
│ 1   │ 1     │ 3     │
│ 2   │ 1     │ 7     │
│ 3   │ 2     │ 3     │
│ 4   │ 2     │ 7     │
│ 5   │ 3     │ 5     │
│ 6   │ 3     │ 9     │
│ 7   │ 4     │ 5     │
│ 8   │ 4     │ 9     │

julia> combine(df -> sum(df.c), gd) # Slower variant
4×2 DataFrame
│ Row │ a     │ x1    │
│     │ Int64 │ Int64 │
├─────┼───────┼───────┤
│ 1   │ 1     │ 6     │
│ 2   │ 2     │ 8     │
│ 3   │ 3     │ 10    │
│ 4   │ 4     │ 12    │
```

See [`by`](@ref) for more examples.

### See also

[`by(f, df, cols)`](@ref) is a shorthand for `combine(f, groupby(df, cols))`.

[`map`](@ref): `combine(f, groupby(df, cols))` is a more efficient equivalent
of `combine(map(f, groupby(df, cols)))`.

"""
function combine(f::Any, gd::GroupedDataFrame)
    if length(gd) > 0
        idx, valscat = _combine(f, gd)
        return hcat!(gd.parent[idx, gd.cols], valscat, makeunique=true)
    else
        return gd.parent[1:0, gd.cols]
    end
end

combine(gd::GroupedDataFrame, f::Any) = combine(f, gd)

function combine(gd::GroupedDataFrame, f::Union{Pair, AbstractVector{<:Pair}}...) 
    vec_of_pairs = reduce(vcat, f)
    combine(vec_of_pairs, gd)
end

combine(gd::GroupedDataFrame, f::NamedTuple) = combine(f, gd)

function combine(gd::GroupedDataFrame; f...)
    if length(f) == 0
        Base.depwarn("combine(gd) is deprecated, use DataFrame(gd) instead", :combine)
        DataFrame(gd)
    else
        combine(values(f), gd)
    end
end

# Wrapping automatically adds column names when the value returned
# by the user-provided function lacks them
wrap(x::Union{AbstractDataFrame, NamedTuple, DataFrameRow}) = x
wrap(x::AbstractMatrix) =
    NamedTuple{Tuple(gennames(size(x, 2)))}(Tuple(view(x, :, i) for i in 1:size(x, 2)))
wrap(x::Any) = (x1=x,)

function do_call(f::Any, gd::GroupedDataFrame, incols::AbstractVector, i::Integer)
    idx = gd.idx[gd.starts[i]:gd.ends[i]]
    f(view(incols, idx))
end
function do_call(f::Any, gd::GroupedDataFrame, incols::NamedTuple, i::Integer)
    idx = gd.idx[gd.starts[i]:gd.ends[i]]
    f(map(c -> view(c, idx), incols))
end
do_call(f::Any, gd::GroupedDataFrame, incols::Nothing, i::Integer) =
    f(gd[i])

_nrow(df::AbstractDataFrame) = nrow(df)
_nrow(x::NamedTuple{<:Any, <:Tuple{Vararg{AbstractVector}}}) =
    isempty(x) ? 0 : length(x[1])
_ncol(df::AbstractDataFrame) = ncol(df)
_ncol(x::Union{NamedTuple, DataFrameRow}) = length(x)

abstract type AbstractAggregate end

struct Reduce{O, C, A} <: AbstractAggregate
    op::O
    condf::C
    adjust::A
end
Reduce(f, condf=nothing) = Reduce(f, condf, nothing)

check_aggregate(f::Any) = f
check_aggregate(::typeof(sum)) = Reduce(Base.add_sum)
check_aggregate(::typeof(prod)) = Reduce(Base.mul_prod)
check_aggregate(::typeof(maximum)) = Reduce(max)
check_aggregate(::typeof(minimum)) = Reduce(min)
check_aggregate(::typeof(mean)) = Reduce(Base.add_sum, nothing, /)
check_aggregate(::typeof(sum∘skipmissing)) = Reduce(Base.add_sum, !ismissing)
check_aggregate(::typeof(prod∘skipmissing)) = Reduce(Base.mul_prod, !ismissing)
check_aggregate(::typeof(maximum∘skipmissing)) = Reduce(max, !ismissing)
check_aggregate(::typeof(minimum∘skipmissing)) = Reduce(min, !ismissing)
check_aggregate(::typeof(mean∘skipmissing)) = Reduce(Base.add_sum, !ismissing, /)

# Other aggregate functions which are not strictly reductions
struct Aggregate{F, C} <: AbstractAggregate
    f::F
    condf::C
end
Aggregate(f) = Aggregate(f, nothing)

check_aggregate(::typeof(var)) = Aggregate(var)
check_aggregate(::typeof(var∘skipmissing)) = Aggregate(var, !ismissing)
check_aggregate(::typeof(std)) = Aggregate(std)
check_aggregate(::typeof(std∘skipmissing)) = Aggregate(std, !ismissing)
check_aggregate(::typeof(first)) = Aggregate(first)
check_aggregate(::typeof(first∘skipmissing)) = Aggregate(first, !ismissing)
check_aggregate(::typeof(last)) = Aggregate(last)
check_aggregate(::typeof(last∘skipmissing)) = Aggregate(last, !ismissing)
check_aggregate(::typeof(length)) = Aggregate(length)
# SkipMissing does not support length

# Find first value matching condition for each group
# Optimized for situations where a matching value is typically encountered
# among the first rows for each group
function fillfirst!(condf, outcol::AbstractVector, incol::AbstractVector,
                    gd::GroupedDataFrame; rev::Bool=false)
    nfilled = 0
    @inbounds for i in eachindex(outcol)
        s = gd.starts[i]
        offsets = rev ? (nrow(gd[i])-1:-1:0) : (0:nrow(gd[i])-1)
        for j in offsets
            x = incol[gd.idx[s+j]]
            if !condf === nothing || condf(x)
                outcol[i] = x
                nfilled += 1
                break
            end
        end
    end
    if nfilled < length(outcol)
        throw(ArgumentError("some groups contain only missing values"))
    end
    outcol
end

# Use reducedim_init to get a vector of the right type,
# but trick it into using the expected length
groupreduce_init(op, condf, incol, gd) =
    Base.reducedim_init(identity, op, view(incol, 1:length(gd)), 2)
for (op, initf) in ((:max, :typemin), (:min, :typemax))
    @eval begin
        function groupreduce_init(::typeof($op), condf, incol::AbstractVector{T}, gd) where T
            # !ismissing check is purely an optimization to avoid a copy later
            outcol = similar(incol, condf === !ismissing ? Missings.T(T) : T, length(gd))
            # Comparison is possible only between CatValues from the same pool
            if incol isa CategoricalVector
                U = Union{CategoricalArrays.leveltype(outcol),
                          eltype(outcol) >: Missing ? Missing : Union{}}
                outcol = CategoricalArray{U, 1}(outcol.refs, incol.pool)
            end
            # It is safe to use a non-missing init value
            # since missing will poison the result if present
            S = Missings.T(T)
            if isconcretetype(S) && hasmethod($initf, Tuple{S})
                fill!(outcol, $initf(S))
            elseif condf !== nothing
                fillfirst!(condf, outcol, incol, gd)
            else
                @inbounds for i in eachindex(outcol)
                    outcol[i] = incol[gd.idx[gd.starts[i]]]
                end
            end
            return outcol
        end
    end
end

function copyto_widen!(res::AbstractVector{T}, x::AbstractVector) where T
    @inbounds for i in eachindex(res, x)
        val = x[i]
        S = typeof(val)
        if S <: T || promote_type(S, T) <: T
            res[i] = val
        else
            newres = Tables.allocatecolumn(promote_type(S, T), length(x))
            return copyto_widen!(newres, x)
        end
    end
    return res
end

function groupreduce!(res, f, op, condf, adjust,
                      incol::AbstractVector{T}, gd::GroupedDataFrame) where T
    n = length(gd)
    if adjust !== nothing
        counts = zeros(Int, n)
    end
    @inbounds for i in eachindex(incol, gd.groups)
        gix = gd.groups[i]
        x = incol[i]
        if condf === nothing || condf(x)
            res[gix] = op(res[gix], f(x, gix))
            adjust !== nothing && (counts[gix] += 1)
        end
    end
    outcol = adjust === nothing ? res : map(adjust, res, counts)
    # Undo pool sharing done by groupreduce_init
    if outcol isa CategoricalVector
        U = Union{CategoricalArrays.leveltype(outcol),
                  eltype(outcol) >: Missing ? Missing : Union{}}
        outcol = CategoricalArray{U, 1}(outcol.refs, incol.pool)
    end
    if isconcretetype(eltype(outcol))
        return outcol
    else
        copyto_widen!(Tables.allocatecolumn(typeof(first(outcol)), n), outcol)
    end
end

# Function barrier works around type instability of _groupreduce_init due to applicable
groupreduce(f, op, condf, adjust, incol::AbstractVector, gd::GroupedDataFrame) =
    groupreduce!(groupreduce_init(op, condf, incol, gd),
                 f, op, condf, adjust, incol, gd)
# Avoids the overhead due to Missing when computing reduction
groupreduce(f, op, condf::typeof(!ismissing), adjust,
            incol::AbstractVector, gd::GroupedDataFrame) =
    groupreduce!(disallowmissing(groupreduce_init(op, condf, incol, gd)),
                 f, op, condf, adjust, incol, gd)

(r::Reduce)(incol::AbstractVector, gd::GroupedDataFrame) =
    groupreduce((x, i) -> x, r.op, r.condf, r.adjust, incol, gd)

function (agg::Aggregate{typeof(var)})(incol::AbstractVector, gd::GroupedDataFrame)
    means = groupreduce((x, i) -> x, Base.add_sum, agg.condf, /, incol, gd)
    # !ismissing check is purely an optimization to avoid a copy later
    if eltype(means) >: Missing && agg.condf !== !ismissing
        T = Union{Missing, real(eltype(means))}
    else
        T = real(eltype(means))
    end
    res = zeros(T, length(gd))
    groupreduce!(res, (x, i) -> @inbounds(abs2(x - means[i])), +,
                 agg.condf, (x, l) -> x / (l-1), incol, gd)
end

function (agg::Aggregate{typeof(std)})(incol::AbstractVector, gd::GroupedDataFrame)
    outcol = Aggregate(var, agg.condf)(incol, gd)
    map!(sqrt, outcol, outcol)
end

for f in (first, last)
    function (agg::Aggregate{typeof(f)})(incol::AbstractVector, gd::GroupedDataFrame)
        n = length(gd)
        outcol = similar(incol, n)
        if agg.condf === !ismissing
            fillfirst!(agg.condf, outcol, incol, gd, rev=agg.f === last)
        else
            v = agg.f === first ? gd.starts : gd.ends
            map!(i -> incol[gd.idx[v[i]]], outcol, 1:n)
        end
        if isconcretetype(eltype(outcol))
            return outcol
        else
            return copyto_widen!(Tables.allocatecolumn(typeof(first(outcol)), n), outcol)
        end
    end
end

(agg::Aggregate{typeof(length)})(incol::AbstractVector, gd::GroupedDataFrame) =
    gd.ends .- gd.starts .+ 1

function do_f(f, x...)
    @inline function fun(x...)
        res = f(x...)
        if res isa Union{AbstractDataFrame, NamedTuple, DataFrameRow, AbstractMatrix}
            throw(ArgumentError("a single value or vector result is required when passing " *
                                "a vector or tuple of functions (got $(typeof(res)))"))
        end
        res
    end
end

function _combine(f::Union{AbstractVector{<:Pair}, 
                           Tuple{Vararg{Pair}},
                           NamedTuple{<:Any, <:Tuple{Vararg{Pair}}}},
                  gd::GroupedDataFrame)
    res = map(f) do p
        agg = check_aggregate(last(p))
        if agg isa AbstractAggregate && p isa Pair{<:Union{Symbol,Integer}}
            incol = gd.parent[first(p)]
            idx = gd.idx[gd.starts]
            outcol = agg(incol, gd)
            return idx, outcol
        else
            fun = do_f(last(p))
            if p isa Pair{<:Union{Symbol,Integer}}
                incols = gd.parent[first(p)]
            else
                df = gd.parent[collect(first(p))]
                incols = NamedTuple{Tuple(names(df))}(eachcol(df))
            end
            firstres = do_call(fun, gd, incols, 1)
            idx, outcols, _ = _combine_with_first(wrap(firstres), fun, gd, incols)
            return idx, outcols[1]
        end
    end
    # TODO: avoid recomputing idx for each pair
    idx = res[1][1]
    outcols = map(x -> x[2], res)
    if !all(x -> length(x) == length(outcols[1]), outcols)
        throw(ArgumentError("all functions must return values of the same length"))
    end
    if f isa NamedTuple
        nams = collect(Symbol, propertynames(f))
    else
        nams = [f[i] isa Pair{<:Union{Symbol,Integer}} ?
                    Symbol(names(gd.parent)[index(gd.parent)[first(f[i])]],
                           '_', funname(last(f[i]))) :
                    Symbol('x', i)
                for i in 1:length(f)]
    end
    valscat = DataFrame(collect(outcols), nams, makeunique=true)
    return idx, valscat
end

function _combine(f::Any, gd::GroupedDataFrame)
    if f isa Pair{<:Union{Symbol,Integer}}
        incols = gd.parent[first(f)]
        fun = last(f)
    elseif f isa Pair
        df = gd.parent[collect(first(f))]
        incols = NamedTuple{Tuple(names(df))}(eachcol(df))
        fun = last(f)
    else
        incols = nothing
        fun = f
    end
    agg = check_aggregate(fun)
    if agg isa AbstractAggregate && f isa Pair{<:Union{Symbol,Integer}}
        idx = gd.idx[gd.starts]
        outcols = (agg(incols, gd),)
        # nms is set below
    else
        firstres = do_call(fun, gd, incols, 1)
        idx, outcols, nms = _combine_with_first(wrap(firstres), fun, gd, incols)
    end
    if f isa Pair{<:Union{Symbol,Integer}} &&
        (agg isa AbstractAggregate ||
         !isa(firstres, Union{AbstractDataFrame, NamedTuple, DataFrameRow, AbstractMatrix}))
         nms = [Symbol(names(gd.parent)[index(gd.parent)[first(f)]], '_', funname(fun))]
    end
    valscat = DataFrame(collect(outcols), collect(Symbol, nms))
    return idx, valscat
end

function _combine_with_first(first::Union{NamedTuple, DataFrameRow, AbstractDataFrame},
                             f::Any, gd::GroupedDataFrame,
                             incols::Union{Nothing, AbstractVector, NamedTuple})
    if first isa AbstractDataFrame
        n = 0
        eltys = eltypes(first)
    elseif first isa NamedTuple{<:Any, <:Tuple{Vararg{AbstractVector}}}
        n = 0
        eltys = map(eltype, first)
    elseif first isa DataFrameRow
        n = length(gd)
        eltys = eltypes(parent(first))
    else # NamedTuple giving a single row
        n = length(gd)
        eltys = map(typeof, first)
        if any(x -> x <: AbstractVector, eltys)
            throw(ArgumentError("mixing single values and vectors in a named tuple is not allowed"))
        end
    end
    idx = Vector{Int}(undef, n)
    local initialcols
    let eltys=eltys, n=n # Workaround for julia#15276
        initialcols = ntuple(i -> Tables.allocatecolumn(eltys[i], n), _ncol(first))
    end
    outcols = _combine_with_first!(first, initialcols, idx, 1, 1, f, gd, incols,
                                   tuple(propertynames(first)...))
    idx, outcols, propertynames(first)
end

function fill_row!(row, outcols::NTuple{N, AbstractVector},
                   i::Integer, colstart::Integer,
                   colnames::NTuple{N, Symbol}) where N
    if !isa(row, Union{NamedTuple, DataFrameRow})
        throw(ArgumentError("return value must not change its kind " *
                            "(single row or variable number of rows) across groups"))
    elseif row isa NamedTuple && any(x -> x isa AbstractVector, row)
        throw(ArgumentError("mixing single values and vectors in a named tuple is not allowed"))
    elseif _ncol(row) != N
        throw(ArgumentError("return value must have the same number of columns " *
                            "for all groups (got $N and $(length(row)))"))
    end
    @inbounds for j in colstart:length(outcols)
        col = outcols[j]
        cn = colnames[j]
        local val
        try
            val = row[cn]
        catch
            throw(ArgumentError("return value must have the same column names " *
                                "for all groups (got $colnames and $(propertynames(row)))"))
        end
        S = typeof(val)
        T = eltype(col)
        if S <: T || promote_type(S, T) <: T
            col[i] = val
        else
            return j
        end
    end
    return nothing
end

function _combine_with_first!(first::Union{NamedTuple, DataFrameRow},
                              outcols::NTuple{N, AbstractVector},
                              idx::Vector{Int}, rowstart::Integer, colstart::Integer,
                              f::Any, gd::GroupedDataFrame,
                              incols::Union{Nothing, AbstractVector, NamedTuple},
                              colnames::NTuple{N, Symbol}) where N
    len = length(gd)
    # Handle first group
    j = fill_row!(first, outcols, rowstart, colstart, colnames)
    @assert j === nothing # eltype is guaranteed to match
    idx[rowstart] = gd.idx[gd.starts[rowstart]]
    # Handle remaining groups
    @inbounds for i in rowstart+1:len
        row = wrap(do_call(f, gd, incols, i))
        j = fill_row!(row, outcols, i, 1, colnames)
        if j !== nothing # Need to widen column type
            local newcols
            let i = i, j = j, outcols=outcols, row=row # Workaround for julia#15276
                newcols = ntuple(length(outcols)) do k
                    S = typeof(row[k])
                    T = eltype(outcols[k])
                    U = promote_type(S, T)
                    if S <: T || U <: T
                        outcols[k]
                    else
                        copyto!(Tables.allocatecolumn(U, length(outcols[k])),
                                1, outcols[k], 1, k >= j ? i-1 : i)
                    end
                end
            end
            return _combine_with_first!(row, newcols, idx, i, j, f, gd, incols, colnames)
        end
        idx[i] = gd.idx[gd.starts[i]]
    end
    outcols
end

# This needs to be in a separate function
# to work around a crash due to JuliaLang/julia#29430
if VERSION >= v"1.1.0-DEV.723"
    @inline function do_append!(do_it, col, vals)
        do_it && append!(col, vals)
        return do_it
    end
else
    @noinline function do_append!(do_it, col, vals)
        do_it && append!(col, vals)
        return do_it
    end
end

function append_rows!(rows, outcols::NTuple{N, AbstractVector},
                      colstart::Integer, colnames::NTuple{N, Symbol}) where N
    if !isa(rows, Union{AbstractDataFrame, NamedTuple{<:Any, <:Tuple{Vararg{AbstractVector}}}})
        throw(ArgumentError("return value must not change its kind " *
                            "(single row or variable number of rows) across groups"))
    elseif _ncol(rows) != N
        throw(ArgumentError("return value must have the same number of columns " *
                            "for all groups (got $N and $(_ncol(rows)))"))
    end
    @inbounds for j in colstart:length(outcols)
        col = outcols[j]
        cn = colnames[j]
        local vals
        try
            vals = rows[cn]
        catch
            throw(ArgumentError("return value must have the same column names " *
                                "for all groups (got $(Tuple(colnames)) and $(Tuple(names(rows))))"))
        end
        S = eltype(vals)
        T = eltype(col)
        if !do_append!(S <: T || promote_type(S, T) <: T, col, vals)
            return j
        end
    end
    return nothing
end

function _combine_with_first!(first::Union{AbstractDataFrame,
                                           NamedTuple{<:Any, <:Tuple{Vararg{AbstractVector}}}},
                              outcols::NTuple{N, AbstractVector},
                              idx::Vector{Int}, rowstart::Integer, colstart::Integer,
                              f::Any, gd::GroupedDataFrame,
                              incols::Union{Nothing, AbstractVector, NamedTuple},
                              colnames::NTuple{N, Symbol}) where N
    len = length(gd)
    # Handle first group
    j = append_rows!(first, outcols, colstart, colnames)
    @assert j === nothing # eltype is guaranteed to match
    append!(idx, Iterators.repeated(gd.idx[gd.starts[rowstart]], _nrow(first)))
    # Handle remaining groups
    @inbounds for i in rowstart+1:len
        rows = wrap(do_call(f, gd, incols, i))
        j = append_rows!(rows, outcols, 1, colnames)
        if j !== nothing # Need to widen column type
            local newcols
            let i = i, j = j, outcols=outcols, rows=rows # Workaround for julia#15276
                newcols = ntuple(length(outcols)) do k
                    S = eltype(rows[k])
                    T = eltype(outcols[k])
                    U = promote_type(S, T)
                    if S <: T || U <: T
                        outcols[k]
                    else
                        copyto!(Tables.allocatecolumn(U, length(outcols[k])), outcols[k])
                    end
                end
            end
            return _combine_with_first!(rows, newcols, idx, i, j, f, gd, incols, colnames)
        end
        append!(idx, Iterators.repeated(gd.idx[gd.starts[i]], _nrow(rows)))
    end
    outcols
end

"""
<<<<<<< HEAD
Apply a function to each column in an AbstractDataFrame or
GroupedDataFrame

```julia
colwise(f, d)
```

### Arguments

* `f` : a function or vector of functions
* `d` : an AbstractDataFrame of GroupedDataFrame

### Returns

* various, depending on the call

### Examples

```julia
df = DataFrame(a = repeat([1, 2, 3, 4], outer=[2]),
               b = repeat([2, 1], outer=[4]),
               c = randn(8))
colwise(sum, df)
colwise([sum, length], df)
colwise((minimum, maximum), df)
colwise(sum, groupby(df, :a))
```

"""
colwise(f, d::AbstractDataFrame) = [f(d[i]) for i in 1:ncol(d)]

# apply several functions to each column in a data frame
colwise(fns::Union{AbstractVector, Tuple}, d::AbstractDataFrame) = [f(d[i]) for f in fns, i in 1:ncol(d)]
colwise(f, gd::GroupedDataFrame) = [colwise(f, g) for g in gd]

"""
    by(d::AbstractDataFrame, keys, cols => f; sort::Bool = false)
    by(d::AbstractDataFrame, keys, [col1 => f1, col2 => f2], col3 => f3; sort::Bool = false)
    by(d::AbstractDataFrame, keys, [:col1, :col2, :col3] .=> f; sort::Bool = false)
    by(d::AbstractDataFrame, keys; sort::Bool = false, colname = cols => f...)
=======
    by(d::AbstractDataFrame, keys, cols => f...; sort::Bool = false)
    by(d::AbstractDataFrame, keys; (colname = cols => f)..., sort::Bool = false)
>>>>>>> 395754c5
    by(d::AbstractDataFrame, keys, f; sort::Bool = false)
    by(f, keys, d::AbstractDataFrame)

Split-apply-combine in one step: apply `f` to each grouping in `d`
based on grouping columns `keys`, and return a `DataFrame`.

`keys` can be either a single column index, or a vector thereof.

The 3rd through last arguments in `combine` can can be either

<<<<<<< HEAD
* A single `col => f` pair, a vector of such pairs, or a mix of the two. `col`
  must be either a `Symbol` or a valid column index for `d`. `f` must be callable. 
* A tuple of `col => f` pairs
* A named tuple of `col => f` pairs, where the names of the named tuple indicate
  the names of the new vectors to be created in the new DataFrame. Pairs must 
  obey the same rules described above. Keyword arguments of `Pair`s operate in 
  the same way.  
* A callable which allows for a `AbstractDataFrame`. If this is specified, `f`
  is passed a `SubDataFrame` view for each group, and the returned `DataFrame` 
  then consists of the returned rows plus the grouping columns.
  Note that this second form is much slower than the first one due to type instability.
  A method is defined with `f` as the first argument, so do-block
  notation can be used.

If the last argument is a callable 

`f` can return a single value, a row or multiple rows. The type of the returned value
determines the shape of the resulting data frame:
- A single value gives a data frame with a single column and one row per group.
- A named tuple of single values or a `DataFrameRow` gives a data frame with one column
  for each field and one row per group.
- A vector gives a data frame with a single column and as many rows
  for each group as the length of the returned vector for that group.
- A data frame, a named tuple of vectors or a matrix gives a data frame
  with the same columns and as many rows for each group as the rows returned for that group.

As a special case, if a tuple or vector of pairs is passed as the first argument, each function
is required to return a single value or vector, which will produce each a separate column.

In all cases, the resulting data frame contains all the grouping columns in addition
to those listed above. Column names are automatically generated when necessary: for functions
operating on a single column and returning a single value or vector, the function name is
appended to the input column name; for other functions, columns are called `x1`, `x2`
and so on. The resulting data frame will be sorted if `sort=true` was passed to `by`
Otherwise, ordering of rows is undefined.
=======
If the last argument is a callable `f`, it is passed a [`SubDataFrame`](@ref) view for each group,
and the returned `DataFrame` then consists of the returned rows plus the grouping columns.
Note that this second form is much slower than the first one due to type instability.
A method is defined with `f` as the first argument, so do-block
notation can be used.
>>>>>>> 395754c5

`f` can return a single value, a row or multiple rows. The type of the returned value
determines the shape of the resulting data frame:
- A single value gives a data frame with a single column and one row per group.
- A named tuple of single values or a [`DataFrameRow`](@ref) gives a data frame with one column
  for each field and one row per group.
- A vector gives a data frame with a single column and as many rows
  for each group as the length of the returned vector for that group.
- A data frame, a named tuple of vectors or a matrix gives a data frame
  with the same columns and as many rows for each group as the rows returned for that group.

`f` must always return the same kind of object (as defined in the above list) for
all groups, and if a named tuple or data frame, with the same fields or columns.
Named tuples cannot mix single values and vectors.
Due to type instability, returning a single value or a named tuple is dramatically
faster than returning a data frame.

As a special case, if multiple pairs are passed as last arguments, each function
is required to return a single value or vector, which will produce each a separate column.

In all cases, the resulting data frame contains all the grouping columns in addition
to those generated by the application of `f`.
Column names are automatically generated when necessary: for functions
operating on a single column and returning a single value or vector, the function name is
appended to the input colummn name; for other functions, columns are called `x1`, `x2`
and so on. The resulting data frame will be sorted on `keys` if `sort=true`.
Otherwise, ordering of rows is undefined.

Optimized methods are used when standard summary functions (`sum`, `prod`,
`minimum`, `maximum`, `mean`, `var`, `std`, `first`, `last` and `length)
are specified using the pair syntax (e.g. `col => sum`).
When computing the `sum` or `mean` over floating point columns, results will be less
accurate than the standard [`sum`](@ref) function (which uses pairwise summation). Use
`col => x -> sum(x)` to avoid the optimized method and use the slower, more accurate one.


### Examples

```jldoctest
julia> df = DataFrame(a = repeat([1, 2, 3, 4], outer=[2]),
                      b = repeat([2, 1], outer=[4]),
                      c = 1:8);

julia> by(df, :a, :c => sum)
4×2 DataFrame
│ Row │ a     │ c_sum │
│     │ Int64 │ Int64 │
├─────┼───────┼───────┤
│ 1   │ 1     │ 6     │
│ 2   │ 2     │ 8     │
│ 3   │ 3     │ 10    │
│ 4   │ 4     │ 12    │

julia> combine(gd, [:b, :c] .=> sum, :c => min)
8×2 DataFrame
│ Row │ a     │ x1    │
│     │ Int64 │ Int64 │
├─────┼───────┼───────┤
│ 1   │ 1     │ 3     │
│ 2   │ 1     │ 7     │
│ 3   │ 2     │ 3     │
│ 4   │ 2     │ 7     │
│ 5   │ 3     │ 5     │
│ 6   │ 3     │ 9     │
│ 7   │ 4     │ 5     │
│ 8   │ 4     │ 9     │

julia> by(df, :a, d -> sum(d.c)) # Slower variant
4×2 DataFrame
│ Row │ a     │ x1    │
│     │ Int64 │ Int64 │
├─────┼───────┼───────┤
│ 1   │ 1     │ 6     │
│ 2   │ 2     │ 8     │
│ 3   │ 3     │ 10    │
│ 4   │ 4     │ 12    │

julia> by(df, :a) do d # do syntax for the slower variant
           sum(d.c)
       end
4×2 DataFrame
│ Row │ a     │ x1    │
│     │ Int64 │ Int64 │
├─────┼───────┼───────┤
│ 1   │ 1     │ 6     │
│ 2   │ 2     │ 8     │
│ 3   │ 3     │ 10    │
│ 4   │ 4     │ 12    │

julia> by(df, :a, :c => x -> 2 .* x)
8×2 DataFrame
│ Row │ a     │ c_function │
│     │ Int64 │ Int64      │
├─────┼───────┼────────────┤
│ 1   │ 1     │ 2          │
│ 2   │ 1     │ 10         │
│ 3   │ 2     │ 4          │
│ 4   │ 2     │ 12         │
│ 5   │ 3     │ 6          │
│ 6   │ 3     │ 14         │
│ 7   │ 4     │ 8          │
│ 8   │ 4     │ 16         │

julia> by(df, :a, c_sum = :c => sum, c_sum2 = :c => x -> sum(x.^2))
4×3 DataFrame
│ Row │ a     │ c_sum │ c_sum2 │
│     │ Int64 │ Int64 │ Int64  │
├─────┼───────┼───────┼────────┤
│ 1   │ 1     │ 6     │ 26     │
│ 2   │ 2     │ 8     │ 40     │
│ 3   │ 3     │ 10    │ 58     │
│ 4   │ 4     │ 12    │ 80     │

julia> by(df, :a, (:b, :c) => x -> (minb = minimum(x.b), sumc = sum(x.c)))
4×3 DataFrame
│ Row │ a     │ minb  │ sumc  │
│     │ Int64 │ Int64 │ Int64 │
├─────┼───────┼───────┼───────┤
│ 1   │ 1     │ 2     │ 6     │
│ 2   │ 2     │ 1     │ 8     │
│ 3   │ 3     │ 2     │ 10    │
│ 4   │ 4     │ 1     │ 12    │
```

"""
by(d::AbstractDataFrame, cols::Any, f::Any; sort::Bool = false) =
    combine(f, groupby(d, cols, sort = sort))

by(f::Any, d::AbstractDataFrame, cols::Any; sort::Bool = false) =
    by(d, cols, f, sort = sort)

function by(d::AbstractDataFrame, cols::Any, f::Union{Pair, AbstractVector{<:Pair}}...; sort::Bool = false) 
    vec_of_pairs = reduce(vcat, f)
    combine(vec_of_pairs, groupby(d, cols, sort = sort))
end

by(d::AbstractDataFrame, cols::Any; sort::Bool = false, f...) =
    combine(values(f), groupby(d, cols, sort = sort))

#
# Aggregate convenience functions
#

# Applies a set of functions over a DataFrame, in the from of a cross-product
"""
Split-apply-combine that applies a set of functions over columns of an
`AbstractDataFrame` or [`GroupedDataFrame`](@ref)

```julia
aggregate(d::AbstractDataFrame, cols, fs)
aggregate(gd::GroupedDataFrame, fs)
```

### Arguments

* `d` : an `AbstractDataFrame`
* `gd` : a `GroupedDataFrame`
* `cols` : a column indicator (`Symbol`, `Int`, `Vector{Symbol}`, etc.)
* `fs` : a function or vector of functions to be applied to vectors
  within groups; expects each argument to be a column vector

Each `fs` should return a value or vector. All returns must be the
same length.

### Returns

* `::DataFrame`

### Examples

```jldoctest
julia> using Statistics

julia> df = DataFrame(a = repeat([1, 2, 3, 4], outer=[2]),
                      b = repeat([2, 1], outer=[4]),
                      c = 1:8);

julia> aggregate(df, :a, sum)
4×3 DataFrame
│ Row │ a     │ b_sum │ c_sum │
│     │ Int64 │ Int64 │ Int64 │
├─────┼───────┼───────┼───────┤
│ 1   │ 1     │ 4     │ 6     │
│ 2   │ 2     │ 2     │ 8     │
│ 3   │ 3     │ 4     │ 10    │
│ 4   │ 4     │ 2     │ 12    │

julia> aggregate(df, :a, [sum, x->mean(skipmissing(x))])
4×5 DataFrame
│ Row │ a     │ b_sum │ c_sum │ b_function │ c_function │
│     │ Int64 │ Int64 │ Int64 │ Float64    │ Float64    │
├─────┼───────┼───────┼───────┼────────────┼────────────┤
│ 1   │ 1     │ 4     │ 6     │ 2.0        │ 3.0        │
│ 2   │ 2     │ 2     │ 8     │ 1.0        │ 4.0        │
│ 3   │ 3     │ 4     │ 10    │ 2.0        │ 5.0        │
│ 4   │ 4     │ 2     │ 12    │ 1.0        │ 6.0        │

julia> aggregate(groupby(df, :a), [sum, x->mean(skipmissing(x))])
4×5 DataFrame
│ Row │ a     │ b_sum │ c_sum │ b_function │ c_function │
│     │ Int64 │ Int64 │ Int64 │ Float64    │ Float64    │
├─────┼───────┼───────┼───────┼────────────┼────────────┤
│ 1   │ 1     │ 4     │ 6     │ 2.0        │ 3.0        │
│ 2   │ 2     │ 2     │ 8     │ 1.0        │ 4.0        │
│ 3   │ 3     │ 4     │ 10    │ 2.0        │ 5.0        │
│ 4   │ 4     │ 2     │ 12    │ 1.0        │ 6.0        │
```
"""
aggregate(d::AbstractDataFrame, fs::Any; sort::Bool=false) =
    aggregate(d, [fs], sort=sort)
function aggregate(d::AbstractDataFrame, fs::AbstractVector; sort::Bool=false)
    headers = _makeheaders(fs, _names(d))
    _aggregate(d, fs, headers, sort)
end

# Applies aggregate to non-key cols of each SubDataFrame of a GroupedDataFrame
aggregate(gd::GroupedDataFrame, f::Any; sort::Bool=false) = aggregate(gd, [f], sort=sort)
function aggregate(gd::GroupedDataFrame, fs::AbstractVector; sort::Bool=false)
    headers = _makeheaders(fs, setdiff(_names(gd), _names(gd.parent[gd.cols])))
    res = combine(x -> _aggregate(without(x, gd.cols), fs, headers), gd)
    sort && sort!(res, headers)
    res
end

# Groups DataFrame by cols before applying aggregate
function aggregate(d::AbstractDataFrame,
                   cols::Union{S, AbstractVector{S}},
                   fs::Any;
                   sort::Bool=false) where {S<:ColumnIndex}
    aggregate(groupby(d, cols, sort=sort), fs)
end

function funname(f)
    n = nameof(f)
    String(n)[1] == '#' ? :function : n
end

_makeheaders(fs::AbstractVector, cn::AbstractVector{Symbol}) =
    [Symbol(colname, '_', funname(f)) for f in fs for colname in cn]

function _aggregate(d::AbstractDataFrame, fs::AbstractVector,
                    headers::AbstractVector{Symbol}, sort::Bool=false)
    res = DataFrame(AbstractVector[vcat(f(d[i])) for f in fs for i in 1:size(d, 2)], headers, makeunique=true)
    sort && sort!(res, headers)
    res
end

function DataFrame(gd::GroupedDataFrame)
    length(gd) == 0 && return similar(parent(gd), 0)
    idx = similar(gd.idx)
    doff = 1
    for (s,e) in zip(gd.starts, gd.ends)
        n = e - s + 1
        copyto!(idx, doff, gd.idx, s, n)
        doff += n
    end
    resize!(idx, doff - 1)
    parent(gd)[idx, :]
end

"""
    groupindices(gd::GroupedDataFrame)

Return a vector of group indices for each row of `parent(gd)`.

Rows appearing in group `gd[i]` are attributed index `i`. Rows not present in
any group are attributed `missing` (this can happen if `skipmissing=true` was
passed when creating `gd`, or if `gd` is a subset from a larger [`GroupedDataFrame`](@ref)).
"""
groupindices(gd::GroupedDataFrame) = replace(gd.groups, 0=>missing)

"""
    groupvars(gd::GroupedDataFrame)

Return a vector of column names in `parent(gd)` used for grouping.
"""
groupvars(gd::GroupedDataFrame) = _names(gd)[gd.cols]<|MERGE_RESOLUTION|>--- conflicted
+++ resolved
@@ -325,7 +325,6 @@
 
 The last argument(s) in `combine` can be either:
 
-<<<<<<< HEAD
 * One or several `cols => f` pairs, or vectors or tuples of such pairs (mixing is allowed). `cols`
   must be a column name or index in `gd`, or a vector or tuple thereof. `f` must be callable.
   If `cols` is a single column index, `f` is called with a `SubArray` view into that
@@ -340,13 +339,6 @@
 
 A method is defined with `f` as the first argument, so do-block notation can be used.
 In that case `f` can also be a named tuple of pairs.
-=======
-If the last argument is a callable `f`, it is passed a [`SubDataFrame`](@ref) view for each group,
-and the returned `DataFrame` then consists of the returned rows plus the grouping columns.
-Note that this second form is much slower than the first one due to type instability.
-A method is defined with `f` as the first argument, so do-block
-notation can be used.
->>>>>>> 395754c5
 
 `f` can return a single value, a row or multiple rows. The type of the returned value
 determines the shape of the resulting data frame:
@@ -964,7 +956,6 @@
 end
 
 """
-<<<<<<< HEAD
 Apply a function to each column in an AbstractDataFrame or
 GroupedDataFrame
 
@@ -1005,10 +996,6 @@
     by(d::AbstractDataFrame, keys, [col1 => f1, col2 => f2], col3 => f3; sort::Bool = false)
     by(d::AbstractDataFrame, keys, [:col1, :col2, :col3] .=> f; sort::Bool = false)
     by(d::AbstractDataFrame, keys; sort::Bool = false, colname = cols => f...)
-=======
-    by(d::AbstractDataFrame, keys, cols => f...; sort::Bool = false)
-    by(d::AbstractDataFrame, keys; (colname = cols => f)..., sort::Bool = false)
->>>>>>> 395754c5
     by(d::AbstractDataFrame, keys, f; sort::Bool = false)
     by(f, keys, d::AbstractDataFrame)
 
@@ -1019,7 +1006,6 @@
 
 The 3rd through last arguments in `combine` can can be either
 
-<<<<<<< HEAD
 * A single `col => f` pair, a vector of such pairs, or a mix of the two. `col`
   must be either a `Symbol` or a valid column index for `d`. `f` must be callable. 
 * A tuple of `col => f` pairs
@@ -1055,13 +1041,6 @@
 appended to the input column name; for other functions, columns are called `x1`, `x2`
 and so on. The resulting data frame will be sorted if `sort=true` was passed to `by`
 Otherwise, ordering of rows is undefined.
-=======
-If the last argument is a callable `f`, it is passed a [`SubDataFrame`](@ref) view for each group,
-and the returned `DataFrame` then consists of the returned rows plus the grouping columns.
-Note that this second form is much slower than the first one due to type instability.
-A method is defined with `f` as the first argument, so do-block
-notation can be used.
->>>>>>> 395754c5
 
 `f` can return a single value, a row or multiple rows. The type of the returned value
 determines the shape of the resulting data frame:
