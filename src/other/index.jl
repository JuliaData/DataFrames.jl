# an AbstractIndex is a thing that can be used to look up ordered things by name, but that
# will also accept a position or set of positions or range or other things and pass them
# through cleanly.
<<<<<<< HEAD
abstract type AbstractIndex end
=======
@compat abstract type AbstractIndex end
>>>>>>> b196630f

type Index <: AbstractIndex   # an OrderedDict would be nice here...
    lookup::Dict{Symbol, Int}      # name => names array position
    names::Vector{Symbol}
end
function Index(names::Vector{Symbol}; allow_duplicates=true)
    u = make_unique(names, allow_duplicates=allow_duplicates)
    lookup = Dict{Symbol, Int}(zip(u, 1:length(u)))
    Index(lookup, u)
end
Index() = Index(Dict{Symbol, Int}(), Symbol[])
Base.length(x::Index) = length(x.names)
Base.names(x::Index) = copy(x.names)
_names(x::Index) = x.names
Base.copy(x::Index) = Index(copy(x.lookup), copy(x.names))
Base.deepcopy(x::Index) = copy(x) # all eltypes immutable
Base.isequal(x::Index, y::Index) = isequal(x.lookup, y.lookup) && isequal(x.names, y.names)
<<<<<<< HEAD
# Imported in DataFrames.jl for compatibility across Julia 0.4 and 0.5
Base.:(==)(x::Index, y::Index) = isequal(x, y)
=======
# Imported in DataTables.jl for compatibility across Julia 0.4 and 0.5
(==)(x::Index, y::Index) = isequal(x, y)
>>>>>>> b196630f

function names!(x::Index, nms::Vector{Symbol}; allow_duplicates=false)
    if length(nms) != length(x)
        throw(ArgumentError("Length of nms doesn't match length of x."))
    end
    newindex = Index(nms, allow_duplicates=allow_duplicates)
    x.names = newindex.names
    x.lookup = newindex.lookup
    return x
end

function rename!(x::Index, nms)
    for (from, to) in nms
        from == to && continue # No change, nothing to do
        if haskey(x, to)
            error("Tried renaming $from to $to, when $to already exists in the Index.")
        end
        x.lookup[to] = col = pop!(x.lookup, from)
        x.names[col] = to
    end
    return x
end

rename!(x::Index, from, to) = rename!(x, zip(from, to))
rename!(x::Index, from::Symbol, to::Symbol) = rename!(x, ((from, to),))
rename!(x::Index, f::Function) = rename!(x, [(x,f(x)) for x in x.names])
rename!(f::Function, x::Index) = rename!(x, f)

rename(x::Index, args...) = rename!(copy(x), args...)
rename(f::Function, x::Index) = rename(x, f)

Base.haskey(x::Index, key::Symbol) = haskey(x.lookup, key)
Base.haskey(x::Index, key::Real) = 1 <= key <= length(x.names)
Base.keys(x::Index) = names(x)

# TODO: If this should stay 'unsafe', perhaps make unexported
function Base.push!(x::Index, nm::Symbol)
    x.lookup[nm] = length(x) + 1
    push!(x.names, nm)
    return x
end

function Base.merge!(x::Index, y::Index)
    adds = add_names(x, y)
    i = length(x)
    for add in adds
        i += 1
        x.lookup[add] = i
    end
    append!(x.names, adds)
    return x
end

Base.merge(x::Index, y::Index) = merge!(copy(x), y)

function Base.delete!(x::Index, idx::Integer)
    # reset the lookup's beyond the deleted item
    for i in (idx + 1):length(x.names)
        x.lookup[x.names[i]] = i - 1
    end
    delete!(x.lookup, x.names[idx])
    deleteat!(x.names, idx)
    return x
end

function Base.delete!(x::Index, nm::Symbol)
    if !haskey(x.lookup, nm)
        return x
    end
    idx = x.lookup[nm]
    return delete!(x, idx)
end

function Base.empty!(x::Index)
    empty!(x.lookup)
    empty!(x.names)
    x
end

function Base.insert!(x::Index, idx::Integer, nm::Symbol)
    1 <= idx <= length(x.names)+1 || error(BoundsError())
    for i = idx:length(x.names)
        x.lookup[x.names[i]] = i + 1
    end
    x.lookup[nm] = idx
    insert!(x.names, idx, nm)
    x
end

Base.getindex(x::Index, idx::Symbol) = x.lookup[idx]
Base.getindex(x::AbstractIndex, idx::Real) = Int(idx)
<<<<<<< HEAD
Base.getindex(x::AbstractIndex, idx::AbstractVector{Nullable{Bool}}) =
    getindex(x, convert(Vector{Bool}, idx, false))
Base.getindex{T<:Nullable}(x::AbstractIndex, idx::AbstractVector{T}) =
    getindex(x, dropnull(idx))
=======
Base.getindex(x::AbstractIndex, idx::AbstractVector{Union{Bool, Null}}) =
    getindex(x, collect(Nulls.replace(idx, false)))
>>>>>>> b196630f
Base.getindex(x::AbstractIndex, idx::AbstractVector{Bool}) = find(idx)
Base.getindex{T >: Null}(x::AbstractIndex, idx::AbstractVector{T}) =
    getindex(x, collect(Nulls.skip(idx)))
Base.getindex(x::AbstractIndex, idx::Range) = [idx;]
Base.getindex{T <: Real}(x::AbstractIndex, idx::AbstractVector{T}) = convert(Vector{Int}, idx)
Base.getindex(x::AbstractIndex, idx::AbstractVector{Symbol}) = [x.lookup[i] for i in idx]

# Helpers

function add_names(ind::Index, add_ind::Index)
    u = names(add_ind)

    seen = Set(_names(ind))
    dups = Int[]

    for i in 1:length(u)
        name = u[i]
        in(name, seen) ? push!(dups, i) : push!(seen, name)
    end
    for i in dups
        nm = u[i]
        k = 1
        while true
            newnm = Symbol("$(nm)_$k")
            if !in(newnm, seen)
                u[i] = newnm
                push!(seen, newnm)
                break
            end
            k += 1
        end
    end

    return u
end<|MERGE_RESOLUTION|>--- conflicted
+++ resolved
@@ -1,11 +1,7 @@
 # an AbstractIndex is a thing that can be used to look up ordered things by name, but that
 # will also accept a position or set of positions or range or other things and pass them
 # through cleanly.
-<<<<<<< HEAD
 abstract type AbstractIndex end
-=======
-@compat abstract type AbstractIndex end
->>>>>>> b196630f
 
 type Index <: AbstractIndex   # an OrderedDict would be nice here...
     lookup::Dict{Symbol, Int}      # name => names array position
@@ -23,13 +19,8 @@
 Base.copy(x::Index) = Index(copy(x.lookup), copy(x.names))
 Base.deepcopy(x::Index) = copy(x) # all eltypes immutable
 Base.isequal(x::Index, y::Index) = isequal(x.lookup, y.lookup) && isequal(x.names, y.names)
-<<<<<<< HEAD
 # Imported in DataFrames.jl for compatibility across Julia 0.4 and 0.5
 Base.:(==)(x::Index, y::Index) = isequal(x, y)
-=======
-# Imported in DataTables.jl for compatibility across Julia 0.4 and 0.5
-(==)(x::Index, y::Index) = isequal(x, y)
->>>>>>> b196630f
 
 function names!(x::Index, nms::Vector{Symbol}; allow_duplicates=false)
     if length(nms) != length(x)
@@ -121,15 +112,8 @@
 
 Base.getindex(x::Index, idx::Symbol) = x.lookup[idx]
 Base.getindex(x::AbstractIndex, idx::Real) = Int(idx)
-<<<<<<< HEAD
-Base.getindex(x::AbstractIndex, idx::AbstractVector{Nullable{Bool}}) =
-    getindex(x, convert(Vector{Bool}, idx, false))
-Base.getindex{T<:Nullable}(x::AbstractIndex, idx::AbstractVector{T}) =
-    getindex(x, dropnull(idx))
-=======
 Base.getindex(x::AbstractIndex, idx::AbstractVector{Union{Bool, Null}}) =
     getindex(x, collect(Nulls.replace(idx, false)))
->>>>>>> b196630f
 Base.getindex(x::AbstractIndex, idx::AbstractVector{Bool}) = find(idx)
 Base.getindex{T >: Null}(x::AbstractIndex, idx::AbstractVector{T}) =
     getindex(x, collect(Nulls.skip(idx)))
