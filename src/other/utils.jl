import Base: isidentifier, is_id_start_char, is_id_char

<<<<<<< HEAD
const RESERVED_WORDS = Set(["local", "global", "export", "let", "bitstype",
    "typealias", "using", "for", "while", "const", "immutable",
    "baremodule", "continue", "import", "function", "macro", "if", "else",
    "finally", "try", "module", "elseif", "end", "begin", "quote", "do", "break",
    "catch", "abstract", "return", "type", "importall"])

VERSION < v"0.6.0-dev.2194" && push!(RESERVED_WORDS, "ccall")
VERSION >= v"0.6.0-dev.2698" && push!(RESERVED_WORDS, "struct")
=======
const RESERVED_WORDS = Set(["begin", "while", "if", "for", "try",
    "return", "break", "continue", "function", "macro", "quote", "let",
    "local", "global", "const", "abstract", "typealias", "type", "bitstype",
    "immutable", "do", "module", "baremodule", "using", "import",
    "export", "importall", "end", "else", "elseif", "catch", "finally"])
>>>>>>> b196630f

VERSION < v"0.6.0-dev.2194" && push!(RESERVED_WORDS, "ccall")
VERSION >= v"0.6.0-dev.2698" && push!(RESERVED_WORDS, "struct")

function identifier(s::AbstractString)
    s = normalize_string(s)
    if !isidentifier(s)
        s = makeidentifier(s)
    end
    Symbol(in(s, RESERVED_WORDS) ? "_"*s : s)
end

function makeidentifier(s::AbstractString)
    i = start(s)
    done(s, i) && return "x"

    res = IOBuffer(sizeof(s) + 1)

    (c, i) = next(s, i)
    under = if is_id_start_char(c)
        write(res, c)
        c == '_'
    elseif is_id_char(c)
        write(res, 'x', c)
        false
    else
        write(res, '_')
        true
    end

    while !done(s, i)
        (c, i) = next(s, i)
        if c != '_' && is_id_char(c)
            write(res, c)
            under = false
        elseif !under
            write(res, '_')
            under = true
        end
    end

    return String(take!(res))
end

function make_unique(names::Vector{Symbol}; allow_duplicates=true)
    seen = Set{Symbol}()
    names = copy(names)
    dups = Int[]
    for i in 1:length(names)
        name = names[i]
        in(name, seen) ? push!(dups, i) : push!(seen, name)
    end

    if !allow_duplicates && length(dups) > 0
        d = unique(names[dups])
        msg = """Duplicate variable names: $d.
                 Pass allow_duplicates=true to make them unique using a suffix automatically."""
        throw(ArgumentError(msg))
    end

    for i in dups
        nm = names[i]
        k = 1
        while true
            newnm = Symbol("$(nm)_$k")
            if !in(newnm, seen)
                names[i] = newnm
                push!(seen, newnm)
                break
            end
            k += 1
        end
    end

    return names
end

#' @description
#'
#' Generate standardized names for columns of a DataTable. The
#' first name will be :x1, the second :x2, etc.
#'
#' @field n::Integer The number of names to generate.
#'
#' @returns names::Vector{Symbol} A vector of standardized column names.
#'
#' @examples
#'
#' DataTables.gennames(10)
function gennames(n::Integer)
    res = Array{Symbol}(n)
    for i in 1:n
        res[i] = Symbol(@sprintf "x%d" i)
    end
    return res
end

<<<<<<< HEAD

#' @description
#'
#' Count the number of null values in an array.
#'
#' @field a::AbstractArray The array whose missing values are to be counted.
#'
#' @returns count::Int The number of null values in `a`.
#'
#' @examples
#'
#' DataFrames.countnull([1, 2, 3])
function countnull(a::AbstractArray)
    res = 0
    for x in a
        res += _isnull(x)
    end
    return res
end

#' @description
#'
#' Count the number of missing values in a NullableArray.
#'
#' @field a::NullableArray The NullableArray whose missing values are to be counted.
=======

#' @description
#'
#' Count the number of null values in an array.
#'
#' @field a::AbstractArray The array whose missing values are to be counted.
>>>>>>> b196630f
#'
#' @returns count::Int The number of null values in `a`.
#'
#' @examples
#'
<<<<<<< HEAD
#' DataFrames.countnull(NullableArray([1, 2, 3]))
countnull(a::NullableArray) = sum(a.isnull)

#' @description
#'
#' Count the number of missing values in a NullableCategoricalArray.
=======
#' DataTables.countnull([1, 2, 3])
function countnull(a::AbstractArray)
    res = 0
    for x in a
        res += isnull(x)
    end
    return res
end

#' @description
#'
#' Count the number of missing values in a CategoricalArray.
>>>>>>> b196630f
#'
#' @field na::CategoricalArray The CategoricalArray whose missing values
#'        are to be counted.
#'
#' @returns count::Int The number of null values in `a`.
#'
#' @examples
#'
<<<<<<< HEAD
#' DataFrames.countnull(CategoricalArray([1, 2, 3]))
=======
#' DataTables.countnull(CategoricalArray([1, 2, 3]))
>>>>>>> b196630f
function countnull(a::CategoricalArray)
    res = 0
    for x in a.refs
        res += x == 0
    end
    return res
end

<<<<<<< HEAD
# Gets the name of a function. Used in groupedataframe/grouping.jl
=======
# Gets the name of a function. Used in groupedatatable/grouping.jl
>>>>>>> b196630f
function _fnames{T<:Function}(fs::Vector{T})
    λcounter = 0
    names = map(fs) do f
        name = string(f)
        if name == "(anonymous function)" # Anonymous functions with Julia < 0.5
            λcounter += 1
            name = "λ$(λcounter)"
        end
        name
    end
    names
end

_isnull(x::Any) = false
_isnull(x::Nullable) = isnull(x)<|MERGE_RESOLUTION|>--- conflicted
+++ resolved
@@ -1,21 +1,10 @@
 import Base: isidentifier, is_id_start_char, is_id_char
 
-<<<<<<< HEAD
 const RESERVED_WORDS = Set(["local", "global", "export", "let", "bitstype",
     "typealias", "using", "for", "while", "const", "immutable",
     "baremodule", "continue", "import", "function", "macro", "if", "else",
     "finally", "try", "module", "elseif", "end", "begin", "quote", "do", "break",
     "catch", "abstract", "return", "type", "importall"])
-
-VERSION < v"0.6.0-dev.2194" && push!(RESERVED_WORDS, "ccall")
-VERSION >= v"0.6.0-dev.2698" && push!(RESERVED_WORDS, "struct")
-=======
-const RESERVED_WORDS = Set(["begin", "while", "if", "for", "try",
-    "return", "break", "continue", "function", "macro", "quote", "let",
-    "local", "global", "const", "abstract", "typealias", "type", "bitstype",
-    "immutable", "do", "module", "baremodule", "using", "import",
-    "export", "importall", "end", "else", "elseif", "catch", "finally"])
->>>>>>> b196630f
 
 VERSION < v"0.6.0-dev.2194" && push!(RESERVED_WORDS, "ccall")
 VERSION >= v"0.6.0-dev.2698" && push!(RESERVED_WORDS, "struct")
@@ -95,7 +84,7 @@
 
 #' @description
 #'
-#' Generate standardized names for columns of a DataTable. The
+#' Generate standardized names for columns of a DataFrame. The
 #' first name will be :x1, the second :x2, etc.
 #'
 #' @field n::Integer The number of names to generate.
@@ -104,7 +93,7 @@
 #'
 #' @examples
 #'
-#' DataTables.gennames(10)
+#' DataFrames.gennames(10)
 function gennames(n::Integer)
     res = Array{Symbol}(n)
     for i in 1:n
@@ -113,7 +102,6 @@
     return res
 end
 
-<<<<<<< HEAD
 
 #' @description
 #'
@@ -129,41 +117,6 @@
 function countnull(a::AbstractArray)
     res = 0
     for x in a
-        res += _isnull(x)
-    end
-    return res
-end
-
-#' @description
-#'
-#' Count the number of missing values in a NullableArray.
-#'
-#' @field a::NullableArray The NullableArray whose missing values are to be counted.
-=======
-
-#' @description
-#'
-#' Count the number of null values in an array.
-#'
-#' @field a::AbstractArray The array whose missing values are to be counted.
->>>>>>> b196630f
-#'
-#' @returns count::Int The number of null values in `a`.
-#'
-#' @examples
-#'
-<<<<<<< HEAD
-#' DataFrames.countnull(NullableArray([1, 2, 3]))
-countnull(a::NullableArray) = sum(a.isnull)
-
-#' @description
-#'
-#' Count the number of missing values in a NullableCategoricalArray.
-=======
-#' DataTables.countnull([1, 2, 3])
-function countnull(a::AbstractArray)
-    res = 0
-    for x in a
         res += isnull(x)
     end
     return res
@@ -172,7 +125,6 @@
 #' @description
 #'
 #' Count the number of missing values in a CategoricalArray.
->>>>>>> b196630f
 #'
 #' @field na::CategoricalArray The CategoricalArray whose missing values
 #'        are to be counted.
@@ -181,11 +133,7 @@
 #'
 #' @examples
 #'
-<<<<<<< HEAD
 #' DataFrames.countnull(CategoricalArray([1, 2, 3]))
-=======
-#' DataTables.countnull(CategoricalArray([1, 2, 3]))
->>>>>>> b196630f
 function countnull(a::CategoricalArray)
     res = 0
     for x in a.refs
@@ -194,11 +142,7 @@
     return res
 end
 
-<<<<<<< HEAD
-# Gets the name of a function. Used in groupedataframe/grouping.jl
-=======
-# Gets the name of a function. Used in groupedatatable/grouping.jl
->>>>>>> b196630f
+# Gets the name of a function. Used in groupeDataFrame/grouping.jl
 function _fnames{T<:Function}(fs::Vector{T})
     λcounter = 0
     names = map(fs) do f
@@ -211,6 +155,3 @@
     end
     names
 end
-
-_isnull(x::Any) = false
-_isnull(x::Nullable) = isnull(x)