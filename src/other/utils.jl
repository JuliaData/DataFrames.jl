import Base: isidentifier, is_id_start_char, is_id_char

<<<<<<< HEAD
const RESERVED_WORDS = Set(["begin", "while", "if", "for", "try",
    "return", "break", "continue", "function", "macro", "quote", "let",
    "local", "global", "const", "abstract", "typealias", "type", "bitstype",
    "immutable", "do", "module", "baremodule", "using", "import",
    "export", "importall", "end", "else", "elseif", "catch", "finally"])
=======
# FixMe! Incomplete list. E.g. `true` is missing
const RESERVED_WORDS = Set(["local", "global", "export", "let", "bitstype",
    "typealias", "using", "for", "while", "const", "immutable",
    "baremodule", "continue", "import", "function", "macro", "if", "else",
    "finally", "try", "module", "elseif", "end", "begin", "quote", "do", "break",
    "catch", "abstract", "return", "type", "importall"])

VERSION < v"0.6.0-dev.2194" && push!(RESERVED_WORDS, "ccall")
VERSION >= v"0.6.0-dev.2698" && push!(RESERVED_WORDS, "struct")
>>>>>>> 19503c12

VERSION < v"0.6.0-dev.2194" && push!(RESERVED_WORDS, "ccall")
VERSION >= v"0.6.0-dev.2698" && push!(RESERVED_WORDS, "struct")

function identifier(s::AbstractString)
    s = normalize_string(s)
    if !isidentifier(s)
        s = makeidentifier(s)
    end
    Symbol(in(s, RESERVED_WORDS) ? "_"*s : s)
end

function makeidentifier(s::AbstractString)
    i = start(s)
    done(s, i) && return "x"

    res = IOBuffer(sizeof(s) + 1)

    (c, i) = next(s, i)
    under = if is_id_start_char(c)
        write(res, c)
        c == '_'
    elseif is_id_char(c)
        write(res, 'x', c)
        false
    else
        write(res, '_')
        true
    end

    while !done(s, i)
        (c, i) = next(s, i)
        if c != '_' && is_id_char(c)
            write(res, c)
            under = false
        elseif !under
            write(res, '_')
            under = true
        end
    end

    return String(take!(res))
end

function make_unique(names::Vector{Symbol}; allow_duplicates=true)
    seen = Set{Symbol}()
    names = copy(names)
    dups = Int[]
    for i in 1:length(names)
        name = names[i]
        in(name, seen) ? push!(dups, i) : push!(seen, name)
    end
    
    if !allow_duplicates && length(dups) > 0
        d = unique(names[dups])
        msg = """Duplicate variable names: $d.
                 Pass allow_duplicates=true to make them unique using a suffix automatically."""
        throw(ArgumentError(msg))
    end

    for i in dups
        nm = names[i]
        k = 1
        while true
            newnm = Symbol("$(nm)_$k")
            if !in(newnm, seen)
                names[i] = newnm
                push!(seen, newnm)
                break
            end
            k += 1
        end
    end

    return names
end

#' @description
#'
#' Generate standardized names for columns of a DataFrame. The
#' first name will be :x1, the second :x2, etc.
#'
#' @field n::Integer The number of names to generate.
#'
#' @returns names::Vector{Symbol} A vector of standardized column names.
#'
#' @examples
#'
#' DataFrames.gennames(10)
function gennames(n::Integer)
    res = Vector{Symbol}(n)
    for i in 1:n
        res[i] = Symbol(@sprintf "x%d" i)
    end
    return res
end

#' @description
#'
#' Count the number of missing values in an Array.
#'
#' NOTE: This function always returns 0.
#'
#' @field a::Array The Array whose missing values are to be counted.
#'
#' @returns count::Int The number of missing values in `a`.
#'
#' @examples
#'
#' DataFrames.countna([1, 2, 3])
countna(a::Array) = 0

#' @description
#'
#' Count the number of missing values in a DataArray.
#'
#' @field da::DataArray The DataArray whose missing values are to be counted.
#'
#' @returns count::Int The number of missing values in `a`.
#'
#' @examples
#'
#' DataFrames.countna(@data([1, 2, 3]))
countna(da::DataArray) = sum(da.na)

#' @description
#'
#' Count the number of missing values in a PooledDataArray.
#'
#' @field pda::PooledDataArray The PooledDataArray whose missing values
#'        are to be counted.
#'
#' @returns count::Int The number of missing values in `a`.
#'
#' @examples
#'
#' DataFrames.countna(@pdata([1, 2, 3]))
function countna(da::PooledDataArray)
    res = 0
    for i in 1:length(da)
        res += da.refs[i] == 0
    end
    return res
end

function _setdiff{T}(a::AbstractVector{T}, b::AbstractVector{T})
    diff = T[]
    for val in a
        if !(val in b)
            push!(diff, val)
        end
    end
    diff
end
# because unions and parametric types don't compose, yet
function _setdiff{T}(a::AbstractVector{T}, b::T)
    diff = T[]
    for val in a
        if !(val in b)
            push!(diff, val)
        end
    end
    diff
end

function _uniqueofsorted(x::Vector)
    idx = fill(true, length(x))
    lastx = x[1]
    for i = 2:length(x)
        if lastx == x[i]
            idx[i] = false
        else
            lastx = x[i]
        end
    end
    x[idx]
end

# Gets the name of a function. Used in groupedataframe/grouping.jl
function _fnames{T<:Function}(fs::Vector{T})
    λcounter = 0
    names = map(fs) do f
        name = string(f)
        if name == "(anonymous function)" # Anonymous functions with Julia < 0.5
            λcounter += 1
            name = "λ$(λcounter)"
        end
        name
    end
    names
end<|MERGE_RESOLUTION|>--- conflicted
+++ resolved
@@ -1,22 +1,10 @@
 import Base: isidentifier, is_id_start_char, is_id_char
 
-<<<<<<< HEAD
 const RESERVED_WORDS = Set(["begin", "while", "if", "for", "try",
     "return", "break", "continue", "function", "macro", "quote", "let",
     "local", "global", "const", "abstract", "typealias", "type", "bitstype",
     "immutable", "do", "module", "baremodule", "using", "import",
     "export", "importall", "end", "else", "elseif", "catch", "finally"])
-=======
-# FixMe! Incomplete list. E.g. `true` is missing
-const RESERVED_WORDS = Set(["local", "global", "export", "let", "bitstype",
-    "typealias", "using", "for", "while", "const", "immutable",
-    "baremodule", "continue", "import", "function", "macro", "if", "else",
-    "finally", "try", "module", "elseif", "end", "begin", "quote", "do", "break",
-    "catch", "abstract", "return", "type", "importall"])
-
-VERSION < v"0.6.0-dev.2194" && push!(RESERVED_WORDS, "ccall")
-VERSION >= v"0.6.0-dev.2698" && push!(RESERVED_WORDS, "struct")
->>>>>>> 19503c12
 
 VERSION < v"0.6.0-dev.2194" && push!(RESERVED_WORDS, "ccall")
 VERSION >= v"0.6.0-dev.2698" && push!(RESERVED_WORDS, "struct")
