--- conflicted
+++ resolved
@@ -476,7 +476,6 @@
 end
 
 
-<<<<<<< HEAD
 for (fun1, fun2) in ((Base.isequal, Base.isless), (Base.:(==), Base.:(<)))
     function $fun2(r1::DataFrameRow, r2::DataFrameRow)
         length(r1) == length(r2) ||
@@ -493,31 +492,15 @@
             $fun1(a, b) || return $fun2(a, b)
         end
         return false
-=======
-function Base.isless(r1::NamedTuple, r2::DataFrameRow)
-    length(r1) == length(r2) ||
-        throw(ArgumentError("compared objects must have the same number " *
-                            "of columns (got $(length(r1)) and $(length(r2)))"))
-    if propertynames(r1) != _names(r2)
-        mismatch = findfirst(i -> propertynames(r1)[i] != _names(r2)[i], 1:length(r1))
-        throw(ArgumentError("compared objects must have the same property " *
-                            "names but they differ in column number $mismatch " *
-                            "where the names are :$(propertynames(r1)[mismatch]) and " *
-                            ":$(_names(r2)[mismatch]) respectively"))
-    end
-    for (a, b) in zip(r1, r2)
-        isequal(a, b) || return isless(a, b)
->>>>>>> e10f7f61
-    end
-
-<<<<<<< HEAD
+    end
+
     function $fun2(r1::NamedTuple, r2::DataFrameRow)
         length(r1) == length(r2) ||
             throw(ArgumentError("compared objects must have the same number " *
                                 "of columns (got $(length(r1)) and $(length(r2)))"))
         if propertynames(r1) != _names(r2)
             mismatch = findfirst(i -> propertynames(r1)[i] != _names(r2)[i], 1:length(r1))
-            throw(ArgumentError("compared objects must have the same property names " *
+            throw(ArgumentError("compared objects must have the same property " *
                                 "names but they differ in column number $mismatch " *
                                 "where the names are :$(propertynames(r1)[mismatch]) and " *
                                 ":$(_names(r2)[mismatch]) respectively"))
@@ -526,18 +509,6 @@
             $fun1(a, b) || return $fun2(a, b)
         end
         return false
-=======
-function Base.isless(r1::DataFrameRow, r2::NamedTuple)
-    length(r1) == length(r2) ||
-        throw(ArgumentError("compared objects must have the same number " *
-                            "of columns (got $(length(r1)) and $(length(r2)))"))
-    if propertynames(r1) != _names(r2)
-        mismatch = findfirst(i -> names(r1)[i] != propertynames(r2)[i], 1:length(r1))
-        throw(ArgumentError("compared objects must have the same property " *
-                            "names but they differ in column number $mismatch " *
-                            "where the names are :$(_names(r1)[mismatch]) and " *
-                            ":$(propertynames(r2)[mismatch]) respectively"))
->>>>>>> e10f7f61
     end
 
     function $fun2(r1::DataFrameRow, r2::NamedTuple)
@@ -546,7 +517,7 @@
                                 "of columns (got $(length(r1)) and $(length(r2)))"))
         if propertynames(r1) != _names(r2)
             mismatch = findfirst(i -> names(r1)[i] != propertynames(r2)[i], 1:length(r1))
-            throw(ArgumentError("compared objects must have the same property names " *
+            throw(ArgumentError("compared objects must have the same property " *
                                 "names but they differ in column number $mismatch " *
                                 "where the names are :$(_names(r1)[mismatch]) and " *
                                 ":$(propertynames(r2)[mismatch]) respectively"))
