--- conflicted
+++ resolved
@@ -54,8 +54,6 @@
     intercept::Bool       # is there an intercept column in the model matrix?
 end
 
-Base.:(==)(t1::Terms, t2::Terms) = all(getfield(t1, f)==getfield(t2, f) for f in fieldnames(t1))
-
 type ModelFrame
     df::AbstractDataFrame
     terms::Terms
@@ -101,26 +99,19 @@
     if !(a1 in specials) return ex end
     excp = copy(ex)
     excp.args = vcat(a1,map(dospecials, ex.args[2:end]))
-    if a1 == :-
-        a2, a3 = excp.args[2:3]
-        a3 == 1 || error("invalid expression $ex; subtraction only supported for -1")
-        return :($a2 + -1)
-    elseif a1 == :*
-        aa = excp.args
-        a2 = aa[2]
-        a3 = aa[3]
-        if length(aa) > 3
-            excp.args = vcat(a1, aa[3:end])
-            a3 = dospecials(excp)
-        end
-        ## this order of expansion gives the R-style ordering of interaction
-        ## terms (after sorting in increasing interaction order) for higher-
-        ## order interaction terms (e.g. x1 * x2 * x3 should expand to x1 +
-        ## x2 + x3 + x1&x2 + x1&x3 + x2&x3 + x1&x2&x3)
-        :($a2 + $a2 & $a3 + $a3)
-    else
-        excp
-    end
+    if a1 != :* return excp end
+    aa = excp.args
+    a2 = aa[2]
+    a3 = aa[3]
+    if length(aa) > 3
+        excp.args = vcat(a1, aa[3:end])
+        a3 = dospecials(excp)
+    end
+    ## this order of expansion gives the R-style ordering of interaction
+    ## terms (after sorting in increasing interaction order) for higher-
+    ## order interaction terms (e.g. x1 * x2 * x3 should expand to x1 +
+    ## x2 + x3 + x1&x2 + x1&x3 + x2&x3 + x1&x2&x3)
+    :($a2 + $a2 & $a3 + $a3)
 end
 dospecials(a::Any) = a
 
@@ -239,22 +230,27 @@
     Terms(tt, ev, facs, non_redundants, oo, haslhs, !any(noint))
 end
 
-<<<<<<< HEAD
-## Default NULL handler.  Others can be added as keyword arguments
-function null_omit(df::DataFrame)
-    cc = complete_cases(df)
-=======
 ## Default NA handler.  Others can be added as keyword arguments
 function na_omit(df::DataFrame)
     cc = completecases(df)
->>>>>>> 7f24835c
     df[cc,:], cc
 end
 
-_droplevels!(x::Any) = x
-_droplevels!(x::Union{CategoricalArray, NullableCategoricalArray}) = droplevels!(x)
-
-is_categorical(::Union{CategoricalArray, NullableCategoricalArray}) = true
+## Trim the pool field of da to only those levels that occur in the refs
+function dropunusedlevels!(da::PooledDataArray)
+    rr = da.refs
+    uu = unique(rr)
+    length(uu) == length(da.pool) && return da
+    T = eltype(rr)
+    su = sort!(uu)
+    dict = Dict(zip(su, one(T):convert(T, length(uu))))
+    da.refs = map(x -> dict[x], rr)
+    da.pool = da.pool[uu]
+    da
+end
+dropunusedlevels!(x) = x
+
+is_categorical(::PooledDataArray) = true
 is_categorical(::Any) = false
 
 ## Check for non-redundancy of columns.  For instance, if x is a factor with two
@@ -321,15 +317,9 @@
 
 function ModelFrame(trms::Terms, d::AbstractDataFrame;
                     contrasts::Dict = Dict())
-<<<<<<< HEAD
-    df, msng = null_omit(DataFrame(map(x -> d[x], trms.eterms)))
-    names!(df, convert(Vector{Symbol}, map(string, trms.eterms)))
-    for c in eachcol(df) _droplevels!(c[2]) end
-=======
     df, msng = na_omit(DataFrame(map(x -> d[x], trms.eterms)))
     names!(df, convert(Vector{Symbol}, map(string, trms.eterms)))
     for c in eachcol(df) dropunusedlevels!(c[2]) end
->>>>>>> 7f24835c
 
     evaledContrasts = evalcontrasts(df, contrasts)
 
@@ -378,11 +368,8 @@
     end
 end
 
-modelmat_cols{T<:AbstractFloatMatrix}(::Type{T}, v::AbstractVector) =
-    convert(T, reshape(v, length(v), 1))
-# FIXME: this inefficient method should not be needed, cf. JuliaLang/julia#18264
-modelmat_cols{T<:AbstractFloatMatrix}(::Type{T}, v::NullableVector) =
-    convert(T, Matrix(reshape(v, length(v), 1)))
+modelmat_cols{T<:AbstractFloatMatrix}(::Type{T}, v::DataVector) = convert(T, reshape(v.data, length(v), 1))
+modelmat_cols{T<:AbstractFloatMatrix}(::Type{T}, v::Vector) = convert(T, reshape(v, length(v), 1))
 
 """
     modelmat_cols{T<:AbstractFloatMatrix}(::Type{T}, v::PooledDataVector, contrast::ContrastsMatrix)
@@ -390,9 +377,7 @@
 Construct `ModelMatrix` columns of type `T` based on specified contrasts, ensuring that
 levels align properly.
 """
-function modelmat_cols{T<:AbstractFloatMatrix}(::Type{T},
-                                               v::Union{CategoricalVector, NullableCategoricalVector},
-                                               contrast::ContrastsMatrix)
+function modelmat_cols{T<:AbstractFloatMatrix}(::Type{T}, v::PooledDataVector, contrast::ContrastsMatrix)
     ## make sure the levels of the contrast matrix and the categorical data
     ## are the same by constructing a re-indexing vector. Indexing into
     ## reindex with v.refs will give the corresponding row number of the
@@ -458,6 +443,7 @@
         trms
     end
 end
+
 
 """
     ModelMatrix{T<:AbstractFloatMatrix}(mf::ModelFrame)
@@ -540,8 +526,7 @@
     termnames(term::Symbol, col)
 Returns a vector of strings with the names of the coefficients
 associated with a term.  If the column corresponding to the term
-is not a `CategoricalArray` or `NullableCategoricalArray`,
-a one-element vector is returned.
+is not a `PooledDataArray` a one-element vector is returned.
 """
 termnames(term::Symbol, col) = [string(term)]
 function termnames(term::Symbol, mf::ModelFrame; non_redundant::Bool = false)
