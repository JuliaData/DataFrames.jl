--- conflicted
+++ resolved
@@ -162,19 +162,17 @@
     using Compat: ComposedFunction
 end
 
-<<<<<<< HEAD
 const METADATA_FIXED = """
 Metadata: this function preserves table level and column level metadata
 that has `:note` style.
 """
-=======
+
 if VERSION >= v"1.9.0-DEV.1163"
     import Base: stack
 else
     import Compat: stack
     export stack
 end
->>>>>>> 819e5e2a
 
 include("other/utils.jl")
 include("other/index.jl")
