--- conflicted
+++ resolved
@@ -271,7 +271,10 @@
 @deprecate melt(df::AbstractDataFrame; variable_name::Symbol=:variable, value_name::Symbol=:value,
                 view::Bool=false) stack(df; variable_name=variable_name, value_name=value_name,
                                         view=view)
-<<<<<<< HEAD
+
+import Base: lastindex
+@deprecate lastindex(df::AbstractDataFrame) ncol(df)
+
 function insertcols!(df::DataFrame, col_ind::Int, name_col::Pair{Symbol}; makeunique::Bool=false)
     Base.depwarn("Implicit broadcasting when inserting a column is deprecated. " *
                  "Pass an `AbstractVector` instead. ", :insertcols!)
@@ -288,9 +291,4 @@
                  "makeunique=$makeunique)` instead. ", :insertcols!)
     length(name_col) == 1 || throw(ArgumentError("one and only one column must be provided"))
     return insertcols!(df, col_ind, makeunique=makeunique, keys(name_col)[1] => name_col[1])
-end
-=======
-
-import Base: lastindex
-@deprecate lastindex(df::AbstractDataFrame) ncol(df)
->>>>>>> 8be3bc46
+end