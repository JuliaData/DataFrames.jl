"""
    stack(df::AbstractDataFrame[, measure_vars[, id_vars] ];
          variable_name=:variable, value_name=:value,
          view::Bool=false, variable_eltype::Type=String)

Stack a data frame `df`, i.e. convert it from wide to long format.

Return the long-format `DataFrame` with: columns for each of the `id_vars`,
column `value_name` (`:value` by default)
holding the values of the stacked columns (`measure_vars`), and
column `variable_name` (`:variable` by default) a vector holding
the name of the corresponding `measure_vars` variable.

If `view=true` then return a stacked view of a data frame (long format).
The result is a view because the columns are special `AbstractVectors`
that return views into the original data frame.

# Arguments
- `df` : the AbstractDataFrame to be stacked
- `measure_vars` : the columns to be stacked (the measurement variables),
  as a column selector ($COLUMNINDEX_STR; $MULTICOLUMNINDEX_STR).
  If neither `measure_vars` or `id_vars` are given, `measure_vars`
  defaults to all floating point columns.
- `id_vars` : the identifier columns that are repeated during stacking,
  as a column selector ($COLUMNINDEX_STR; $MULTICOLUMNINDEX_STR).
  Defaults to all variables that are not `measure_vars`
- `variable_name` : the name (`Symbol` or string) of the new stacked column that
  shall hold the names of each of `measure_vars`
- `value_name` : the name (`Symbol` or string) of the new stacked column containing
  the values from each of `measure_vars`
- `view` : whether the stacked data frame should be a view rather than contain
  freshly allocated vectors.
- `variable_eltype` : determines the element type of column `variable_name`.
  By default a `PooledArray{String}` is created.
  If `variable_eltype=Symbol` a `PooledVector{Symbol}` is created,
  and if `variable_eltype=CategoricalValue{String}`
  a `CategoricalArray{String}` is produced (call `using CategoricalArrays` first if needed)
  Passing any other type `T` will produce a `PooledVector{T}` column
  as long as it supports conversion from `String`.
  When `view=true`, a `RepeatedVector{T}` is produced.


# Examples
```jldoctest
julia> df = DataFrame(a=repeat(1:3, inner=2),
                      b=repeat(1:2, inner=3),
                      c=repeat(1:1, inner=6),
                      d=repeat(1:6, inner=1),
                      e=string.('a':'f'))
6×5 DataFrame
 Row │ a      b      c      d      e
     │ Int64  Int64  Int64  Int64  String
─────┼────────────────────────────────────
   1 │     1      1      1      1  a
   2 │     1      1      1      2  b
   3 │     2      1      1      3  c
   4 │     2      2      1      4  d
   5 │     3      2      1      5  e
   6 │     3      2      1      6  f

julia> stack(df, [:c, :d])
12×5 DataFrame
 Row │ a      b      e       variable  value
     │ Int64  Int64  String  String    Int64
─────┼───────────────────────────────────────
   1 │     1      1  a       c             1
   2 │     1      1  b       c             1
   3 │     2      1  c       c             1
   4 │     2      2  d       c             1
   5 │     3      2  e       c             1
   6 │     3      2  f       c             1
   7 │     1      1  a       d             1
   8 │     1      1  b       d             2
   9 │     2      1  c       d             3
  10 │     2      2  d       d             4
  11 │     3      2  e       d             5
  12 │     3      2  f       d             6

julia> stack(df, [:c, :d], [:a])
12×3 DataFrame
 Row │ a      variable  value
     │ Int64  String    Int64
─────┼────────────────────────
   1 │     1  c             1
   2 │     1  c             1
   3 │     2  c             1
   4 │     2  c             1
   5 │     3  c             1
   6 │     3  c             1
   7 │     1  d             1
   8 │     1  d             2
   9 │     2  d             3
  10 │     2  d             4
  11 │     3  d             5
  12 │     3  d             6

julia> stack(df, Not([:a, :b, :e]))
12×5 DataFrame
 Row │ a      b      e       variable  value
     │ Int64  Int64  String  String    Int64
─────┼───────────────────────────────────────
   1 │     1      1  a       c             1
   2 │     1      1  b       c             1
   3 │     2      1  c       c             1
   4 │     2      2  d       c             1
   5 │     3      2  e       c             1
   6 │     3      2  f       c             1
   7 │     1      1  a       d             1
   8 │     1      1  b       d             2
   9 │     2      1  c       d             3
  10 │     2      2  d       d             4
  11 │     3      2  e       d             5
  12 │     3      2  f       d             6

julia> stack(df, Not([:a, :b, :e]), variable_name=:somemeasure)
12×5 DataFrame
 Row │ a      b      e       somemeasure  value
     │ Int64  Int64  String  String       Int64
─────┼──────────────────────────────────────────
   1 │     1      1  a       c                1
   2 │     1      1  b       c                1
   3 │     2      1  c       c                1
   4 │     2      2  d       c                1
   5 │     3      2  e       c                1
   6 │     3      2  f       c                1
   7 │     1      1  a       d                1
   8 │     1      1  b       d                2
   9 │     2      1  c       d                3
  10 │     2      2  d       d                4
  11 │     3      2  e       d                5
  12 │     3      2  f       d                6
```
"""
function stack(df::AbstractDataFrame,
               measure_vars = findall(col -> eltype(col) <: Union{AbstractFloat, Missing},
                                      eachcol(df)),
               id_vars = Not(measure_vars);
               variable_name::SymbolOrString=:variable,
               value_name::SymbolOrString=:value, view::Bool=false,
               variable_eltype::Type=String)
    variable_name_s = Symbol(variable_name)
    value_name_s = Symbol(value_name)
    # getindex from index returns either Int or AbstractVector{Int}
    mv_tmp = index(df)[measure_vars]
    ints_measure_vars = mv_tmp isa Int ? [mv_tmp] : mv_tmp
    idv_tmp = index(df)[id_vars]
    ints_id_vars = idv_tmp isa Int ? [idv_tmp] : idv_tmp
    if view
        return _stackview(df, ints_measure_vars, ints_id_vars,
                          variable_name=variable_name_s,
                          value_name=value_name_s,
                          variable_eltype=variable_eltype)
    end
    N = length(ints_measure_vars)
    cnames = _names(df)[ints_id_vars]
    push!(cnames, variable_name_s)
    push!(cnames, value_name_s)
    if variable_eltype === Symbol
        catnms = PooledArray(_names(df)[ints_measure_vars])
    elseif variable_eltype === String
        catnms = PooledArray(names(df, ints_measure_vars))
    else
        # this covers CategoricalArray{String} in particular
        # (note that copyto! inserts levels in their order of appearance)
        nms = names(df, ints_measure_vars)
        simnms = similar(nms, variable_eltype)
        catnms = simnms isa Vector ? PooledArray(catnms) : simnms
        copyto!(catnms, nms)
    end
    return DataFrame(AbstractVector[[repeat(df[!, c], outer=N) for c in ints_id_vars]..., # id_var columns
                                    repeat(catnms, inner=nrow(df)),                       # variable
                                    vcat([df[!, c] for c in ints_measure_vars]...)],      # value
                     cnames, copycols=false)
end

function _stackview(df::AbstractDataFrame, measure_vars::AbstractVector{Int},
                    id_vars::AbstractVector{Int}; variable_name::Symbol,
                    value_name::Symbol, variable_eltype::Type)
    N = length(measure_vars)
    cnames = _names(df)[id_vars]
    push!(cnames, variable_name)
    push!(cnames, value_name)
    if variable_eltype === Symbol
        catnms = _names(df)[measure_vars]
    elseif variable_eltype === String
        catnms = names(df, measure_vars)
    else
        # this covers CategoricalArray{String} in particular,
        # as copyto! inserts levels in their order of appearance
        nms = names(df, measure_vars)
        catnms = copyto!(similar(nms, variable_eltype), nms)
    end
    return DataFrame(AbstractVector[[RepeatedVector(df[!, c], 1, N) for c in id_vars]..., # id_var columns
                                    RepeatedVector(catnms, nrow(df), 1),                  # variable
                                    StackedVector(Any[df[!, c] for c in measure_vars])],  # value
                     cnames, copycols=false)
end

"""
    unstack(df::AbstractDataFrame, rowkeys, colkey, value;
            renamecols::Function=identity, allowmissing::Bool=false,
            allowduplicates::Union{Bool, Function}=false, fill=missing)
    unstack(df::AbstractDataFrame, colkey, value;
            renamecols::Function=identity, allowmissing::Bool=false,
            allowduplicates::Union{Bool, Function}=false, fill=missing)
    unstack(df::AbstractDataFrame;
            renamecols::Function=identity, allowmissing::Bool=false,
            allowduplicates::Union{Bool, Function}=false, fill=missing)

Unstack data frame `df`, i.e. convert it from long to wide format.

Row and column keys will be ordered in the order of their first appearance.

# Positional arguments
- `df` : the AbstractDataFrame to be unstacked
- `rowkeys` : the columns with a unique key for each row, if not given, find a
  key by grouping on anything not a `colkey` or `value`. Can be any column
  selector ($COLUMNINDEX_STR; $MULTICOLUMNINDEX_STR). If `rowkeys` contains no
  columns all rows are assumed to have the same key.
- `colkey` : the column ($COLUMNINDEX_STR) holding the column names in wide
  format, defaults to `:variable`
- `value` : the value column ($COLUMNINDEX_STR), defaults to `:value`

# Keyword arguments

<<<<<<< HEAD
- `renamecols`: a function called on each unique value in `colkey`; it must
  return the name of the column to be created (typically as a string or a
  `Symbol`). Duplicates in resulting names when converted to `Symbol` are not
  allowed. By default no transformation is performed.
- `allowmissing`: if `false` (the default) then an error will be thrown if
  `colkey` contains `missing` values; if `true` then a column referring to
  `missing` value will be created.
- `allowduplicates`: if `false` (the default) then an error an error will be
  thrown if combination of `rowkeys` and `colkey` contains duplicate entries; if
  `true` then  then the last encountered `value` will be retained; if it is a
  `Function` then a vector containing all elements for each combination of
  `rowkeys` and `colkey` will be passed to `allowduplicates` function.

- `fill`: missing row/column combinations are filled with this value. The
  default is `missing`. If the `value` column is a `CategoricalVector` and
  `fill` is not `missing` then in order to keep unstacked value columns also
=======
- `renamecols`: a function called on each unique value in `colkey`; it must return
  the name of the column to be created (typically as a string or a `Symbol`).
  Duplicates in resulting names when converted to `Symbol` are not allowed.
  By default no transformation is performed.
- `allowmissing`: if `false` (the default) then an error will be thrown if `colkey`
  contains `missing` values; if `true` then a column referring to `missing` value
  will be created.
- `allowduplicates`: if `false` (the default) then an error an error will be thrown
  if combination of `rowkeys` and `colkey` contains duplicate entries; if `true`
  then the last encountered `value` will be retained; if it is a `Function`
  then it will be called on a vector containing all elements for each
  combination of `rowkeys` and `colkey`.

- `fill`: missing row/column combinations are filled with this value.
  Only allowed if `allowduplicates` is `true` or `false`. The default
  is `missing`. If the `value` column is a `CategoricalVector` and `fill`
  is not `missing` then in order to keep unstacked value columns also
>>>>>>> 111745eb
  `CategoricalVector` the `fill` must be passed as `CategoricalValue`

# Examples

```jldoctest
julia> wide = DataFrame(id=1:6,
                        a=repeat(1:3, inner=2),
                        b=repeat(1.0:2.0, inner=3),
                        c=repeat(1.0:1.0, inner=6),
                        d=repeat(1.0:3.0, inner=2))
6×5 DataFrame
 Row │ id     a      b        c        d
     │ Int64  Int64  Float64  Float64  Float64
─────┼─────────────────────────────────────────
   1 │     1      1      1.0      1.0      1.0
   2 │     2      1      1.0      1.0      1.0
   3 │     3      2      1.0      1.0      2.0
   4 │     4      2      2.0      1.0      2.0
   5 │     5      3      2.0      1.0      3.0
   6 │     6      3      2.0      1.0      3.0

julia> long = stack(wide)
18×4 DataFrame
 Row │ id     a      variable  value
     │ Int64  Int64  String    Float64
─────┼─────────────────────────────────
   1 │     1      1  b             1.0
   2 │     2      1  b             1.0
   3 │     3      2  b             1.0
   4 │     4      2  b             2.0
   5 │     5      3  b             2.0
   6 │     6      3  b             2.0
   7 │     1      1  c             1.0
   8 │     2      1  c             1.0
  ⋮  │   ⋮      ⋮       ⋮         ⋮
  12 │     6      3  c             1.0
  13 │     1      1  d             1.0
  14 │     2      1  d             1.0
  15 │     3      2  d             2.0
  16 │     4      2  d             2.0
  17 │     5      3  d             3.0
  18 │     6      3  d             3.0
                         3 rows omitted

julia> unstack(long)
6×5 DataFrame
 Row │ id     a      b         c         d
     │ Int64  Int64  Float64?  Float64?  Float64?
─────┼────────────────────────────────────────────
   1 │     1      1       1.0       1.0       1.0
   2 │     2      1       1.0       1.0       1.0
   3 │     3      2       1.0       1.0       2.0
   4 │     4      2       2.0       1.0       2.0
   5 │     5      3       2.0       1.0       3.0
   6 │     6      3       2.0       1.0       3.0

julia> unstack(long, :variable, :value)
6×5 DataFrame
 Row │ id     a      b         c         d
     │ Int64  Int64  Float64?  Float64?  Float64?
─────┼────────────────────────────────────────────
   1 │     1      1       1.0       1.0       1.0
   2 │     2      1       1.0       1.0       1.0
   3 │     3      2       1.0       1.0       2.0
   4 │     4      2       2.0       1.0       2.0
   5 │     5      3       2.0       1.0       3.0
   6 │     6      3       2.0       1.0       3.0

julia> unstack(long, :id, :variable, :value)
6×4 DataFrame
 Row │ id     b         c         d
     │ Int64  Float64?  Float64?  Float64?
─────┼─────────────────────────────────────
   1 │     1       1.0       1.0       1.0
   2 │     2       1.0       1.0       1.0
   3 │     3       1.0       1.0       2.0
   4 │     4       2.0       1.0       2.0
   5 │     5       2.0       1.0       3.0
   6 │     6       2.0       1.0       3.0

julia> unstack(long, [:id, :a], :variable, :value)
6×5 DataFrame
 Row │ id     a      b         c         d
     │ Int64  Int64  Float64?  Float64?  Float64?
─────┼────────────────────────────────────────────
   1 │     1      1       1.0       1.0       1.0
   2 │     2      1       1.0       1.0       1.0
   3 │     3      2       1.0       1.0       2.0
   4 │     4      2       2.0       1.0       2.0
   5 │     5      3       2.0       1.0       3.0
   6 │     6      3       2.0       1.0       3.0

julia> unstack(long, :id, :variable, :value, renamecols=x->Symbol(:_, x))
6×4 DataFrame
 Row │ id     _b        _c        _d
     │ Int64  Float64?  Float64?  Float64?
─────┼─────────────────────────────────────
   1 │     1       1.0       1.0       1.0
   2 │     2       1.0       1.0       1.0
   3 │     3       1.0       1.0       2.0
   4 │     4       2.0       1.0       2.0
   5 │     5       2.0       1.0       3.0
   6 │     6       2.0       1.0       3.0
```
Note that there are some differences between the widened results above.

```jldoctest
julia> df = DataFrame(id=["1", "1", "2"],
                      variable=["Var1", "Var2", "Var1"],
                      value=[1, 2, 3])
3×3 DataFrame
 Row │ id      variable  value
     │ String  String    Int64
─────┼─────────────────────────
   1 │ 1       Var1          1
   2 │ 1       Var2          2
   3 │ 2       Var1          3

julia> unstack(df, :variable, :value, fill=0)
2×3 DataFrame
 Row │ id      Var1   Var2
     │ String  Int64  Int64
─────┼──────────────────────
   1 │ 1           1      2
   2 │ 2           3      0

julia> df = DataFrame(cols=["a", "a", "b"], values=[1, 2, 4])
3×2 DataFrame
 Row │ cols    values
     │ String  Int64
─────┼────────────────
   1 │ a            1
   2 │ a            2
   3 │ b            4

julia> unstack(df, :cols, :values, allowduplicates=identity)
1×2 DataFrame
 Row │ a       b
     │ Array…  Array…
─────┼────────────────
   1 │ [1, 2]  [4]

julia> unstack(df, :cols, :values, allowduplicates=sum)
1×2 DataFrame
 Row │ a      b
     │ Int64  Int64
─────┼──────────────
   1 │     3      4
```
"""
function unstack(df::AbstractDataFrame, rowkeys, colkey::ColumnIndex,
                 value::ColumnIndex; renamecols::Function=identity,
                 allowmissing::Bool=false,
                 allowduplicates::Union{Bool, Function}=false, fill=missing)
    if allowduplicates isa Function
        groupcols = vcat(index(df)[rowkeys], index(df)[colkey])
        @assert groupcols isa AbstractVector{Int}
        gdf = groupby(df, groupcols)
        if check_aggregate(allowduplicates, df[!, value]) isa AbstractAggregate
            agg_fun = allowduplicates
        else
            agg_fun = Ref∘allowduplicates
        end
        df_agg = combine(gdf, value => agg_fun, renamecols=false)
        group_rows = find_group_row(gdf)
        if !issorted(group_rows)
            df_agg = df_agg[sortperm(group_rows), :]
        end
        return unstack(df_agg, rowkeys, colkey, value, renamecols=renamecols,
                    allowmissing=allowmissing, allowduplicates=false, fill=fill)
    end
    rowkey_ints = vcat(index(df)[rowkeys])
    @assert rowkey_ints isa AbstractVector{Int}
    g_rowkey = groupby(df, rowkey_ints)
    g_colkey = groupby(df, colkey)
    valuecol = df[!, value]
    return _unstack(df, rowkey_ints, index(df)[colkey], g_colkey,
                    valuecol, g_rowkey, renamecols, allowmissing, allowduplicates, fill)
end

function unstack(df::AbstractDataFrame, colkey::ColumnIndex, value::ColumnIndex;
                 renamecols::Function=identity,
                 allowmissing::Bool=false,
                 allowduplicates::Union{Bool, Function}=false, fill=missing)
    colkey_int = index(df)[colkey]
    value_int = index(df)[value]
    return unstack(df, Not(colkey_int, value_int), colkey_int, value_int,
            renamecols=renamecols, allowmissing=allowmissing,
            allowduplicates=allowduplicates, fill=fill)
end

unstack(df::AbstractDataFrame; renamecols::Function=identity,
        allowmissing::Bool=false,
        allowduplicates::Union{Bool, Function}=false, fill=missing) =
    unstack(df, :variable, :value, renamecols=renamecols, allowmissing=allowmissing,
            allowduplicates=allowduplicates, fill=fill)

# we take into account the fact that idx, starts and ends are computed lazily
# so we rather directly reference the gdf.groups
# this function is tailor made for unstack so it does assume that no groups were
# dropped (i.e. gdf.groups does not contain 0 entries)
function find_group_row(gdf::GroupedDataFrame)
    rows = zeros(Int, length(gdf))
    isempty(rows) && return rows

    filled = 0
    i = 1
    groups = gdf.groups
    while filled < length(gdf)
        group = groups[i]
        if rows[group] == 0
            rows[group] = i
            filled += 1
        end
        i += 1
    end
    return rows # return row index of first occurrence of each group in gdf.groups
end

function _unstack(df::AbstractDataFrame, rowkeys::AbstractVector{Int},
                  colkey::Int, g_colkey::GroupedDataFrame,
                  valuecol::AbstractVector, g_rowkey::GroupedDataFrame,
                  renamecols::Function, allowmissing::Bool,
                  allowduplicates::Bool, fill)
    rowref = g_rowkey.groups
    row_group_row_idxs = find_group_row(g_rowkey)
    Nrow = length(g_rowkey)

    @assert groupcols(g_colkey) == _names(df)[colkey:colkey]
    colref = g_colkey.groups
    Ncol = length(g_colkey)
    col_group_row_idxs = find_group_row(g_colkey)
    colref_map = df[col_group_row_idxs, colkey]
    if any(ismissing, colref_map) && !allowmissing
        throw(ArgumentError("Missing value in variable :$(_names(df)[colkey]). " *
                            "Pass `allowmissing=true` to skip missings."))
    end
    @assert length(rowref) == length(colref) == length(valuecol)

    unstacked_val = [fill!(similar(valuecol,
                           promote_type(eltype(valuecol), typeof(fill)),
                           Nrow),
                     fill) for _ in 1:Ncol]

    mask_filled = falses(Nrow, Ncol)

    for (k, (row_id, col_id, val)) in enumerate(zip(rowref, colref, valuecol))
        if !allowduplicates && mask_filled[row_id, col_id]
            bad_key = tuple((df[k, s] for s in rowkeys)...)
            bad_var = colref_map[col_id]
            throw(ArgumentError("Duplicate entries in unstack at row $k for key "*
                                "$bad_key and variable $bad_var. " *
                                "Pass allowduplicates=true to allow them."))
        end
        unstacked_val[col_id][row_id] = val
        mask_filled[row_id, col_id] = true
    end

    # note that Symbol(renamecols(x)) must produce unique column names
    # and names between df1 and df2 must be unique
    df1 = df[row_group_row_idxs, g_rowkey.cols]
    df2 = DataFrame(unstacked_val, Symbol[Symbol(renamecols(x)) for x in colref_map],
                    copycols=false)

    @assert length(col_group_row_idxs) == ncol(df2)
    # avoid reordering when col_group_row_idxs was already ordered
    if !issorted(col_group_row_idxs)
        df2 = df2[!, sortperm(col_group_row_idxs)]
    end

    res_df = hcat(df1, df2, copycols=false)

    @assert length(row_group_row_idxs) == nrow(res_df)
    # avoid reordering when row_group_row_idxs was already ordered
    if !issorted(row_group_row_idxs)
        res_df = res_df[sortperm(row_group_row_idxs), :]
    end

    return res_df
end

"""
    StackedVector <: AbstractVector

An `AbstractVector` that is a linear, concatenated view into
another set of AbstractVectors

NOTE: Not exported.

# Constructor
```julia
StackedVector(d::AbstractVector)
```

# Arguments
- `d...` : one or more AbstractVectors

# Examples
```julia
StackedVector(Any[[1, 2], [9, 10], [11, 12]])  # [1, 2, 9, 10, 11, 12]
```
"""
struct StackedVector{T} <: AbstractVector{T}
    components::Vector{Any}
end

StackedVector(d::AbstractVector) =
    StackedVector{promote_type(map(eltype, d)...)}(d)

function Base.getindex(v::StackedVector{T}, i::Int)::T where T
    lengths = [length(x)::Int for x in v.components]
    cumlengths = [0; cumsum(lengths)]
    j = searchsortedlast(cumlengths .+ 1, i)
    if j > length(cumlengths)
        error("indexing bounds error")
    end
    k = i - cumlengths[j]
    if k < 1 || k > length(v.components[j])
        error("indexing bounds error")
    end
    return v.components[j][k]
end

Base.IndexStyle(::Type{StackedVector}) = Base.IndexLinear()
Base.size(v::StackedVector) = (length(v),)
Base.length(v::StackedVector) = sum(map(length, v.components))
Base.eltype(v::Type{StackedVector{T}}) where {T} = T
Base.similar(v::StackedVector, T::Type, dims::Union{Integer, AbstractUnitRange}...) =
    similar(v.components[1], T, dims...)

"""
    RepeatedVector{T} <: AbstractVector{T}

An AbstractVector that is a view into another AbstractVector with
repeated elements

NOTE: Not exported.

# Constructor
```julia
RepeatedVector(parent::AbstractVector, inner::Int, outer::Int)
```

# Arguments
- `parent` : the AbstractVector that's repeated
- `inner` : the numer of times each element is repeated
- `outer` : the numer of times the whole vector is repeated after
  expanded by `inner`

`inner` and `outer` have the same meaning as similarly named arguments
to `repeat`.

# Examples
```julia
RepeatedVector([1, 2], 3, 1)   # [1, 1, 1, 2, 2, 2]
RepeatedVector([1, 2], 1, 3)   # [1, 2, 1, 2, 1, 2]
RepeatedVector([1, 2], 2, 2)   # [1, 2, 1, 2, 1, 2, 1, 2]
```
"""
struct RepeatedVector{T} <: AbstractVector{T}
    parent::AbstractVector{T}
    inner::Int
    outer::Int
end

Base.parent(v::RepeatedVector) = v.parent

function Base.getindex(v::RepeatedVector, i::Int)
    N = length(parent(v))
    idx = Base.fld1(mod1(i, v.inner*N), v.inner)
    parent(v)[idx]
end

Base.IndexStyle(::Type{<:RepeatedVector}) = Base.IndexLinear()
Base.size(v::RepeatedVector) = (length(v),)
Base.length(v::RepeatedVector) = v.inner * v.outer * length(parent(v))
Base.eltype(v::Type{RepeatedVector{T}}) where {T} = T
Base.reverse(v::RepeatedVector) = RepeatedVector(reverse(parent(v)), v.inner, v.outer)
Base.similar(v::RepeatedVector, T::Type, dims::Dims) = similar(parent(v), T, dims)
Base.unique(v::RepeatedVector) = unique(parent(v))

Base.transpose(::AbstractDataFrame, args...; kwargs...) =
    throw(ArgumentError("`transpose` not defined for `AbstractDataFrame`s. Try `permutedims` instead"))

"""
    permutedims(df::AbstractDataFrame, src_namescol::Union{Int, Symbol, AbstractString},
                [dest_namescol::Union{Symbol, AbstractString}];
                makeunique::Bool=false)

Turn `df` on its side such that rows become columns
and values in the column indexed by `src_namescol` become the names of new columns.
In the resulting `DataFrame`, column names of `df` will become the first column
with name specified by `dest_namescol`.

# Arguments
- `df` : the `AbstractDataFrame`
- `src_namescol` : the column that will become the new header.
  This column's element type must be `AbstractString` or `Symbol`.
- `dest_namescol` : the name of the first column in the returned `DataFrame`.
  Defaults to the same name as `src_namescol`.
- `makeunique` : if `false` (the default), an error will be raised
  if duplicate names are found; if `true`, duplicate names will be suffixed
  with `_i` (`i` starting at 1 for the first duplicate).

Note: The element types of columns in resulting `DataFrame`
(other than the first column, which always has element type `String`)
will depend on the element types of _all_ input columns
based on the result of `promote_type`.
That is, if the source data frame contains `Int` and `Float64` columns,
resulting columns will have element type `Float64`. If the source has
`Int` and `String` columns, resulting columns will have element type `Any`.

# Examples

```jldoctest
julia> df1 = DataFrame(a=["x", "y"], b=[1.0, 2.0], c=[3, 4], d=[true, false])
2×4 DataFrame
 Row │ a       b        c      d
     │ String  Float64  Int64  Bool
─────┼───────────────────────────────
   1 │ x           1.0      3   true
   2 │ y           2.0      4  false

julia> permutedims(df1, 1) # note the column types
3×3 DataFrame
 Row │ a       x        y
     │ String  Float64  Float64
─────┼──────────────────────────
   1 │ b           1.0      2.0
   2 │ c           3.0      4.0
   3 │ d           1.0      0.0

julia> df2 = DataFrame(a=["x", "y"], b=[1, "two"], c=[3, 4], d=[true, false])
2×4 DataFrame
 Row │ a       b    c      d
     │ String  Any  Int64  Bool
─────┼───────────────────────────
   1 │ x       1        3   true
   2 │ y       two      4  false

julia> permutedims(df2, 1, "different_name")
3×3 DataFrame
 Row │ different_name  x     y
     │ String          Any   Any
─────┼─────────────────────────────
   1 │ b               1     two
   2 │ c               3     4
   3 │ d               true  false
```
"""
function Base.permutedims(df::AbstractDataFrame, src_namescol::ColumnIndex,
                          dest_namescol::Union{Symbol, AbstractString};
                          makeunique::Bool=false)

    if src_namescol isa Integer
        1 <= src_namescol <= ncol(df) || throw(BoundsError(index(df), src_namescol))
    end
    eltype(df[!, src_namescol]) <: SymbolOrString ||
        throw(ArgumentError("src_namescol must have eltype `Symbol` or `<:AbstractString`"))

    df_notsrc = df[!, Not(src_namescol)]
    df_permuted = DataFrame(dest_namescol => names(df_notsrc))

    if ncol(df_notsrc) == 0
        df_tmp = DataFrame(AbstractVector[[] for _ in 1:nrow(df)], df[!, src_namescol],
                           makeunique=makeunique, copycols=false)
    else
        m = permutedims(Matrix(df_notsrc))
        df_tmp = rename!(DataFrame(Tables.table(m)), df[!, src_namescol], makeunique=makeunique)
    end
    return hcat!(df_permuted, df_tmp, makeunique=makeunique, copycols=false)
end

function Base.permutedims(df::AbstractDataFrame, src_namescol::ColumnIndex;
                          makeunique::Bool=false)
    if src_namescol isa Integer
        1 <= src_namescol <= ncol(df) || throw(BoundsError(index(df), src_namescol))
        dest_namescol = _names(df)[src_namescol]
    else
        dest_namescol = src_namescol
    end
    return permutedims(df, src_namescol, dest_namescol; makeunique=makeunique)
end<|MERGE_RESOLUTION|>--- conflicted
+++ resolved
@@ -223,7 +223,6 @@
 
 # Keyword arguments
 
-<<<<<<< HEAD
 - `renamecols`: a function called on each unique value in `colkey`; it must
   return the name of the column to be created (typically as a string or a
   `Symbol`). Duplicates in resulting names when converted to `Symbol` are not
@@ -233,32 +232,13 @@
   `missing` value will be created.
 - `allowduplicates`: if `false` (the default) then an error an error will be
   thrown if combination of `rowkeys` and `colkey` contains duplicate entries; if
-  `true` then  then the last encountered `value` will be retained; if it is a
-  `Function` then a vector containing all elements for each combination of
-  `rowkeys` and `colkey` will be passed to `allowduplicates` function.
+  `true` then the last encountered `value` will be retained; if it is a
+  `Function` then it will be called on a vector containing all elements for each
+  combination of `rowkeys` and `colkey`.
 
 - `fill`: missing row/column combinations are filled with this value. The
   default is `missing`. If the `value` column is a `CategoricalVector` and
   `fill` is not `missing` then in order to keep unstacked value columns also
-=======
-- `renamecols`: a function called on each unique value in `colkey`; it must return
-  the name of the column to be created (typically as a string or a `Symbol`).
-  Duplicates in resulting names when converted to `Symbol` are not allowed.
-  By default no transformation is performed.
-- `allowmissing`: if `false` (the default) then an error will be thrown if `colkey`
-  contains `missing` values; if `true` then a column referring to `missing` value
-  will be created.
-- `allowduplicates`: if `false` (the default) then an error an error will be thrown
-  if combination of `rowkeys` and `colkey` contains duplicate entries; if `true`
-  then the last encountered `value` will be retained; if it is a `Function`
-  then it will be called on a vector containing all elements for each
-  combination of `rowkeys` and `colkey`.
-
-- `fill`: missing row/column combinations are filled with this value.
-  Only allowed if `allowduplicates` is `true` or `false`. The default
-  is `missing`. If the `value` column is a `CategoricalVector` and `fill`
-  is not `missing` then in order to keep unstacked value columns also
->>>>>>> 111745eb
   `CategoricalVector` the `fill` must be passed as `CategoricalValue`
 
 # Examples
