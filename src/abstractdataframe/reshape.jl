--- conflicted
+++ resolved
@@ -400,11 +400,8 @@
 function unstack(df::AbstractDataFrame, rowkeys, colkey::ColumnIndex,
                  values::ColumnIndex; renamecols::Function=identity,
                  allowmissing::Bool=false, allowduplicates::Bool=false,
-<<<<<<< HEAD
                  valuestransform=nothing, fill=missing,
                  multithreaded::Bool=true)
-=======
-                 valuestransform=nothing, fill=missing)
     # first make sure that rowkeys are unique and
     # normalize all selectors as a strings
     # if some of the selectors are wrong we will get an early error here
@@ -412,7 +409,6 @@
     colkey = only(names(df, colkey))
     values = only(names(df, values))
 
->>>>>>> 6ef3399d
     if !isnothing(valuestransform)
         # potentially colkey can be also part of rowkeys so we need to do unique
         groupcols = unique!([rowkeys; colkey])
@@ -437,13 +433,9 @@
             # Ref that will get unwrapped by combine
             agg_fun = Ref∘valuestransform
         end
-<<<<<<< HEAD
-        df_op = combine(gdf, values => agg_fun,
-                        renamecols=false, multithreaded=multithreaded)
-=======
-        df_op = combine(gdf, values => agg_fun => values_out)
-
->>>>>>> 6ef3399d
+        df_op = combine(gdf, values => agg_fun => values_out,
+                        multithreaded=multithreaded)
+
         group_rows = find_group_row(gdf)
         if !issorted(group_rows)
             df_op = df_op[sortperm(group_rows), :]
