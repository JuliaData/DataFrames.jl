--- conflicted
+++ resolved
@@ -1,12 +1,7 @@
 """
     stack(df::AbstractDataFrame, [measure_vars], [id_vars];
-<<<<<<< HEAD
           variable_name=:variable, value_name=:value,
-          view::Bool=false, variable_eltype::Type=CategoricalString)
-=======
-          variable_name::Symbol=:variable, value_name::Symbol=:value,
           view::Bool=false, variable_eltype::Type=CategoricalValue{String})
->>>>>>> fb4e184f
 
 Stack a data frame `df`, i.e. convert it from wide to long format.
 
@@ -60,17 +55,11 @@
                measure_vars = findall(col -> eltype(col) <: Union{AbstractFloat, Missing},
                                       eachcol(df)),
                id_vars = Not(measure_vars);
-<<<<<<< HEAD
                variable_name::Union{Symbol, AbstractString}=:variable,
                value_name::Union{Symbol, AbstractString}=:value, view::Bool=false,
-               variable_eltype::Type=CategoricalString)
+               variable_eltype::Type=CategoricalValue{String})
     variable_name_s = Symbol(variable_name)
     value_name_s = Symbol(value_name)
-=======
-               variable_name::Symbol=:variable,
-               value_name::Symbol=:value, view::Bool=false,
-               variable_eltype::Type=CategoricalValue{String})
->>>>>>> fb4e184f
     # getindex from index returns either Int or AbstractVector{Int}
     mv_tmp = index(df)[measure_vars]
     ints_measure_vars = mv_tmp isa Int ? [mv_tmp] : mv_tmp
@@ -82,17 +71,10 @@
     end
     N = length(ints_measure_vars)
     cnames = _names(df)[ints_id_vars]
-<<<<<<< HEAD
     push!(cnames, variable_name_s)
     push!(cnames, value_name_s)
-    if variable_eltype <: CategoricalString
+    if variable_eltype <: CategoricalValue{String}
         nms = names(df, ints_measure_vars)
-=======
-    push!(cnames, variable_name)
-    push!(cnames, value_name)
-    if variable_eltype <: CategoricalValue{String}
-        nms = String.(_names(df)[ints_measure_vars])
->>>>>>> fb4e184f
         catnms = categorical(nms)
         levels!(catnms, nms)
     elseif variable_eltype === Symbol
@@ -116,13 +98,8 @@
     cnames = _names(df)[id_vars]
     push!(cnames, variable_name)
     push!(cnames, value_name)
-<<<<<<< HEAD
-    if variable_eltype <: CategoricalString
+    if variable_eltype <: CategoricalValue{String}
         nms = names(df, measure_vars)
-=======
-    if variable_eltype <: CategoricalValue{String}
-        nms = String.(_names(df)[measure_vars])
->>>>>>> fb4e184f
         catnms = categorical(nms)
         levels!(catnms, nms)
     elseif variable_eltype <: Symbol
