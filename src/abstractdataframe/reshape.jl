##############################################################################
##
## Reshaping
##
## Also, see issue # ??
##
##############################################################################

##############################################################################
##
## stack()
## melt()
##
##############################################################################

"""
Stacks a DataFrame; convert from a wide to long format


```julia
stack(df::AbstractDataFrame, [measure_vars], [id_vars];
      variable_name::Symbol=:variable, value_name::Symbol=:value)
melt(df::AbstractDataFrame, [id_vars], [measure_vars];
     variable_name::Symbol=:variable, value_name::Symbol=:value)
```

### Arguments

* `df` : the AbstractDataFrame to be stacked

* `measure_vars` : the columns to be stacked (the measurement
  variables), a normal column indexing type, like a Symbol,
  Vector{Symbol}, Int, etc.; for `melt`, defaults to all
  variables that are not `id_vars`. If neither `measure_vars`
  or `id_vars` are given, `measure_vars` defaults to all
  floating point columns.

* `id_vars` : the identifier columns that are repeated during
  stacking, a normal column indexing type; for `stack` defaults to all
  variables that are not `measure_vars`

* `variable_name` : the name of the new stacked column that shall hold the names
  of each of `measure_vars`

* `value_name` : the name of the new stacked column containing the values from
  each of `measure_vars`


### Result

* `::DataFrame` : the long-format DataFrame with column `:value`
  holding the values of the stacked columns (`measure_vars`), with
  column `:variable` a Vector of Symbols with the `measure_vars` name,
  and with columns for each of the `id_vars`.

See also `stackdf` and `meltdf` for stacking methods that return a
view into the original DataFrame. See `unstack` for converting from
long to wide format.


### Examples

```julia
d1 = DataFrame(a = repeat([1:3;], inner = [4]),
               b = repeat([1:4;], inner = [3]),
               c = randn(12),
               d = randn(12),
               e = map(string, 'a':'l'))

d1s = stack(d1, [:c, :d])
d1s2 = stack(d1, [:c, :d], [:a])
d1m = melt(d1, [:a, :b, :e])
d1s_name = melt(d1, [:a, :b, :e], variable_name=:somemeasure)
```

"""
function stack(df::AbstractDataFrame, measure_vars::AbstractVector{<:Integer},
               id_vars::AbstractVector{<:Integer}; variable_name::Symbol=:variable,
               value_name::Symbol=:value)
    N = length(measure_vars)
    cnames = names(df)[id_vars]
    insert!(cnames, 1, value_name)
    insert!(cnames, 1, variable_name)
    DataFrame(AbstractVector[repeat(_names(df)[measure_vars], inner=nrow(df)),   # variable
                  vcat([df[c] for c in measure_vars]...),             # value
                  [repeat(df[c], outer=N) for c in id_vars]...],      # id_var columns
              cnames)
end
function stack(df::AbstractDataFrame, measure_var::Int, id_var::Int;
               variable_name::Symbol=:variable, value_name::Symbol=:value)
    stack(df, [measure_var], [id_var];
          variable_name=variable_name, value_name=value_name)
end
function stack(df::AbstractDataFrame, measure_vars::AbstractVector{<:Integer}, id_var::Int;
               variable_name::Symbol=:variable, value_name::Symbol=:value)
    stack(df, measure_vars, [id_var];
          variable_name=variable_name, value_name=value_name)
end
function stack(df::AbstractDataFrame, measure_var::Int, id_vars::AbstractVector{<:Integer};
               variable_name::Symbol=:variable, value_name::Symbol=:value)
    stack(df, [measure_var], id_vars;
          variable_name=variable_name, value_name=value_name)
end
function stack(df::AbstractDataFrame, measure_vars, id_vars;
               variable_name::Symbol=:variable, value_name::Symbol=:value)
    stack(df, index(df)[measure_vars], index(df)[id_vars];
          variable_name=variable_name, value_name=value_name)
end
# no vars specified, by default select only numeric columns
numeric_vars(df::AbstractDataFrame) =
    [T <: AbstractFloat || (T >: Missing && Missings.T(T) <: AbstractFloat)
     for T in eltypes(df)]

function stack(df::AbstractDataFrame, measure_vars = numeric_vars(df);
               variable_name::Symbol=:variable, value_name::Symbol=:value)
    mv_inds = index(df)[measure_vars]
    stack(df, mv_inds, setdiff(1:ncol(df), mv_inds);
          variable_name=variable_name, value_name=value_name)
end

"""
Stacks a DataFrame; convert from a wide to long format; see
`stack`.
"""
function melt(df::AbstractDataFrame, id_vars::Union{Int,Symbol};
              variable_name::Symbol=:variable, value_name::Symbol=:value)
    melt(df, [id_vars]; variable_name=variable_name, value_name=value_name)
end
function melt(df::AbstractDataFrame, id_vars;
              variable_name::Symbol=:variable, value_name::Symbol=:value)
    id_inds = index(df)[id_vars]
    stack(df, setdiff(1:ncol(df), id_inds), id_inds;
          variable_name=variable_name, value_name=value_name)
end
function melt(df::AbstractDataFrame, id_vars, measure_vars;
              variable_name::Symbol=:variable, value_name::Symbol=:value)
    stack(df, measure_vars, id_vars; variable_name=variable_name,
          value_name=value_name)
end
melt(df::AbstractDataFrame; variable_name::Symbol=:variable, value_name::Symbol=:value) =
    stack(df; variable_name=variable_name, value_name=value_name)

##############################################################################
##
## unstack()
##
##############################################################################

"""
Unstacks a DataFrame; convert from a long to wide format

```julia
unstack(df::AbstractDataFrame, rowkeys::Union{Symbol, Integer},
        colkey::Union{Symbol, Integer}, value::Union{Symbol, Integer})
unstack(df::AbstractDataFrame, rowkeys::AbstractVector{<:Union{Symbol, Integer}},
        colkey::Union{Symbol, Integer}, value::Union{Symbol, Integer})
unstack(df::AbstractDataFrame, colkey::Union{Symbol, Integer},
        value::Union{Symbol, Integer})
unstack(df::AbstractDataFrame)
```

### Arguments

* `df` : the AbstractDataFrame to be unstacked

* `rowkeys` : the column(s) with a unique key for each row, if not given,
  find a key by grouping on anything not a `colkey` or `value`

* `colkey` : the column holding the column names in wide format,
  defaults to `:variable`

* `value` : the value column, defaults to `:value`

### Result

* `::DataFrame` : the wide-format DataFrame

If `colkey` contains `missing` values then they will be skipped and a warning will be printed.

If combination of `rowkeys` and `colkey` contains duplicate entries then last `value` will
be retained and a warning will be printed.

### Examples

```julia
wide = DataFrame(id = 1:12,
                 a  = repeat([1:3;], inner = [4]),
                 b  = repeat([1:4;], inner = [3]),
                 c  = randn(12),
                 d  = randn(12))

long = stack(wide)
wide0 = unstack(long)
wide1 = unstack(long, :variable, :value)
wide2 = unstack(long, :id, :variable, :value)
wide3 = unstack(long, [:id, :a], :variable, :value)
```
Note that there are some differences between the widened results above.
"""
function unstack(df::AbstractDataFrame, rowkey::Int, colkey::Int, value::Int)
    refkeycol = categorical(df[rowkey])
    droplevels!(refkeycol)
    keycol = categorical(df[colkey])
    droplevels!(keycol)
    valuecol = df[value]
    _unstack(df, rowkey, colkey, value, keycol, valuecol, refkeycol)
end

function _unstack(df::AbstractDataFrame, rowkey::Int,
                  colkey::Int, value::Int, keycol, valuecol, refkeycol)
    Nrow = length(refkeycol.pool)
    Ncol = length(keycol.pool)
    unstacked_val = [similar_missing(valuecol, Nrow) for i in 1:Ncol]
    hadmissing = false # have we encountered missing in refkeycol
    mask_filled = falses(Nrow+1, Ncol) # has a given [row,col] entry been filled?
    warned_dup = false # have we already printed duplicate entries warning?
    warned_missing = false # have we already printed missing in keycol warning?
    keycol_order = Vector{Int}(CategoricalArrays.order(keycol.pool))
    refkeycol_order = Vector{Int}(CategoricalArrays.order(refkeycol.pool))
    for k in 1:nrow(df)
        kref = keycol.refs[k]
        if kref <= 0 # we have found missing in colkey
            if !warned_missing
                @warn("Missing value in variable $(_names(df)[colkey]) at row $k. Skipping.")
                warned_missing = true
            end
            continue # skip processing it
        end
        j = keycol_order[kref]
        refkref = refkeycol.refs[k]
        if refkref <= 0 # we have found missing in rowkey
            if !hadmissing # if it is the first time we have to add a new row
                hadmissing = true
                # we use the fact that missing is greater than anything
                for i in eachindex(unstacked_val)
                    push!(unstacked_val[i], missing)
                end
            end
            i = length(unstacked_val[1])
        else
            i = refkeycol_order[refkref]
        end
        if !warned_dup && mask_filled[i, j]
            @warn("Duplicate entries in unstack at row $k for key "*
                  "$(refkeycol[k]) and variable $(keycol[k]).")
            warned_dup = true
        end
        unstacked_val[j][i] = valuecol[k]
        mask_filled[i, j] = true
    end
    levs = levels(refkeycol)
    # we have to handle a case with missings in refkeycol as levs will skip missing
    col = similar(df[rowkey], length(levs) + hadmissing)
    copyto!(col, levs)
    hadmissing && (col[end] = missing)
    df2 = DataFrame(unstacked_val, map(Symbol, levels(keycol)))
    insert!(df2, 1, col, _names(df)[rowkey])
end

unstack(df::AbstractDataFrame, rowkey::ColumnIndex,
        colkey::ColumnIndex, value::ColumnIndex) =
    unstack(df, index(df)[rowkey], index(df)[colkey], index(df)[value])

# Version of unstack with just the colkey and value columns provided
unstack(df::AbstractDataFrame, colkey::ColumnIndex, value::ColumnIndex) =
    unstack(df, index(df)[colkey], index(df)[value])

# group on anything not a key or value
unstack(df::AbstractDataFrame, colkey::Int, value::Int) =
    unstack(df, setdiff(_names(df), _names(df)[[colkey, value]]), colkey, value)

unstack(df::AbstractDataFrame, rowkeys, colkey::ColumnIndex, value::ColumnIndex) =
    unstack(df, rowkeys, index(df)[colkey], index(df)[value])

unstack(df::AbstractDataFrame, rowkeys::AbstractVector{<:Real}, colkey::Int, value::Int) =
    unstack(df, names(df)[rowkeys], colkey, value)

function unstack(df::AbstractDataFrame, rowkeys::AbstractVector{Symbol}, colkey::Int, value::Int)
    length(rowkeys) == 0 && throw(ArgumentError("No key column found"))
    length(rowkeys) == 1 && return unstack(df, rowkeys[1], colkey, value)
    g = groupby(df, rowkeys, sort=true)
    keycol = categorical(df[colkey])
    droplevels!(keycol)
    valuecol = df[value]
    _unstack(df, rowkeys, colkey, value, keycol, valuecol, g)
end

function _unstack(df::AbstractDataFrame, rowkeys::AbstractVector{Symbol},
                  colkey::Int, value::Int, keycol, valuecol, g)
    groupidxs = [g.idx[g.starts[i]:g.ends[i]] for i in 1:length(g.starts)]
    rowkey = zeros(Int, size(df, 1))
    for i in 1:length(groupidxs)
        rowkey[groupidxs[i]] .= i
    end
    df1 = df[g.idx[g.starts], g.cols]
    Nrow = length(g)
    Ncol = length(levels(keycol))
    unstacked_val = [similar_missing(valuecol, Nrow) for i in 1:Ncol]
    mask_filled = falses(Nrow, Ncol)
    warned_dup = false
    warned_missing = false
    keycol_order = Vector{Int}(CategoricalArrays.order(keycol.pool))
    for k in 1:nrow(df)
        kref = keycol.refs[k]
        if kref <= 0
            if !warned_missing
                @warn("Missing value in variable $(_names(df)[colkey]) at row $k. Skipping.")
                warned_missing = true
            end
            continue
        end
        j = keycol_order[kref]
        i = rowkey[k]
        if !warned_dup && mask_filled[i, j]
            @warn("Duplicate entries in unstack at row $k for key "*
                 "$(tuple((df[1,s] for s in rowkeys)...)) and variable $(keycol[k]).")
            warned_dup = true
        end
        unstacked_val[j][i] = valuecol[k]
        mask_filled[i, j] = true
    end
    df2 = DataFrame(unstacked_val, map(Symbol, levels(keycol)))
    hcat(df1, df2)
end

function unstack(df::AbstractDataFrame)
    Base.depwarn("In the future `unstack(df)` will call `unstack(df, :variable, :value)`." *
                 " use `unstack(df, :id, :variable, :value)` to treat `:id` as the only " *
                 "`rowkeys` column",
                 :unstack)
    unstack(df, :id, :variable, :value)
end


##############################################################################
##
## Reshaping using referencing (issue #145)
## New AbstractVector types (all read only):
##     StackedVector
##     RepeatedVector
##
##############################################################################

"""
An AbstractVector{Any} that is a linear, concatenated view into
another set of AbstractVectors

NOTE: Not exported.

### Constructor

```julia
StackedVector(d::AbstractVector...)
```

### Arguments

* `d...` : one or more AbstractVectors

### Examples

```julia
StackedVector(Any[[1,2], [9,10], [11,12]])  # [1,2,9,10,11,12]
```

"""
mutable struct StackedVector <: AbstractVector{Any}
    components::Vector{Any}
end

function Base.getindex(v::StackedVector,i::Integer)
    lengths = [length(x)::Int for x in v.components]
    cumlengths = [0; cumsum(lengths)]
    j = searchsortedlast(cumlengths .+ 1, i)
    if j > length(cumlengths)
        error("indexing bounds error")
    end
    k = i - cumlengths[j]
    if k < 1 || k > length(v.components[j])
        error("indexing bounds error")
    end
    v.components[j][k]
end

Base.size(v::StackedVector) = (length(v),)
Base.length(v::StackedVector) = sum(map(length, v.components))
Base.ndims(v::StackedVector) = 1
Base.eltype(v::StackedVector) = promote_type(map(eltype, v.components)...)
Base.similar(v::StackedVector, T::Type, dims::Union{Integer, AbstractUnitRange}...) =
    similar(v.components[1], T, dims...)

CategoricalArrays.CategoricalArray(v::StackedVector) = CategoricalArray(v[:]) # could be more efficient


"""
An AbstractVector that is a view into another AbstractVector with
repeated elements

NOTE: Not exported.

### Constructor

```julia
RepeatedVector(parent::AbstractVector, inner::Int, outer::Int)
```

### Arguments

* `parent` : the AbstractVector that's repeated
* `inner` : the numer of times each element is repeated
* `outer` : the numer of times the whole vector is repeated after
  expanded by `inner`

`inner` and `outer` have the same meaning as similarly named arguments
to `repeat`.

### Examples

```julia
RepeatedVector([1,2], 3, 1)   # [1,1,1,2,2,2]
RepeatedVector([1,2], 1, 3)   # [1,2,1,2,1,2]
RepeatedVector([1,2], 2, 2)   # [1,2,1,2,1,2,1,2]
```

"""
mutable struct RepeatedVector{T} <: AbstractVector{T}
    parent::AbstractVector{T}
    inner::Int
    outer::Int
end

function Base.getindex(v::RepeatedVector, i::Integer)
    N = length(v.parent)
    idx = Base.fld1(mod1(i,v.inner*N),v.inner)
    v.parent[idx]
end

Base.size(v::RepeatedVector) = (length(v),)
Base.length(v::RepeatedVector) = v.inner * v.outer * length(v.parent)
Base.ndims(v::RepeatedVector) = 1
Base.eltype(v::RepeatedVector{T}) where {T} = T
Base.reverse(v::RepeatedVector) = RepeatedVector(reverse(v.parent), v.inner, v.outer)
Base.similar(v::RepeatedVector, T::Type, dims::Dims) = similar(v.parent, T, dims)
Base.unique(v::RepeatedVector) = unique(v.parent)

function CategoricalArrays.CategoricalArray(v::RepeatedVector)
    res = CategoricalArrays.CategoricalArray(v.parent)
    res.refs = repeat(res.refs, inner = [v.inner], outer = [v.outer])
    res
end

##############################################################################
##
## stackdf()
## meltdf()
## Reshaping using referencing (issue #145), using the above vector types
##
##############################################################################

"""
A stacked view of a DataFrame (long format)

Like `stack` and `melt`, but a view is returned rather than data
copies.

```julia
stackdf(df::AbstractDataFrame, [measure_vars], [id_vars];
        variable_name::Symbol=:variable, value_name::Symbol=:value)
meltdf(df::AbstractDataFrame, [id_vars], [measure_vars];
       variable_name::Symbol=:variable, value_name::Symbol=:value)
```

### Arguments

* `df` : the wide AbstractDataFrame

* `measure_vars` : the columns to be stacked (the measurement
  variables), a normal column indexing type, like a Symbol,
  Vector{Symbol}, Int, etc.; for `melt`, defaults to all
  variables that are not `id_vars`

* `id_vars` : the identifier columns that are repeated during
  stacking, a normal column indexing type; for `stack` defaults to all
  variables that are not `measure_vars`

### Result

* `::DataFrame` : the long-format DataFrame with column `:value`
  holding the values of the stacked columns (`measure_vars`), with
  column `:variable` a Vector of Symbols with the `measure_vars` name,
  and with columns for each of the `id_vars`.

The result is a view because the columns are special AbstractVectors
that return indexed views into the original DataFrame.

### Examples

```julia
d1 = DataFrame(a = repeat([1:3;], inner = [4]),
               b = repeat([1:4;], inner = [3]),
               c = randn(12),
               d = randn(12),
               e = map(string, 'a':'l'))

d1s = stackdf(d1, [:c, :d])
d1s2 = stackdf(d1, [:c, :d], [:a])
d1m = meltdf(d1, [:a, :b, :e])
```

"""
function stackdf(df::AbstractDataFrame, measure_vars::AbstractVector{<:Integer},
                 id_vars::AbstractVector{<:Integer}; variable_name::Symbol=:variable,
                 value_name::Symbol=:value)
    N = length(measure_vars)
    cnames = names(df)[id_vars]
    insert!(cnames, 1, value_name)
    insert!(cnames, 1, variable_name)
<<<<<<< HEAD
    DataFrame(Any[RepeatedVector(_names(df)[measure_vars], nrow(df), 1),   # variable
                  StackedVector(Any[df[c] for c in measure_vars]),     # value
                  [RepeatedVector(df[c], 1, N) for c in id_vars]...],     # id_var columns
=======
    DataFrame(AbstractVector[RepeatedVector(_names(df)[measure_vars], nrow(df), 1),   # variable
                  StackedVector(Any[df[:,c] for c in measure_vars]),     # value
                  [RepeatedVector(df[:,c], 1, N) for c in id_vars]...],     # id_var columns
>>>>>>> 17bee7fe
              cnames)
end
function stackdf(df::AbstractDataFrame, measure_var::Int, id_var::Int;
                 variable_name::Symbol=:variable, value_name::Symbol=:value)
    stackdf(df, [measure_var], [id_var]; variable_name=variable_name,
            value_name=value_name)
end
function stackdf(df::AbstractDataFrame, measure_vars, id_var::Int;
                 variable_name::Symbol=:variable, value_name::Symbol=:value)
    stackdf(df, measure_vars, [id_var]; variable_name=variable_name,
            value_name=value_name)
end
function stackdf(df::AbstractDataFrame, measure_var::Int, id_vars;
                 variable_name::Symbol=:variable, value_name::Symbol=:value)
    stackdf(df, [measure_var], id_vars; variable_name=variable_name,
            value_name=value_name)
end
function stackdf(df::AbstractDataFrame, measure_vars, id_vars;
                 variable_name::Symbol=:variable, value_name::Symbol=:value)
    stackdf(df, index(df)[measure_vars], index(df)[id_vars];
            variable_name=variable_name, value_name=value_name)
end
function stackdf(df::AbstractDataFrame, measure_vars = numeric_vars(df);
                 variable_name::Symbol=:variable, value_name::Symbol=:value)
    m_inds = index(df)[measure_vars]
    stackdf(df, m_inds, setdiff(1:ncol(df), m_inds);
            variable_name=variable_name, value_name=value_name)
end

"""
A stacked view of a DataFrame (long format); see `stackdf`
"""
function meltdf(df::AbstractDataFrame, id_vars; variable_name::Symbol=:variable,
                value_name::Symbol=:value)
    id_inds = index(df)[id_vars]
    stackdf(df, setdiff(1:ncol(df), id_inds), id_inds;
            variable_name=variable_name, value_name=value_name)
end
function meltdf(df::AbstractDataFrame, id_vars, measure_vars;
                variable_name::Symbol=:variable, value_name::Symbol=:value)
    stackdf(df, measure_vars, id_vars; variable_name=variable_name,
            value_name=value_name)
end
meltdf(df::AbstractDataFrame; variable_name::Symbol=:variable, value_name::Symbol=:value) =
    stackdf(df; variable_name=variable_name, value_name=value_name)<|MERGE_RESOLUTION|>--- conflicted
+++ resolved
@@ -515,15 +515,9 @@
     cnames = names(df)[id_vars]
     insert!(cnames, 1, value_name)
     insert!(cnames, 1, variable_name)
-<<<<<<< HEAD
-    DataFrame(Any[RepeatedVector(_names(df)[measure_vars], nrow(df), 1),   # variable
-                  StackedVector(Any[df[c] for c in measure_vars]),     # value
-                  [RepeatedVector(df[c], 1, N) for c in id_vars]...],     # id_var columns
-=======
-    DataFrame(AbstractVector[RepeatedVector(_names(df)[measure_vars], nrow(df), 1),   # variable
-                  StackedVector(Any[df[:,c] for c in measure_vars]),     # value
-                  [RepeatedVector(df[:,c], 1, N) for c in id_vars]...],     # id_var columns
->>>>>>> 17bee7fe
+    DataFrame(AbstractVector[RepeatedVector(_names(df)[measure_vars], nrow(df), 1), # variable
+                             StackedVector(Any[df[c] for c in measure_vars]),       # value
+                             [RepeatedVector(df[c], 1, N) for c in id_vars]...],    # id_var columns
               cnames)
 end
 function stackdf(df::AbstractDataFrame, measure_var::Int, id_var::Int;
