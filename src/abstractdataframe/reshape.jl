"""
    stack(df::AbstractDataFrame, [measure_vars], [id_vars];
          variable_name=:variable, value_name=:value,
          view::Bool=false, variable_eltype::Type=String)

Stack a data frame `df`, i.e. convert it from wide to long format.

Return the long-format `DataFrame` with: columns for each of the `id_vars`,
column `value_name` (`:value` by default)
holding the values of the stacked columns (`measure_vars`), and
column `variable_name` (`:variable` by default) a vector holding
the name of the corresponding `measure_vars` variable.

If `view=true` then return a stacked view of a data frame (long format).
The result is a view because the columns are special `AbstractVectors`
that return views into the original data frame.


# Arguments
- `df` : the AbstractDataFrame to be stacked
- `measure_vars` : the columns to be stacked (the measurement variables),
  as a column selector ($COLUMNINDEX_STR; $MULTICOLUMNINDEX_STR).
  If neither `measure_vars` or `id_vars` are given, `measure_vars`
  defaults to all floating point columns.
- `id_vars` : the identifier columns that are repeated during stacking,
  as a column selector ($COLUMNINDEX_STR; $MULTICOLUMNINDEX_STR).
  Defaults to all variables that are not `measure_vars`
- `variable_name` : the name (`Symbol` or string) of the new stacked column that
  shall hold the names of each of `measure_vars`
- `value_name` : the name (`Symbol` or string) of the new stacked column containing
  the values from each of `measure_vars`
- `view` : whether the stacked data frame should be a view rather than contain
  freshly allocated vectors.
- `variable_eltype` : determines the element type of column `variable_name`.
  By default a `PooledArray{String}` is created.
  If `variable_eltype=Symbol` a `PooledVector{Symbol}` is created,
  and if `variable_eltype=CategoricalValue{String}`
  a `CategoricalArray{String}` is produced (call `using CategoricalArrays` first if needed)
  Passing any other type `T` will produce a `PooledVector{T}` column
  as long as it supports conversion from `String`.
  When `view=true`, a `RepeatedVector{T}` is produced.


# Examples
```julia
julia> df = DataFrame(a = repeat([1:3;], inner = [2]),
                      b = repeat([1:2;], inner = [3]),
                      c = randn(6),
                      d = randn(),
                      e = map(string, 'a':'f'))
6×5 DataFrame
│ Row │ a     │ b     │ c        │ d        │ e      │
│     │ Int64 │ Int64 │ Float64  │ Float64  │ String │
├─────┼───────┼───────┼──────────┼──────────┼────────┤
│ 1   │ 1     │ 1     │ -1.1078  │ 0.680175 │ a      │
│ 2   │ 1     │ 1     │ 0.078634 │ 0.680175 │ b      │
│ 3   │ 2     │ 1     │ -1.47615 │ 0.680175 │ c      │
│ 4   │ 2     │ 2     │ 0.826434 │ 0.680175 │ d      │
│ 5   │ 3     │ 2     │ 0.597258 │ 0.680175 │ e      │
│ 6   │ 3     │ 2     │ 1.49645  │ 0.680175 │ f      │

julia> stack(df, [:c, :d])
12×5 DataFrame
│ Row │ a     │ b     │ e      │ variable │ value    │
│     │ Int64 │ Int64 │ String │ String   │ Float64  │
├─────┼───────┼───────┼────────┼──────────┼──────────┤
│ 1   │ 1     │ 1     │ a      │ c        │ -1.1078  │
│ 2   │ 1     │ 1     │ b      │ c        │ 0.078634 │
│ 3   │ 2     │ 1     │ c      │ c        │ -1.47615 │
│ 4   │ 2     │ 2     │ d      │ c        │ 0.826434 │
│ 5   │ 3     │ 2     │ e      │ c        │ 0.597258 │
│ 6   │ 3     │ 2     │ f      │ c        │ 1.49645  │
│ 7   │ 1     │ 1     │ a      │ d        │ 0.680175 │
│ 8   │ 1     │ 1     │ b      │ d        │ 0.680175 │
│ 9   │ 2     │ 1     │ c      │ d        │ 0.680175 │
│ 10  │ 2     │ 2     │ d      │ d        │ 0.680175 │
│ 11  │ 3     │ 2     │ e      │ d        │ 0.680175 │
│ 12  │ 3     │ 2     │ f      │ d        │ 0.680175 │

julia> stack(df, [:c, :d], [:a])
12×3 DataFrame
│ Row │ a     │ variable │ value    │
│     │ Int64 │ String   │ Float64  │
├─────┼───────┼──────────┼──────────┤
│ 1   │ 1     │ c        │ -1.1078  │
│ 2   │ 1     │ c        │ 0.078634 │
│ 3   │ 2     │ c        │ -1.47615 │
│ 4   │ 2     │ c        │ 0.826434 │
│ 5   │ 3     │ c        │ 0.597258 │
│ 6   │ 3     │ c        │ 1.49645  │
│ 7   │ 1     │ d        │ 0.680175 │
│ 8   │ 1     │ d        │ 0.680175 │
│ 9   │ 2     │ d        │ 0.680175 │
│ 10  │ 2     │ d        │ 0.680175 │
│ 11  │ 3     │ d        │ 0.680175 │
│ 12  │ 3     │ d        │ 0.680175 │

julia> stack(df, Not([:a, :b, :e]))
12×5 DataFrame
│ Row │ a     │ b     │ e      │ variable │ value    │
│     │ Int64 │ Int64 │ String │ String   │ Float64  │
├─────┼───────┼───────┼────────┼──────────┼──────────┤
│ 1   │ 1     │ 1     │ a      │ c        │ -1.1078  │
│ 2   │ 1     │ 1     │ b      │ c        │ 0.078634 │
│ 3   │ 2     │ 1     │ c      │ c        │ -1.47615 │
│ 4   │ 2     │ 2     │ d      │ c        │ 0.826434 │
│ 5   │ 3     │ 2     │ e      │ c        │ 0.597258 │
│ 6   │ 3     │ 2     │ f      │ c        │ 1.49645  │
│ 7   │ 1     │ 1     │ a      │ d        │ 0.680175 │
│ 8   │ 1     │ 1     │ b      │ d        │ 0.680175 │
│ 9   │ 2     │ 1     │ c      │ d        │ 0.680175 │
│ 10  │ 2     │ 2     │ d      │ d        │ 0.680175 │
│ 11  │ 3     │ 2     │ e      │ d        │ 0.680175 │
│ 12  │ 3     │ 2     │ f      │ d        │ 0.680175 │

julia> stack(df, Not([:a, :b, :e]), variable_name=:somemeasure)
12×5 DataFrame
│ Row │ a     │ b     │ e      │ somemeasure │ value    │
│     │ Int64 │ Int64 │ String │ String      │ Float64  │
├─────┼───────┼───────┼────────┼─────────────┼──────────┤
│ 1   │ 1     │ 1     │ a      │ c           │ -1.1078  │
│ 2   │ 1     │ 1     │ b      │ c           │ 0.078634 │
│ 3   │ 2     │ 1     │ c      │ c           │ -1.47615 │
│ 4   │ 2     │ 2     │ d      │ c           │ 0.826434 │
│ 5   │ 3     │ 2     │ e      │ c           │ 0.597258 │
│ 6   │ 3     │ 2     │ f      │ c           │ 1.49645  │
│ 7   │ 1     │ 1     │ a      │ d           │ 0.680175 │
│ 8   │ 1     │ 1     │ b      │ d           │ 0.680175 │
│ 9   │ 2     │ 1     │ c      │ d           │ 0.680175 │
│ 10  │ 2     │ 2     │ d      │ d           │ 0.680175 │
│ 11  │ 3     │ 2     │ e      │ d           │ 0.680175 │
│ 12  │ 3     │ 2     │ f      │ d           │ 0.680175 │
```
"""
function stack(df::AbstractDataFrame,
               measure_vars = findall(col -> eltype(col) <: Union{AbstractFloat, Missing},
                                      eachcol(df)),
               id_vars = Not(measure_vars);
               variable_name::SymbolOrString=:variable,
               value_name::SymbolOrString=:value, view::Bool=false,
               variable_eltype::Type=String)
    variable_name_s = Symbol(variable_name)
    value_name_s = Symbol(value_name)
    # getindex from index returns either Int or AbstractVector{Int}
    mv_tmp = index(df)[measure_vars]
    ints_measure_vars = mv_tmp isa Int ? [mv_tmp] : mv_tmp
    idv_tmp = index(df)[id_vars]
    ints_id_vars = idv_tmp isa Int ? [idv_tmp] : idv_tmp
    if view
        return _stackview(df, ints_measure_vars, ints_id_vars,
                          variable_name=variable_name_s,
                          value_name=value_name_s,
                          variable_eltype=variable_eltype)
    end
    N = length(ints_measure_vars)
    cnames = _names(df)[ints_id_vars]
    push!(cnames, variable_name_s)
    push!(cnames, value_name_s)
    if variable_eltype === Symbol
        catnms = PooledArray(_names(df)[ints_measure_vars])
    elseif variable_eltype === String
        catnms = PooledArray(names(df, ints_measure_vars))
    else
        # this covers CategoricalArray{String} in particular
        # (note that copyto! inserts levels in their order of appearance)
        nms = names(df, ints_measure_vars)
        simnms = similar(nms, variable_eltype)
        catnms = simnms isa Vector ? PooledArray(catnms) : simnms
        copyto!(catnms, nms)
    end
    return DataFrame(AbstractVector[[repeat(df[!, c], outer=N) for c in ints_id_vars]..., # id_var columns
                                    repeat(catnms, inner=nrow(df)),                       # variable
                                    vcat([df[!, c] for c in ints_measure_vars]...)],      # value
                     cnames, copycols=false)
end

function _stackview(df::AbstractDataFrame, measure_vars::AbstractVector{Int},
                    id_vars::AbstractVector{Int}; variable_name::Symbol,
                    value_name::Symbol, variable_eltype::Type)
    N = length(measure_vars)
    cnames = _names(df)[id_vars]
    push!(cnames, variable_name)
    push!(cnames, value_name)
    if variable_eltype === Symbol
        catnms = _names(df)[measure_vars]
    elseif variable_eltype === String
        catnms = names(df, measure_vars)
    else
        # this covers CategoricalArray{String} in particular,
        # as copyto! inserts levels in their order of appearance
        nms = names(df, measure_vars)
        catnms = copyto!(similar(nms, variable_eltype), nms)
    end
    return DataFrame(AbstractVector[[RepeatedVector(df[!, c], 1, N) for c in id_vars]..., # id_var columns
                                    RepeatedVector(catnms, nrow(df), 1),                  # variable
                                    StackedVector(Any[df[!, c] for c in measure_vars])],  # value
                     cnames, copycols=false)
end

"""
    unstack(df::AbstractDataFrame, rowkeys, colkey, value; renamecols::Function=identity,
            allowmissing::Bool=false, allowduplicates::Bool=false)
    unstack(df::AbstractDataFrame, colkey, value; renamecols::Function=identity,
            allowmissing::Bool=false, allowduplicates::Bool=false)
    unstack(df::AbstractDataFrame; renamecols::Function=identity,
            allowmissing::Bool=false, allowduplicates::Bool=false)

Unstack data frame `df`, i.e. convert it from long to wide format.

Row keys and values from value column will be sorted by default unless they are
not ordered (i.e. passing them to `sort` fails) in which case the order of the
result is unspecified.

# Positional arguments
- `df` : the AbstractDataFrame to be unstacked
- `rowkeys` : the columns with a unique key for each row, if not given,
  find a key by grouping on anything not a `colkey` or `value`.
  Can be any column selector ($COLUMNINDEX_STR; $MULTICOLUMNINDEX_STR).
- `colkey` : the column ($COLUMNINDEX_STR) holding the column names in wide format,
  defaults to `:variable`
- `value` : the value column ($COLUMNINDEX_STR), defaults to `:value`

# Keyword arguments

`renamecols` is a function called on each unique value in `colkey` which must
return the name of the column to be created (typically as a string or a
`Symbol`). Duplicates in resulting names when converted to `Symbol` are not allowed.

If `colkey` contains `missing` values then they will be included  if
`allowmissing=true` and an error will be thrown otherwise (the default).

If combination of `rowkeys` and `colkey` contains duplicate entries then last
`value` will be retained and a warning will be printed if `allowduplicates=true`
and an error will be thrown otherwise (the default).

# Examples

```julia
julia> wide = DataFrame(id = 1:6,
                        a  = repeat([1:3;], inner = [2]),
                        b  = repeat([1:2;], inner = [3]),
                        c  = randn(6),
                        d  = randn(6))
6×5 DataFrame
│ Row │ id    │ a     │ b     │ c         │ d         │
│     │ Int64 │ Int64 │ Int64 │ Float64   │ Float64   │
├─────┼───────┼───────┼───────┼───────────┼───────────┤
│ 1   │ 1     │ 1     │ 1     │ 1.20649   │ -1.27628  │
│ 2   │ 2     │ 1     │ 1     │ -0.917794 │ 0.940007  │
│ 3   │ 3     │ 2     │ 1     │ 0.309629  │ 0.820397  │
│ 4   │ 4     │ 2     │ 2     │ 1.46677   │ -1.03457  │
│ 5   │ 5     │ 3     │ 2     │ 1.04339   │ -0.770464 │
│ 6   │ 6     │ 3     │ 2     │ -0.172475 │ -2.81039  │

julia> long = stack(wide)
12×5 DataFrame
│ Row │ id    │ a     │ b     │ variable │ value     │
│     │ Int64 │ Int64 │ Int64 │ String   │ Float64   │
├─────┼───────┼───────┼───────┼──────────┼───────────┤
│ 1   │ 1     │ 1     │ 1     │ c        │ 1.20649   │
│ 2   │ 2     │ 1     │ 1     │ c        │ -0.917794 │
│ 3   │ 3     │ 2     │ 1     │ c        │ 0.309629  │
│ 4   │ 4     │ 2     │ 2     │ c        │ 1.46677   │
│ 5   │ 5     │ 3     │ 2     │ c        │ 1.04339   │
│ 6   │ 6     │ 3     │ 2     │ c        │ -0.172475 │
│ 7   │ 1     │ 1     │ 1     │ d        │ -1.27628  │
│ 8   │ 2     │ 1     │ 1     │ d        │ 0.940007  │
│ 9   │ 3     │ 2     │ 1     │ d        │ 0.820397  │
│ 10  │ 4     │ 2     │ 2     │ d        │ -1.03457  │
│ 11  │ 5     │ 3     │ 2     │ d        │ -0.770464 │
│ 12  │ 6     │ 3     │ 2     │ d        │ -2.81039  │

julia> unstack(long)
6×5 DataFrame
│ Row │ id    │ a     │ b     │ c         │ d         │
│     │ Int64 │ Int64 │ Int64 │ Float64?  │ Float64?  │
├─────┼───────┼───────┼───────┼───────────┼───────────┤
│ 1   │ 1     │ 1     │ 1     │ 1.20649   │ -1.27628  │
│ 2   │ 2     │ 1     │ 1     │ -0.917794 │ 0.940007  │
│ 3   │ 3     │ 2     │ 1     │ 0.309629  │ 0.820397  │
│ 4   │ 4     │ 2     │ 2     │ 1.46677   │ -1.03457  │
│ 5   │ 5     │ 3     │ 2     │ 1.04339   │ -0.770464 │
│ 6   │ 6     │ 3     │ 2     │ -0.172475 │ -2.81039  │

julia> unstack(long, :variable, :value)
6×5 DataFrame
│ Row │ id    │ a     │ b     │ c         │ d         │
│     │ Int64 │ Int64 │ Int64 │ Float64?  │ Float64?  │
├─────┼───────┼───────┼───────┼───────────┼───────────┤
│ 1   │ 1     │ 1     │ 1     │ 1.20649   │ -1.27628  │
│ 2   │ 2     │ 1     │ 1     │ -0.917794 │ 0.940007  │
│ 3   │ 3     │ 2     │ 1     │ 0.309629  │ 0.820397  │
│ 4   │ 4     │ 2     │ 2     │ 1.46677   │ -1.03457  │
│ 5   │ 5     │ 3     │ 2     │ 1.04339   │ -0.770464 │
│ 6   │ 6     │ 3     │ 2     │ -0.172475 │ -2.81039  │

julia> unstack(long, :id, :variable, :value)
6×3 DataFrame
│ Row │ id    │ c         │ d         │
│     │ Int64 │ Float64?  │ Float64?  │
├─────┼───────┼───────────┼───────────┤
│ 1   │ 1     │ 1.20649   │ -1.27628  │
│ 2   │ 2     │ -0.917794 │ 0.940007  │
│ 3   │ 3     │ 0.309629  │ 0.820397  │
│ 4   │ 4     │ 1.46677   │ -1.03457  │
│ 5   │ 5     │ 1.04339   │ -0.770464 │
│ 6   │ 6     │ -0.172475 │ -2.81039  │

julia> unstack(long, [:id, :a], :variable, :value)
6×4 DataFrame
│ Row │ id    │ a     │ c         │ d         │
│     │ Int64 │ Int64 │ Float64?  │ Float64?  │
├─────┼───────┼───────┼───────────┼───────────┤
│ 1   │ 1     │ 1     │ 1.20649   │ -1.27628  │
│ 2   │ 2     │ 1     │ -0.917794 │ 0.940007  │
│ 3   │ 3     │ 2     │ 0.309629  │ 0.820397  │
│ 4   │ 4     │ 2     │ 1.46677   │ -1.03457  │
│ 5   │ 5     │ 3     │ 1.04339   │ -0.770464 │
│ 6   │ 6     │ 3     │ -0.172475 │ -2.81039  │

julia> unstack(long, :id, :variable, :value, renamecols=x->Symbol(:_, x))
6×3 DataFrame
│ Row │ id    │ _c        │ _d        │
│     │ Int64 │ Float64?  │ Float64?  │
├─────┼───────┼───────────┼───────────┤
│ 1   │ 1     │ 1.20649   │ -1.27628  │
│ 2   │ 2     │ -0.917794 │ 0.940007  │
│ 3   │ 3     │ 0.309629  │ 0.820397  │
│ 4   │ 4     │ 1.46677   │ -1.03457  │
│ 5   │ 5     │ 1.04339   │ -0.770464 │
│ 6   │ 6     │ -0.172475 │ -2.81039  │
```
Note that there are some differences between the widened results above.
"""
function unstack(df::AbstractDataFrame, rowkey::ColumnIndex, colkey::ColumnIndex,
                 value::ColumnIndex; renamecols::Function=identity,
                 allowmissing::Bool=false, allowduplicates::Bool=false)
    refkeycol = df[!, rowkey]
    keycol = df[!, colkey]
    valuecol = df[!, value]
    return _unstack(df, index(df)[rowkey], index(df)[colkey],
                    keycol, valuecol, refkeycol, renamecols, allowmissing, allowduplicates)
end

function _unstack_preprocess_vector(v::AbstractVector)
    v_unique = unique(v)
    had_missing = any(ismissing, v_unique)
    v_unique = intersect(levels(v), v_unique)
    had_missing && (v_unique = vcat(v_unique, [missing]))
    len_v = length(v_unique)
    v_map = Dict([x => i for (i,x) in enumerate(v_unique)])
    # both unique and Dict should use isequal to test for identity of values
    @assert length(v_map) == length(v_unique)
    # if there are no missings in v then set reference index of missing to 0
    col = similar(v, length(v_unique))
    copyto!(col, v_unique)
    return col, v_map, get(v_map, missing, 0)
end

function _unstack(df::AbstractDataFrame, rowkey::Int, colkey::Int,
                  keycol::AbstractVector, valuecol::AbstractVector,
                  refkeycol::AbstractVector, renamecols::Function,
                  allowmissing::Bool, allowduplicates::Bool)
    col, refkeycol_map, refkeycol_missing = _unstack_preprocess_vector(refkeycol)
    Nrow = length(refkeycol_map)
    colnames, keycol_map, keycol_missing = _unstack_preprocess_vector(keycol)
    Ncol = length(keycol_map)

    if keycol_missing != 0 && !allowmissing
        throw(ArgumentError("Missing value in variable :$(_names(df)[colkey]). " *
                            "Pass `allowmissing=true` to skip missings."))
    end

    unstacked_val = [similar_missing(valuecol, Nrow) for i in 1:Ncol]
    mask_filled = falses(Nrow, Ncol) # has a given [row,col] entry been filled?
    for k in 1:nrow(df)
        kref = keycol_map[keycol[k]]
        refkref = refkeycol_map[refkeycol[k]]
        if !allowduplicates && mask_filled[refkref, kref]
            throw(ArgumentError("Duplicate entries in unstack at row $k for key "*
                                "$(refkeycol[k]) and variable $(keycol[k]). " *
                                "Pass allowduplicates=true to allow them."))
        end
        unstacked_val[kref][refkref] = valuecol[k]
        mask_filled[refkref, kref] = true
    end
    # note that Symbol.(renamecols.(colnames)) must produce unique column names
    # and _names(df)[rowkey] must also produce a unique name
    df2 = DataFrame(unstacked_val, Symbol.(renamecols.(colnames)), copycols=false)
    return insertcols!(df2, 1, _names(df)[rowkey] => col, copycols=false)
end

function unstack(df::AbstractDataFrame, rowkeys, colkey::ColumnIndex,
                 value::ColumnIndex; renamecols::Function=identity,
                 allowmissing::Bool=false, allowduplicates::Bool=false)
    rowkey_ints = index(df)[rowkeys]
    @assert rowkey_ints isa AbstractVector{Int}
    length(rowkey_ints) == 0 && throw(ArgumentError("No key column found"))
    length(rowkey_ints) == 1 && return unstack(df, rowkey_ints[1], colkey, value,
                                               renamecols=renamecols,
                                               allowmissing=allowmissing,
                                               allowduplicates=allowduplicates)
    local g
    try
        g = groupby(df, rowkey_ints, sort=true)
    catch
        g = groupby(df, rowkey_ints, sort=false)
    end
    keycol = df[!, colkey]
    valuecol = df[!, value]
    return _unstack(df, rowkey_ints, index(df)[colkey], keycol, valuecol, g,
                    renamecols, allowmissing, allowduplicates)
end

function unstack(df::AbstractDataFrame, colkey::ColumnIndex, value::ColumnIndex;
                 renamecols::Function=identity,
                 allowmissing::Bool=false, allowduplicates::Bool=false)
    colkey_int = index(df)[colkey]
    value_int = index(df)[value]
    return unstack(df, Not(colkey_int, value_int), colkey_int, value_int,
            renamecols=renamecols, allowmissing=allowmissing,
            allowduplicates=allowduplicates)
end

unstack(df::AbstractDataFrame; renamecols::Function=identity,
        allowmissing::Bool=false, allowduplicates::Bool=false) =
    unstack(df, :variable, :value, renamecols=renamecols, allowmissing=allowmissing,
            allowduplicates=allowduplicates)

function _unstack(df::AbstractDataFrame, rowkeys::AbstractVector{Int},
                  colkey::Int, keycol::AbstractVector,
                  valuecol::AbstractVector, g::GroupedDataFrame,
                  renamecols::Function,
                  allowmissing::Bool, allowduplicates::Bool)
    idx, starts, ends = g.idx, g.starts, g.ends
    groupidxs = [idx[starts[i]:ends[i]] for i in 1:length(starts)]
    rowkey = zeros(Int, size(df, 1))
    for i in 1:length(groupidxs)
        rowkey[groupidxs[i]] .= i
    end
    df1 = df[idx[starts], g.cols]
    Nrow = length(g)

    colnames, keycol_map, keycol_missing = _unstack_preprocess_vector(keycol)
    Ncol = length(keycol_map)

    if keycol_missing != 0 && !allowmissing
        throw(ArgumentError("Missing value in variable :$(_names(df)[colkey])." *
                            " Pass `allowmissing=true` to skip missings."))
    end

    unstacked_val = [similar_missing(valuecol, Nrow) for i in 1:Ncol]
    mask_filled = falses(Nrow, Ncol)
    for k in 1:nrow(df)
        kref = keycol_map[keycol[k]]
        i = rowkey[k]
        if !allowduplicates && mask_filled[i, kref]
            throw(ArgumentError("Duplicate entries in unstack at row $k for key "*
                                "$(tuple((df[k,s] for s in rowkeys)...)) and variable $(keycol[k]). " *
                                "Pass allowduplicates=true to allow them."))
        end
        unstacked_val[kref][i] = valuecol[k]
        mask_filled[i, kref] = true
    end
    # note that Symbol.(renamecols.(colnames)) must produce unique column names
    # and names between df1 and df2 must be unique
    df2 = DataFrame(unstacked_val, Symbol.(renamecols.(colnames)), copycols=false)
    hcat(df1, df2, copycols=false)
end

"""
    StackedVector <: AbstractVector

An `AbstractVector` that is a linear, concatenated view into
another set of AbstractVectors

NOTE: Not exported.

# Constructor
```julia
StackedVector(d::AbstractVector)
```

# Arguments
- `d...` : one or more AbstractVectors

# Examples
```julia
StackedVector(Any[[1,2], [9,10], [11,12]])  # [1,2,9,10,11,12]
```
"""
struct StackedVector{T} <: AbstractVector{T}
    components::Vector{Any}
end

StackedVector(d::AbstractVector) =
    StackedVector{promote_type(map(eltype, d)...)}(d)

function Base.getindex(v::StackedVector{T}, i::Int)::T where T
    lengths = [length(x)::Int for x in v.components]
    cumlengths = [0; cumsum(lengths)]
    j = searchsortedlast(cumlengths .+ 1, i)
    if j > length(cumlengths)
        error("indexing bounds error")
    end
    k = i - cumlengths[j]
    if k < 1 || k > length(v.components[j])
        error("indexing bounds error")
    end
    return v.components[j][k]
end

Base.IndexStyle(::Type{StackedVector}) = Base.IndexLinear()
Base.size(v::StackedVector) = (length(v),)
Base.length(v::StackedVector) = sum(map(length, v.components))
Base.eltype(v::Type{StackedVector{T}}) where {T} = T
Base.similar(v::StackedVector, T::Type, dims::Union{Integer, AbstractUnitRange}...) =
    similar(v.components[1], T, dims...)

"""
    RepeatedVector{T} <: AbstractVector{T}

An AbstractVector that is a view into another AbstractVector with
repeated elements

NOTE: Not exported.

# Constructor
```julia
RepeatedVector(parent::AbstractVector, inner::Int, outer::Int)
```

# Arguments
- `parent` : the AbstractVector that's repeated
- `inner` : the numer of times each element is repeated
- `outer` : the numer of times the whole vector is repeated after
  expanded by `inner`

`inner` and `outer` have the same meaning as similarly named arguments
to `repeat`.

# Examples
```julia
RepeatedVector([1,2], 3, 1)   # [1,1,1,2,2,2]
RepeatedVector([1,2], 1, 3)   # [1,2,1,2,1,2]
RepeatedVector([1,2], 2, 2)   # [1,2,1,2,1,2,1,2]
```
"""
struct RepeatedVector{T} <: AbstractVector{T}
    parent::AbstractVector{T}
    inner::Int
    outer::Int
end

Base.parent(v::RepeatedVector) = v.parent
DataAPI.levels(v::RepeatedVector) = levels(parent(v))

# TODO: uncomment when DataAPI.jl supports this
# DataAPI.isordered(v::RepeatedVector) =
#     isordered(parent(v))

function Base.getindex(v::RepeatedVector, i::Int)
    N = length(parent(v))
    idx = Base.fld1(mod1(i,v.inner*N),v.inner)
    parent(v)[idx]
end

Base.IndexStyle(::Type{<:RepeatedVector}) = Base.IndexLinear()
Base.size(v::RepeatedVector) = (length(v),)
Base.length(v::RepeatedVector) = v.inner * v.outer * length(parent(v))
Base.eltype(v::Type{RepeatedVector{T}}) where {T} = T
Base.reverse(v::RepeatedVector) = RepeatedVector(reverse(parent(v)), v.inner, v.outer)
Base.similar(v::RepeatedVector, T::Type, dims::Dims) = similar(parent(v), T, dims)
Base.unique(v::RepeatedVector) = unique(parent(v))

<<<<<<< HEAD
# TODO: @nalimilan: is there a generic way to support this?
# function CategoricalArrays.CategoricalArray(v::RepeatedVector)
#     res = CategoricalArray(parent(v), levels=levels(parent(v)))
#     res.refs = repeat(res.refs, inner = [v.inner], outer = [v.outer])
#     res
# end
=======
function CategoricalArrays.CategoricalArray(v::RepeatedVector)
    res = CategoricalArray(parent(v), levels=levels(parent(v)))
    res.refs = repeat(res.refs, inner = [v.inner], outer = [v.outer])
    res
end


Base.transpose(::AbstractDataFrame, args...; kwargs...) =
    MethodError("`transpose` not defined for `AbstractDataFrame`s. Try `permutedims` instead")

"""
    permutedims(df::AbstractDataFrame, src_namescol::Union{Int, Symbol, AbstractString},
                [dest_namescol::Union{Symbol, AbstractString}];
                makeunique::Bool=false)

Turn `df` on its side such that rows become columns
and values in the column indexed by `src_namescol` become the names of new columns.
In the resulting `DataFrame`, column names of `df` will become the first column
with name specified by `dest_namescol`.

# Arguments
- `df` : the `AbstractDataFrame`
- `src_namescol` : the column that will become the new header.
  This column's element type must be `AbstractString` or `Symbol`.
- `dest_namescol` : the name of the first column in the returned `DataFrame`.
  Defaults to the same name as `src_namescol`.
- `makeunique` : if `false` (the default), an error will be raised
  if duplicate names are found; if `true`, duplicate names will be suffixed
  with `_i` (`i` starting at 1 for the first duplicate).

Note: The element types of columns in resulting `DataFrame`
(other than the first column, which always has element type `String`)
will depend on the element types of _all_ input columns
based on the result of `promote_type`.
That is, if the source data frame contains `Int` and `Float64` columns,
resulting columns will have element type `Float64`. If the source has
`Int` and `String` columns, resulting columns will have element type `Any`.

# Examples

```jldoctest
julia> df1 = DataFrame(a=["x", "y"], b=[1., 2.], c=[3, 4], d=[true,false])
2×4 DataFrame
│ Row │ a      │ b       │ c     │ d    │
│     │ String │ Float64 │ Int64 │ Bool │
├─────┼────────┼─────────┼───────┼──────┤
│ 1   │ x      │ 1.0     │ 3     │ 1    │
│ 2   │ y      │ 2.0     │ 4     │ 0    │

julia> permutedims(df1, 1) # note the column types
3×3 DataFrame
│ Row │ a      │ x       │ y       │
│     │ String │ Float64 │ Float64 │
├─────┼────────┼─────────┼─────────┤
│ 1   │ b      │ 1.0     │ 2.0     │
│ 2   │ c      │ 3.0     │ 4.0     │
│ 3   │ d      │ 1.0     │ 0.0     │

julia> df2 = DataFrame(a=["x", "y"], b=[1, "two"], c=[3, 4], d=[true, false])
2×4 DataFrame
│ Row │ a      │ b   │ c     │ d    │
│     │ String │ Any │ Int64 │ Bool │
├─────┼────────┼─────┼───────┼──────┤
│ 1   │ x      │ 1   │ 3     │ 1    │
│ 2   │ y      │ two │ 4     │ 0    │

julia> permutedims(df2, 1, "different_name")
3×3 DataFrame
│ Row │ different_name │ x   │ y   │
│     │ String         │ Any │ Any │
├─────┼────────────────┼─────┼─────┤
│ 1   │ b              │ 1   │ two │
│ 2   │ c              │ 3   │ 4   │
│ 3   │ d              │ 1   │ 0   │
```
"""
function Base.permutedims(df::AbstractDataFrame, src_namescol::ColumnIndex,
                          dest_namescol::Union{Symbol, AbstractString};
                          makeunique::Bool=false)

    if src_namescol isa Integer
        1 <= src_namescol <= ncol(df) || throw(BoundsError(index(df), src_namescol))
    end
    eltype(df[!, src_namescol]) <: SymbolOrString ||
        throw(ArgumentError("src_namescol must have eltype `Symbol` or `<:AbstractString`"))

    df_notsrc = df[!, Not(src_namescol)]
    df_permuted = DataFrame(dest_namescol => names(df_notsrc))

    if ncol(df_notsrc) == 0
        df_tmp = DataFrame(AbstractVector[[] for _ in 1:nrow(df)], df[!, src_namescol],
                           makeunique=makeunique, copycols=false)
    else
        m = permutedims(Matrix(df_notsrc))
        df_tmp = rename!(DataFrame(Tables.table(m)), df[!, src_namescol], makeunique=makeunique)
    end
    return hcat!(df_permuted, df_tmp, makeunique=makeunique, copycols=false)
end

function Base.permutedims(df::AbstractDataFrame, src_namescol::ColumnIndex;
                          makeunique::Bool=false)
    if src_namescol isa Integer
        1 <= src_namescol <= ncol(df) || throw(BoundsError(index(df), src_namescol))
        dest_namescol = _names(df)[src_namescol]
    else
        dest_namescol = src_namescol
    end
    return permutedims(df, src_namescol, dest_namescol; makeunique=makeunique)
end
>>>>>>> e07b08da
<|MERGE_RESOLUTION|>--- conflicted
+++ resolved
@@ -573,20 +573,12 @@
 Base.similar(v::RepeatedVector, T::Type, dims::Dims) = similar(parent(v), T, dims)
 Base.unique(v::RepeatedVector) = unique(parent(v))
 
-<<<<<<< HEAD
 # TODO: @nalimilan: is there a generic way to support this?
 # function CategoricalArrays.CategoricalArray(v::RepeatedVector)
 #     res = CategoricalArray(parent(v), levels=levels(parent(v)))
 #     res.refs = repeat(res.refs, inner = [v.inner], outer = [v.outer])
 #     res
 # end
-=======
-function CategoricalArrays.CategoricalArray(v::RepeatedVector)
-    res = CategoricalArray(parent(v), levels=levels(parent(v)))
-    res.refs = repeat(res.refs, inner = [v.inner], outer = [v.outer])
-    res
-end
-
 
 Base.transpose(::AbstractDataFrame, args...; kwargs...) =
     MethodError("`transpose` not defined for `AbstractDataFrame`s. Try `permutedims` instead")
@@ -689,5 +681,4 @@
         dest_namescol = src_namescol
     end
     return permutedims(df, src_namescol, dest_namescol; makeunique=makeunique)
-end
->>>>>>> e07b08da
+end