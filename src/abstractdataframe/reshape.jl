--- conflicted
+++ resolved
@@ -108,12 +108,7 @@
 end
 # no vars specified, by default select only numeric columns
 numeric_vars(df::AbstractDataFrame) =
-<<<<<<< HEAD
-    [nonmissingtype(T) <: AbstractFloat for T in eltypes(df)]
-=======
-    [T <: AbstractFloat || (T >: Missing && Missings.T(T) <: AbstractFloat)
-     for T in eltype.(eachcol(df))]
->>>>>>> 0161c0d0
+    [eltype(col) <: Union{AbstractFloat, Missing} for col in eachcol(df)]
 
 function stack(df::AbstractDataFrame, measure_vars = numeric_vars(df);
                variable_name::Symbol=:variable, value_name::Symbol=:value)
