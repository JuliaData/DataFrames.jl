--- conflicted
+++ resolved
@@ -23,7 +23,7 @@
                     header::Bool = true,
                     separator::Char = ',',
                     quotemark::Char = '"',
-                    nastring::AbstractString = "NULL")
+                    nastring::AbstractString = "NA")
     n, p = size(df)
     etypes = eltypes(df)
     if header
@@ -42,17 +42,11 @@
     quotestr = string(quotemark)
     for i in 1:n
         for j in 1:p
-            if !isnull(df[j],i)
+            if ! (isna(df[j],i))
                 if ! (etypes[j] <: Real)
-<<<<<<< HEAD
-		    print(io, quotemark)
-		    escapedprint(io, get(df[i, j]), quotestr)
-		    print(io, quotemark)
-=======
                     print(io, quotemark)
                     escapedprint(io, df[i, j], quotestr)
                     print(io, quotemark)
->>>>>>> 7f24835c
                 else
                     print(io, df[i, j])
                 end
@@ -73,7 +67,7 @@
                     header::Bool = true,
                     separator::Char = ',',
                     quotemark::Char = '"',
-                    nastring::AbstractString = "NULL")
+                    nastring::AbstractString = "NA")
     printtable(STDOUT,
                df,
                header = header,
@@ -100,7 +94,7 @@
 * `separator::Char` -- The separator character that you would like to use. Defaults to the output of `getseparator(filename)`, which uses commas for files that end in `.csv`, tabs for files that end in `.tsv` and a single space for files that end in `.wsv`.
 * `quotemark::Char` -- The character used to delimit string fields. Defaults to `'"'`.
 * `header::Bool` -- Should the file contain a header that specifies the column names from `df`. Defaults to `true`.
-* `nastring::AbstractString` -- What to write in place of missing data. Defaults to `"NULL"`.
+* `nastring::AbstractString` -- What to write in place of missing data. Defaults to `"NA"`.
 
 ### Result
 
@@ -121,7 +115,7 @@
                     header::Bool = true,
                     separator::Char = getseparator(filename),
                     quotemark::Char = '"',
-                    nastring::AbstractString = "NULL",
+                    nastring::AbstractString = "NA",
                     append::Bool = false)
 
     if endswith(filename, ".bz") || endswith(filename, ".bz2")
@@ -175,6 +169,7 @@
 end
 
 @compat function Base.show(io::IO, ::MIME"text/html", df::AbstractDataFrame)
+    n = size(df, 1)
     cnames = _names(df)
     write(io, "<table class=\"data-frame\">")
     write(io, "<thead>")
@@ -184,26 +179,15 @@
         write(io, "<th>$column_name</th>")
     end
     write(io, "</tr>")
-<<<<<<< HEAD
-    haslimit = get(io, :limit, true)
-    n = size(df, 1)
-    if haslimit
-        tty_rows, tty_cols = _displaysize(io)
-        mxrow = min(n,tty_rows)
-    else
-        mxrow = n
-    end
-=======
     write(io, "</thead>")
     write(io, "<tbody>")
     tty_rows, tty_cols = displaysize(io)
     mxrow = min(n,tty_rows)
->>>>>>> 7f24835c
     for row in 1:mxrow
         write(io, "<tr>")
         write(io, "<th>$row</th>")
         for column_name in cnames
-            cell = sprint(ourshowcompact, df[row, column_name])
+            cell = string(df[row, column_name])
             write(io, "<td>$(html_escape(cell))</td>")
         end
         write(io, "</tr>")
@@ -222,60 +206,6 @@
 
 ##############################################################################
 #
-# LaTeX output
-#
-##############################################################################
-
-function latex_char_escape(char::AbstractString)
-    if char == "\\"
-        return "\\textbackslash{}"
-    elseif char == "~"
-        return "\\textasciitilde{}"
-    else
-        return string("\\", char)
-    end
-end
-
-function latex_escape(cell::AbstractString)
-    cell = replace(cell, ['\\','~','#','$','%','&','_','^','{','}'], latex_char_escape)
-    return cell
-end
-
-function Base.show(io::IO, ::MIME"text/latex", df::AbstractDataFrame)
-    nrows = size(df, 1)
-    ncols = size(df, 2)
-    cnames = _names(df)
-    alignment = repeat("c", ncols)
-    write(io, "\\begin{tabular}{r|")
-    write(io, alignment)
-    write(io, "}\n")
-    write(io, "\t& ")
-    header = join(map(c -> latex_escape(string(c)), cnames), " & ")
-    write(io, header)
-    write(io, "\\\\\n")
-    write(io, "\t\\hline\n")
-    for row in 1:nrows
-        write(io, "\t")
-        write(io, @sprintf("%d", row))
-        for col in 1:ncols
-            write(io, " & ")
-            cell = df[row,col]
-            if !isnull(cell)
-                content = get(cell)
-                if mimewritable(MIME("text/latex"), content)
-                    show(io, MIME("text/latex"), content)
-                else
-                    print(io, latex_escape(string(content)))
-                end
-            end
-        end
-        write(io, " \\\\\n")
-    end
-    write(io, "\\end{tabular}\n")
-end
-
-##############################################################################
-#
 # MIME
 #
 ##############################################################################
