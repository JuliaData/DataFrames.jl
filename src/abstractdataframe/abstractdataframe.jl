--- conflicted
+++ resolved
@@ -68,8 +68,7 @@
 Return a freshly allocated `Vector{String}` of names of columns contained in `df`.
 
 If `cols` is passed then restrict returned column names to those matching the
-<<<<<<< HEAD
-selector (this is useful in particular with regular expressions, `Not`, and `Between`).
+selector (this is useful in particular with regular expressions, `Cols`, `Not`, and `Between`).
 `cols` can be:
 * any column selector ($COLUMNINDEX_STR; $MULTICOLUMNINDEX_STR)
 * a `Type`, in which case names of columns whose `eltype` is a subtype of `T`
@@ -77,11 +76,6 @@
   must be subtype of `Union{T, Missing}` other than `Missing` except if `T` is `Missing`
 * a `Function` predicate, in which case names of columns for which the predicate, taking a
   `String` containg column name, returns `true`
-=======
-selector (this is useful in particular with regular expressions, `Cols`, `Not`, and `Between`).
-`cols` can be any column selector ($COLUMNINDEX_STR; $MULTICOLUMNINDEX_STR)
-or a `Type`, in which case columns whose `eltype` is a subtype of `cols` are returned.
->>>>>>> 540f9011
 
 See also [`propertynames`](@ref) which returns a `Vector{Symbol}`.
 """
