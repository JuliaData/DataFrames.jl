"""
    AbstractDataFrame

An abstract type for which all concrete types expose an interface
for working with tabular data.

# Common methods

An `AbstractDataFrame` is a two-dimensional table with `Symbol`s or strings
for column names.

The following are normally implemented for AbstractDataFrames:

* [`describe`](@ref) : summarize columns
* `summary` : show number of rows and columns
* `hcat` : horizontal concatenation
* `vcat` : vertical concatenation
* [`repeat`](@ref) : repeat rows
* `names` : columns names
* [`rename!`](@ref) : rename columns names based on keyword arguments
* `length` : number of columns
* `size` : (nrows, ncols)
* [`first`](@ref) : first `n` rows
* [`last`](@ref) : last `n` rows
* `convert` : convert to an array
* [`completecases`](@ref) : boolean vector of complete cases (rows with no missings)
* [`dropmissing`](@ref) : remove rows with missing values
* [`dropmissing!`](@ref) : remove rows with missing values in-place
* [`nonunique`](@ref) : indexes of duplicate rows
* [`unique`](@ref) : remove duplicate rows
* [`unique!`](@ref) : remove duplicate rows in-place
* [`disallowmissing`](@ref) : drop support for missing values in columns
* [`disallowmissing!`](@ref) : drop support for missing values in columns in-place
* [`allowmissing`](@ref) : add support for missing values in columns
* [`allowmissing!`](@ref) : add support for missing values in columns in-place
* `similar` : a DataFrame with similar columns as `d`
* `filter` : remove rows
* `filter!` : remove rows in-place

# Indexing and broadcasting

`AbstractDataFrame` can be indexed by passing two indices specifying
row and column selectors. The allowed indices are a superset of indices
that can be used for standard arrays. You can also access a single column
of an `AbstractDataFrame` using `getproperty` and `setproperty!` functions.
Columns can be selected using integers, `Symbol`s, or strings.
In broadcasting `AbstractDataFrame` behavior is similar to a `Matrix`.

A detailed description of `getindex`, `setindex!`, `getproperty`, `setproperty!`,
broadcasting and broadcasting assignment for data frames is given in
the ["Indexing" section](https://juliadata.github.io/DataFrames.jl/stable/lib/indexing/)
of the manual.

"""
abstract type AbstractDataFrame end

##############################################################################
##
## Basic properties of a DataFrame
##
##############################################################################

"""
    names(df::AbstractDataFrame)
    names(df::AbstractDataFrame, cols)

Return a freshly allocated `Vector{String}` of names of columns contained in `df`.

If `cols` is passed then restrict returned column names to those matching the
selector (this is useful in particular with regular expressions, `Cols`, `Not`, and `Between`).
`cols` can be:
* any column selector ($COLUMNINDEX_STR; $MULTICOLUMNINDEX_STR)
* a `Type`, in which case names of columns whose `eltype` is a subtype of `T`
  are returned
* a `Function` predicate taking the column name as a string and returning `true`
  for columns that should be kept

See also [`propertynames`](@ref) which returns a `Vector{Symbol}`.
"""
Base.names(df::AbstractDataFrame, cols::Colon=:) = names(index(df))

function Base.names(df::AbstractDataFrame, cols)
    nms = _names(index(df))
    idx = index(df)[cols]
    idxs = idx isa Int ? (idx:idx) : idx
    return [String(nms[i]) for i in idxs]
end

Base.names(df::AbstractDataFrame, T::Type) =
    [String(n) for (n, c) in pairs(eachcol(df)) if eltype(c) <: T]
Base.names(df::AbstractDataFrame, fun::Function) = filter!(fun, names(df))

# _names returns Vector{Symbol} without copying
_names(df::AbstractDataFrame) = _names(index(df))

# separate methods are needed due to dispatch ambiguity
Compat.hasproperty(df::AbstractDataFrame, s::Symbol) = haskey(index(df), s)
Compat.hasproperty(df::AbstractDataFrame, s::AbstractString) = haskey(index(df), s)

"""
    rename!(df::AbstractDataFrame, vals::AbstractVector{Symbol};
            makeunique::Bool=false)
    rename!(df::AbstractDataFrame, vals::AbstractVector{<:AbstractString};
            makeunique::Bool=false)
    rename!(df::AbstractDataFrame, (from => to)::Pair...)
    rename!(df::AbstractDataFrame, d::AbstractDict)
    rename!(df::AbstractDataFrame, d::AbstractVector{<:Pair})
    rename!(f::Function, df::AbstractDataFrame)

Rename columns of `df` in-place.
Each name is changed at most once. Permutation of names is allowed.

# Arguments
- `df` : the `AbstractDataFrame`
- `d` : an `AbstractDict` or an `AbstractVector` of `Pair`s that maps
  the original names or column numbers to new names
- `f` : a function which for each column takes the old name as a `String`
  and returns the new name that gets converted to a `Symbol`
- `vals` : new column names as a vector of `Symbol`s or `AbstractString`s
  of the same length as the number of columns in `df`
- `makeunique` : if `false` (the default), an error will be raised
  if duplicate names are found; if `true`, duplicate names will be suffixed
  with `_i` (`i` starting at 1 for the first duplicate).

If pairs are passed to `rename!` (as positional arguments or in a dictionary or
a vector) then:
* `from` value can be a `Symbol`, an `AbstractString` or an `Integer`;
* `to` value can be a `Symbol` or an `AbstractString`.

Mixing symbols and strings in `to` and `from` is not allowed.

See also: [`rename`](@ref)

# Examples
```julia
julia> df = DataFrame(i = 1, x = 2, y = 3)
1×3 DataFrame
 Row │ i      x      y
     │ Int64  Int64  Int64
─────┼─────────────────────
   1 │     1      2      3

julia> rename!(df, Dict(:i => "A", :x => "X"))
1×3 DataFrame
 Row │ A      X      y
     │ Int64  Int64  Int64
─────┼─────────────────────
   1 │     1      2      3

julia> rename!(df, [:a, :b, :c])
1×3 DataFrame
 Row │ a      b      c
     │ Int64  Int64  Int64
─────┼─────────────────────
   1 │     1      2      3

julia> rename!(df, [:a, :b, :a])
ERROR: ArgumentError: Duplicate variable names: :a. Pass makeunique=true to make them unique using a suffix automatically.

julia> rename!(df, [:a, :b, :a], makeunique=true)
1×3 DataFrame
 Row │ a      b      a_1
     │ Int64  Int64  Int64
─────┼─────────────────────
   1 │     1      2      3

julia> rename!(uppercase, df)
1×3 DataFrame
 Row │ A      B      A_1
     │ Int64  Int64  Int64
─────┼─────────────────────
   1 │     1      2      3
```
"""
function rename!(df::AbstractDataFrame, vals::AbstractVector{Symbol};
                 makeunique::Bool=false)
    rename!(index(df), vals, makeunique=makeunique)
    return df
end

function rename!(df::AbstractDataFrame, vals::AbstractVector{<:AbstractString};
                 makeunique::Bool=false)
    rename!(index(df), Symbol.(vals), makeunique=makeunique)
    return df
end

function rename!(df::AbstractDataFrame, args::AbstractVector{Pair{Symbol, Symbol}})
    rename!(index(df), args)
    return df
end

function rename!(df::AbstractDataFrame,
                 args::Union{AbstractVector{<:Pair{Symbol, <:AbstractString}},
                             AbstractVector{<:Pair{<:AbstractString, Symbol}},
                             AbstractVector{<:Pair{<:AbstractString, <:AbstractString}},
                             AbstractDict{Symbol, Symbol},
                             AbstractDict{Symbol, <:AbstractString},
                             AbstractDict{<:AbstractString, Symbol},
                             AbstractDict{<:AbstractString, <:AbstractString}})
    rename!(index(df), [Symbol(from) => Symbol(to) for (from, to) in args])
    return df
end

function rename!(df::AbstractDataFrame,
                 args::Union{AbstractVector{<:Pair{<:Integer, <:AbstractString}},
                             AbstractVector{<:Pair{<:Integer, Symbol}},
                             AbstractDict{<:Integer, <:AbstractString},
                             AbstractDict{<:Integer, Symbol}})
    rename!(index(df), [_names(df)[from] => Symbol(to) for (from, to) in args])
    return df
end

rename!(df::AbstractDataFrame, args::Pair...) = rename!(df, collect(args))

function rename!(f::Function, df::AbstractDataFrame)
    rename!(f, index(df))
    return df
end

"""
    rename(df::AbstractDataFrame, vals::AbstractVector{Symbol};
           makeunique::Bool=false)
    rename(df::AbstractDataFrame, vals::AbstractVector{<:AbstractString};
           makeunique::Bool=false)
    rename(df::AbstractDataFrame, (from => to)::Pair...)
    rename(df::AbstractDataFrame, d::AbstractDict)
    rename(df::AbstractDataFrame, d::AbstractVector{<:Pair})
    rename(f::Function, df::AbstractDataFrame)

Create a new data frame that is a copy of `df` with changed column names.
Each name is changed at most once. Permutation of names is allowed.

# Arguments
- `df` : the `AbstractDataFrame`; if it is a `SubDataFrame` then renaming is
  only allowed if it was created using `:` as a column selector.
- `d` : an `AbstractDict` or an `AbstractVector` of `Pair`s that maps
  the original names or column numbers to new names
- `f` : a function which for each column takes the old name as a `String`
  and returns the new name that gets converted to a `Symbol`
- `vals` : new column names as a vector of `Symbol`s or `AbstractString`s
  of the same length as the number of columns in `df`
- `makeunique` : if `false` (the default), an error will be raised
  if duplicate names are found; if `true`, duplicate names will be suffixed
  with `_i` (`i` starting at 1 for the first duplicate).

If pairs are passed to `rename` (as positional arguments or in a dictionary or
a vector) then:
* `from` value can be a `Symbol`, an `AbstractString` or an `Integer`;
* `to` value can be a `Symbol` or an `AbstractString`.

Mixing symbols and strings in `to` and `from` is not allowed.

See also: [`rename!`](@ref)

# Examples
```julia
julia> df = DataFrame(i = 1, x = 2, y = 3)
1×3 DataFrame
 Row │ i      x      y
     │ Int64  Int64  Int64
─────┼─────────────────────
   1 │     1      2      3

julia> rename(df, :i => :A, :x => :X)
1×3 DataFrame
 Row │ A      X      y
     │ Int64  Int64  Int64
─────┼─────────────────────
   1 │     1      2      3

julia> rename(df, :x => :y, :y => :x)
1×3 DataFrame
 Row │ i      y      x
     │ Int64  Int64  Int64
─────┼─────────────────────
   1 │     1      2      3

julia> rename(df, [1 => :A, 2 => :X])
1×3 DataFrame
 Row │ A      X      y
     │ Int64  Int64  Int64
─────┼─────────────────────
   1 │     1      2      3

julia> rename(df, Dict("i" => "A", "x" => "X"))
1×3 DataFrame
 Row │ A      X      y
     │ Int64  Int64  Int64
─────┼─────────────────────
   1 │     1      2      3

julia> rename(uppercase, df)
1×3 DataFrame
 Row │ I      X      Y
     │ Int64  Int64  Int64
─────┼─────────────────────
   1 │     1      2      3
```
"""
rename(df::AbstractDataFrame, vals::AbstractVector{Symbol};
       makeunique::Bool=false) = rename!(copy(df), vals, makeunique=makeunique)
rename(df::AbstractDataFrame, vals::AbstractVector{<:AbstractString};
       makeunique::Bool=false) = rename!(copy(df), vals, makeunique=makeunique)
rename(df::AbstractDataFrame, args...) = rename!(copy(df), args...)
rename(f::Function, df::AbstractDataFrame) = rename!(f, copy(df))

"""
    size(df::AbstractDataFrame[, dim])

Return a tuple containing the number of rows and columns of `df`.
Optionally a dimension `dim` can be specified, where `1` corresponds to rows
and `2` corresponds to columns.

See also: [`nrow`](@ref), [`ncol`](@ref)

# Examples
```julia
julia> df = DataFrame(a=1:3, b='a':'c');

julia> size(df)
(3, 2)

julia> size(df, 1)
3
```
"""
Base.size(df::AbstractDataFrame) = (nrow(df), ncol(df))
function Base.size(df::AbstractDataFrame, i::Integer)
    if i == 1
        nrow(df)
    elseif i == 2
        ncol(df)
    else
        throw(ArgumentError("DataFrames only have two dimensions"))
    end
end

Base.isempty(df::AbstractDataFrame) = size(df, 1) == 0 || size(df, 2) == 0

if VERSION < v"1.6"
    Base.firstindex(df::AbstractDataFrame, i::Integer) = first(axes(df, i))
    Base.lastindex(df::AbstractDataFrame, i::Integer) = last(axes(df, i))
end
Base.axes(df::AbstractDataFrame, i::Integer) = Base.OneTo(size(df, i))

"""
    ndims(::AbstractDataFrame)
    ndims(::Type{<:AbstractDataFrame})

Return the number of dimensions of a data frame, which is always `2`.
"""
Base.ndims(::AbstractDataFrame) = 2
Base.ndims(::Type{<:AbstractDataFrame}) = 2

# separate methods are needed due to dispatch ambiguity
Base.getproperty(df::AbstractDataFrame, col_ind::Symbol) = df[!, col_ind]
Base.getproperty(df::AbstractDataFrame, col_ind::AbstractString) = df[!, col_ind]

# Private fields are never exposed since they can conflict with column names
"""
    propertynames(df::AbstractDataFrame)

Return a freshly allocated `Vector{Symbol}` of names of columns contained in `df`.
"""
Base.propertynames(df::AbstractDataFrame, private::Bool=false) = copy(_names(df))

##############################################################################
##
## Similar
##
##############################################################################

"""
    similar(df::AbstractDataFrame, rows::Integer=nrow(df))

Create a new `DataFrame` with the same column names and column element types
as `df`. An optional second argument can be provided to request a number of rows
that is different than the number of rows present in `df`.
"""
function Base.similar(df::AbstractDataFrame, rows::Integer = size(df, 1))
    rows < 0 && throw(ArgumentError("the number of rows must be non-negative"))
    DataFrame(AbstractVector[similar(x, rows) for x in eachcol(df)], copy(index(df)),
              copycols=false)
end

"""
    empty(df::AbstractDataFrame)

Create a new `DataFrame` with the same column names and column element types
as `df` but with zero rows.
"""
Base.empty(df::AbstractDataFrame) = similar(df, 0)

##############################################################################
##
## Equality
##
##############################################################################

function Base.:(==)(df1::AbstractDataFrame, df2::AbstractDataFrame)
    size(df1, 2) == size(df2, 2) || return false
    isequal(index(df1), index(df2)) || return false
    eq = true
    for idx in 1:size(df1, 2)
        coleq = df1[!, idx] == df2[!, idx]
        # coleq could be missing
        isequal(coleq, false) && return false
        eq &= coleq
    end
    return eq
end

function Base.isequal(df1::AbstractDataFrame, df2::AbstractDataFrame)
    size(df1, 2) == size(df2, 2) || return false
    isequal(index(df1), index(df2)) || return false
    for idx in 1:size(df1, 2)
        isequal(df1[!, idx], df2[!, idx]) || return false
    end
    return true
end

"""
    isapprox(df1::AbstractDataFrame, df2::AbstractDataFrame;
             rtol::Real=atol>0 ? 0 : √eps, atol::Real=0,
             nans::Bool=false, norm::Function=norm)

Inexact equality comparison. `df1` and `df2` must have the same size and column names.
Return  `true` if `isapprox` with given keyword arguments
applied to all pairs of columns stored in `df1` and `df2` returns `true`.
"""
function Base.isapprox(df1::AbstractDataFrame, df2::AbstractDataFrame;
                       atol::Real=0, rtol::Real=atol>0 ? 0 : √eps(),
                       nans::Bool=false, norm::Function=norm)
    if size(df1) != size(df2)
        throw(DimensionMismatch("dimensions must match: a has dims " *
                                "$(size(df1)), b has dims $(size(df2))"))
    end
    if !isequal(index(df1), index(df2))
        throw(ArgumentError("column names of passed data frames do not match"))
    end
    return all(isapprox.(eachcol(df1), eachcol(df2), atol=atol, rtol=rtol, nans=nans, norm=norm))
end
##############################################################################
##
## Description
##
##############################################################################

"""
    only(df::AbstractDataFrame)

If `df` has a single row return it as a `DataFrameRow`; otherwise throw `ArgumentError`.
"""
function only(df::AbstractDataFrame)
    nrow(df) != 1 && throw(ArgumentError("data frame must contain exactly 1 row"))
    return df[1, :]
end

"""
    first(df::AbstractDataFrame)

Get the first row of `df` as a `DataFrameRow`.
"""
Base.first(df::AbstractDataFrame) = df[1, :]

"""
    first(df::AbstractDataFrame, n::Integer)

Get a data frame with the `n` first rows of `df`.
"""
Base.first(df::AbstractDataFrame, n::Integer) = df[1:min(n, nrow(df)), :]

"""
    last(df::AbstractDataFrame)

Get the last row of `df` as a `DataFrameRow`.
"""
Base.last(df::AbstractDataFrame) = df[nrow(df), :]

"""
    last(df::AbstractDataFrame, n::Integer)

Get a data frame with the `n` last rows of `df`.
"""
Base.last(df::AbstractDataFrame, n::Integer) = df[max(1, nrow(df)-n+1):nrow(df), :]


"""
    describe(df::AbstractDataFrame; cols=:)
    describe(df::AbstractDataFrame, stats::Union{Symbol, Pair}...; cols=:)

Return descriptive statistics for a data frame as a new `DataFrame`
where each row represents a variable and each column a summary statistic.

# Arguments
- `df` : the `AbstractDataFrame`
- `stats::Union{Symbol, Pair}...` : the summary statistics to report.
  Arguments can be:
    - A symbol from the list `:mean`, `:std`, `:min`, `:q25`,
      `:median`, `:q75`, `:max`, `:eltype`, `:nunique`, `:first`, `:last`, and
      `:nmissing`. The default statistics used are `:mean`, `:min`, `:median`,
      `:max`, `:nmissing`, and `:eltype`.
    - `:all` as the only `Symbol` argument to return all statistics.
    - A `function => name` pair where `name` is a `Symbol` or string. This will
      create a column of summary statistics with the provided name.
- `cols` : a keyword argument allowing to select only a subset of columns from `df`
  to describe. Can be any column selector ($COLUMNINDEX_STR; $MULTICOLUMNINDEX_STR).

# Details
For `Real` columns, compute the mean, standard deviation, minimum, first
quantile, median, third quantile, and maximum. If a column does not derive from
`Real`, `describe` will attempt to calculate all statistics, using `nothing` as
a fall-back in the case of an error.

When `stats` contains `:nunique`, `describe` will report the
number of unique values in a column. If a column's base type derives from `Real`,
`:nunique` will return `nothing`s.

Missing values are filtered in the calculation of all statistics, however the
column `:nmissing` will report the number of missing values of that variable.

If custom functions are provided, they are called repeatedly with the vector
corresponding to each column as the only argument. For columns allowing for
missing values, the vector is wrapped in a call to `skipmissing`: custom
functions must therefore support such objects (and not only vectors), and cannot
access missing values.

# Examples
```julia
julia> df = DataFrame(i=1:10, x=0.1:0.1:1.0, y='a':'j');

julia> describe(df)
3×7 DataFrame
 Row │ variable  mean    min  median  max  nmissing  eltype
     │ Symbol    Union…  Any  Union…  Any  Int64     DataType
─────┼────────────────────────────────────────────────────────
   1 │ i         5.5     1    5.5     10          0  Int64
   2 │ x         0.55    0.1  0.55    1.0         0  Float64
   3 │ y                 a            j           0  Char

julia> describe(df, :min, :max)
3×3 DataFrame
 Row │ variable  min  max
     │ Symbol    Any  Any
─────┼────────────────────
   1 │ i         1    10
   2 │ x         0.1  1.0
   3 │ y         a    j

julia> describe(df, :min, sum => :sum)
3×3 DataFrame
 Row │ variable  min  sum
     │ Symbol    Any  Any
─────┼────────────────────
   1 │ i         1    55
   2 │ x         0.1  5.5
   3 │ y         a

julia> describe(df, :min, sum => :sum, cols=:x)
1×3 DataFrame
 Row │ variable  min      sum
     │ Symbol    Float64  Float64
─────┼────────────────────────────
   1 │ x             0.1      5.5
```
"""
DataAPI.describe(df::AbstractDataFrame,
                 stats::Union{Symbol, Pair{<:Base.Callable, <:SymbolOrString}}...;
                 cols=:) =
    _describe(select(df, cols, copycols=false), Any[s for s in stats])

DataAPI.describe(df::AbstractDataFrame; cols=:) =
    _describe(select(df, cols, copycols=false),
              [:mean, :min, :median, :max, :nmissing, :eltype])

function _describe(df::AbstractDataFrame, stats::AbstractVector)
    predefined_funs = Symbol[s for s in stats if s isa Symbol]

    allowed_fields = [:mean, :std, :min, :q25, :median, :q75,
                      :max, :nunique, :nmissing, :first, :last, :eltype]

    if predefined_funs == [:all]
        predefined_funs = allowed_fields
        i = findfirst(s -> s == :all, stats)
        splice!(stats, i, allowed_fields) # insert in the stats vector to get a good order
    elseif :all in predefined_funs
        throw(ArgumentError("`:all` must be the only `Symbol` argument."))
    elseif !issubset(predefined_funs, allowed_fields)
        not_allowed = join(setdiff(predefined_funs, allowed_fields), ", :")
        allowed_msg = "\nAllowed fields are: :" * join(allowed_fields, ", :")
        throw(ArgumentError(":$not_allowed not allowed." * allowed_msg))
    end

    custom_funs = Pair[s[1] => Symbol(s[2]) for s in stats if s isa Pair]

    ordered_names = [s isa Symbol ? s : Symbol(last(s)) for s in stats]

    if !allunique(ordered_names)
        df_ord_names = DataFrame(ordered_names = ordered_names)
        duplicate_names = unique(ordered_names[nonunique(df_ord_names)])
        throw(ArgumentError("Duplicate names not allowed. Duplicated value(s) are: " *
                            ":$(join(duplicate_names, ", "))"))
    end

    # Put the summary stats into the return data frame
    data = DataFrame()
    data.variable = propertynames(df)

    # An array of Dicts for summary statistics
    col_stats_dicts = map(eachcol(df)) do col
        if eltype(col) >: Missing
            t = collect(skipmissing(col))
            d = get_stats(t, predefined_funs)
            get_stats!(d, t, custom_funs)
        else
            d = get_stats(col, predefined_funs)
            get_stats!(d, col, custom_funs)
        end

        if :nmissing in predefined_funs
            d[:nmissing] = count(ismissing, col)
        end

        if :first in predefined_funs
            d[:first] = isempty(col) ? nothing : first(col)
        end

        if :last in predefined_funs
            d[:last] = isempty(col) ? nothing : last(col)
        end

        if :eltype in predefined_funs
            d[:eltype] = eltype(col)
        end

        return d
    end

    for stat in ordered_names
        # for each statistic, loop through the columns array to find values
        # letting the comprehension choose the appropriate type
        data[!, stat] = [d[stat] for d in col_stats_dicts]
    end

    return data
end

# Compute summary statistics
# use a dict because we dont know which measures the user wants
# Outside of the `describe` function due to something with 0.7
function get_stats(col::AbstractVector, stats::AbstractVector{Symbol})
    d = Dict{Symbol, Any}()

    if :q25 in stats || :median in stats || :q75 in stats
        q = try quantile(col, [.25, .5, .75]) catch; (nothing, nothing, nothing) end
        d[:q25] = q[1]
        d[:median] = q[2]
        d[:q75] = q[3]
    end

    if :min in stats || :max in stats
        ex = try extrema(col) catch; (nothing, nothing) end
        d[:min] = ex[1]
        d[:max] = ex[2]
    end

    if :mean in stats || :std in stats
        m = try mean(col) catch end
        # we can add non-necessary things to d, because we choose what we need
        # in the main function
        d[:mean] = m

        if :std in stats
            d[:std] = try std(col, mean = m) catch end
        end
    end

    if :nunique in stats
        if eltype(col) <: Real
            d[:nunique] = nothing
        else
            d[:nunique] = try length(Set(col)) catch end
        end
    end

    return d
end

function get_stats!(d::Dict, col::AbstractVector, stats::AbstractVector{<:Pair})
    for stat in stats
        d[stat[2]] = try stat[1](col) catch end
    end
end


##############################################################################
##
## Miscellaneous
##
##############################################################################

"""
    completecases(df::AbstractDataFrame, cols=:)

Return a Boolean vector with `true` entries indicating rows without missing values
(complete cases) in data frame `df`.

If `cols` is provided, only missing values in the corresponding columns areconsidered.
`cols` can be any column selector ($COLUMNINDEX_STR; $MULTICOLUMNINDEX_STR).

See also: [`dropmissing`](@ref) and [`dropmissing!`](@ref).
Use `findall(completecases(df))` to get the indices of the rows.

# Examples

```julia
julia> df = DataFrame(i = 1:5,
                      x = [missing, 4, missing, 2, 1],
                      y = [missing, missing, "c", "d", "e"])
5×3 DataFrame
5×3 DataFrame
 Row │ i      x        y
     │ Int64  Int64?   String?
─────┼─────────────────────────
   1 │     1  missing  missing
   2 │     2        4  missing
   3 │     3  missing  c
   4 │     4        2  d
   5 │     5        1  e

julia> completecases(df)
5-element BitArray{1}:
 false
 false
 false
  true
  true

julia> completecases(df, :x)
5-element BitArray{1}:
 false
  true
 false
  true
  true

julia> completecases(df, [:x, :y])
5-element BitArray{1}:
 false
 false
 false
  true
  true
```
"""
function completecases(df::AbstractDataFrame, col::Colon=:)
    if ncol(df) == 0
        throw(ArgumentError("Unable to compute complete cases of a " *
                            "data frame with no columns"))
    end
    res = trues(size(df, 1))
    for i in 1:size(df, 2)
        res .&= .!ismissing.(df[!, i])
    end
    res
end

completecases(df::AbstractDataFrame, col::ColumnIndex) =
    .!ismissing.(df[!, col])

completecases(df::AbstractDataFrame, cols::MultiColumnIndex) =
    completecases(df[!, cols])

"""
    dropmissing(df::AbstractDataFrame, cols=:; view::Bool=false, disallowmissing::Bool=!view)

Return a data frame excluding rows with missing values in `df`.

If `cols` is provided, only missing values in the corresponding columns are considered.
`cols` can be any column selector ($COLUMNINDEX_STR; $MULTICOLUMNINDEX_STR).

If `view=false` a freshly allocated `DataFrame` is returned.
If `view=true` then a `SubDataFrame` view into `df` is returned. In this case
`disallowmissing` must be `false`.

If `disallowmissing` is `true` (the default when `view` is `false`)
then columns specified in `cols` will be converted so as not to allow for missing
values using [`disallowmissing!`](@ref).

See also: [`completecases`](@ref) and [`dropmissing!`](@ref).

# Examples

```julia
julia> df = DataFrame(i = 1:5,
                      x = [missing, 4, missing, 2, 1],
                      y = [missing, missing, "c", "d", "e"])
5×3 DataFrame
 Row │ i      x        y
     │ Int64  Int64?   String?
─────┼─────────────────────────
   1 │     1  missing  missing
   2 │     2        4  missing
   3 │     3  missing  c
   4 │     4        2  d
   5 │     5        1  e

julia> dropmissing(df)
2×3 DataFrame
 Row │ i      x      y
     │ Int64  Int64  String
─────┼──────────────────────
   1 │     4      2  d
   2 │     5      1  e

julia> dropmissing(df, disallowmissing=false)
2×3 DataFrame
 Row │ i      x       y
     │ Int64  Int64?  String?
─────┼────────────────────────
   1 │     4       2  d
   2 │     5       1  e

julia> dropmissing(df, :x)
3×3 DataFrame
 Row │ i      x      y
     │ Int64  Int64  String?
─────┼───────────────────────
   1 │     2      4  missing
   2 │     4      2  d
   3 │     5      1  e

julia> dropmissing(df, [:x, :y])
2×3 DataFrame
 Row │ i      x      y
     │ Int64  Int64  String
─────┼──────────────────────
   1 │     4      2  d
   2 │     5      1  e
```
"""
@inline function dropmissing(df::AbstractDataFrame,
                             cols::Union{ColumnIndex, MultiColumnIndex}=:;
                             view::Bool=false, disallowmissing::Bool=!view)
    rowidxs = completecases(df, cols)
    if view
        if disallowmissing
            throw(ArgumentError("disallowmissing=true is incompatible with view=true"))
        end
        return Base.view(df, rowidxs, :)
    else
        newdf = df[rowidxs, :]
        disallowmissing && disallowmissing!(newdf, cols)
        return newdf
    end
end

"""
    dropmissing!(df::AbstractDataFrame, cols=:; disallowmissing::Bool=true)

Remove rows with missing values from data frame `df` and return it.

If `cols` is provided, only missing values in the corresponding columns are considered.
`cols` can be any column selector ($COLUMNINDEX_STR; $MULTICOLUMNINDEX_STR).

If `disallowmissing` is `true` (the default) then the `cols` columns will
get converted using [`disallowmissing!`](@ref).

See also: [`dropmissing`](@ref) and [`completecases`](@ref).

```jldoctest
julia> df = DataFrame(i = 1:5,
                      x = [missing, 4, missing, 2, 1],
                      y = [missing, missing, "c", "d", "e"])
5×3 DataFrame
 Row │ i      x        y
     │ Int64  Int64?   String?
─────┼─────────────────────────
   1 │     1  missing  missing
   2 │     2        4  missing
   3 │     3  missing  c
   4 │     4        2  d
   5 │     5        1  e

julia> dropmissing!(copy(df))
2×3 DataFrame
 Row │ i      x      y
     │ Int64  Int64  String
─────┼──────────────────────
   1 │     4      2  d
   2 │     5      1  e

julia> dropmissing!(copy(df), disallowmissing=false)
2×3 DataFrame
 Row │ i      x       y
     │ Int64  Int64?  String?
─────┼────────────────────────
   1 │     4       2  d
   2 │     5       1  e

julia> dropmissing!(copy(df), :x)
3×3 DataFrame
 Row │ i      x      y
     │ Int64  Int64  String?
─────┼───────────────────────
   1 │     2      4  missing
   2 │     4      2  d
   3 │     5      1  e

julia> dropmissing!(df, [:x, :y])
2×3 DataFrame
 Row │ i      x      y
     │ Int64  Int64  String
─────┼──────────────────────
   1 │     4      2  d
   2 │     5      1  e
```
"""
function dropmissing!(df::AbstractDataFrame,
                      cols::Union{ColumnIndex, MultiColumnIndex}=:;
                      disallowmissing::Bool=true)
    inds = completecases(df, cols)
    inds .= .!(inds)
    delete!(df, inds)
    disallowmissing && disallowmissing!(df, cols)
    df
end

"""
    filter(fun, df::AbstractDataFrame; view::Bool=false)
    filter(cols => fun, df::AbstractDataFrame; view::Bool=false)

Return a data frame containing only rows from `df` for which `fun`
returns `true`.

If `cols` is not specified then the predicate `fun` is passed `DataFrameRow`s.

If `cols` is specified then the predicate `fun` is passed elements of the
corresponding columns as separate positional arguments, unless `cols` is an
`AsTable` selector, in which case a `NamedTuple` of these arguments is passed.
`cols` can be any column selector ($COLUMNINDEX_STR; $MULTICOLUMNINDEX_STR), and
column duplicates are allowed if a vector of `Symbol`s, strings, or integers is
passed.

If `view=false` a freshly allocated `DataFrame` is returned.
If `view=true` then a `SubDataFrame` view into `df` is returned.

Passing `cols` leads to a more efficient execution of the operation for large data frames.

See also: [`filter!`](@ref)

# Examples
```
julia> df = DataFrame(x = [3, 1, 2, 1], y = ["b", "c", "a", "b"])
4×2 DataFrame
 Row │ x      y
     │ Int64  String
─────┼───────────────
   1 │     3  b
   2 │     1  c
   3 │     2  a
   4 │     1  b

julia> filter(row -> row.x > 1, df)
2×2 DataFrame
 Row │ x      y
     │ Int64  String
─────┼───────────────
   1 │     3  b
   2 │     2  a

julia> filter(:x => x -> x > 1, df)
2×2 DataFrame
 Row │ x      y
     │ Int64  String
─────┼───────────────
   1 │     3  b
   2 │     2  a

julia> filter([:x, :y] => (x, y) -> x == 1 || y == "b", df)
3×2 DataFrame
 Row │ x      y
     │ Int64  String
─────┼───────────────
   1 │     3  b
   2 │     1  c
   3 │     1  b

julia> filter(AsTable(:) => nt -> nt.x == 1 || nt.y == "b", df)
3×2 DataFrame
 Row │ x      y
     │ Int64  String
─────┼───────────────
   1 │     3  b
   2 │     1  c
   3 │     1  b
```
"""
@inline function Base.filter(f, df::AbstractDataFrame; view::Bool=false)
    rowidxs = _filter_helper(f, eachrow(df))
    return view ? Base.view(df, rowidxs, :) : df[rowidxs, :]
end

@inline function Base.filter((cols, f)::Pair, df::AbstractDataFrame; view::Bool=false)
    int_cols = index(df)[cols] # it will be AbstractVector{Int} or Int
    if length(int_cols) == 0
        rowidxs = [f() for _ in axes(df, 1)]
    else
        rowidxs = _filter_helper(f, (df[!, i] for i in int_cols)...)
    end
    return view ? Base.view(df, rowidxs, :) : df[rowidxs, :]
end

# this method is needed to allow for passing duplicate columns
@inline function Base.filter((cols, f)::Pair{<:Union{AbstractVector{<:Integer},
                                                     AbstractVector{<:AbstractString},
                                                     AbstractVector{<:Symbol}}},
                             df::AbstractDataFrame; view::Bool=false)
    if length(cols) == 0
        rowidxs = [f() for _ in axes(df, 1)]
    else
        rowidxs = _filter_helper(f, (df[!, i] for i in cols)...)
    end
    return view ? Base.view(df, rowidxs, :) : df[rowidxs, :]
end

_filter_helper(f, cols...)::BitVector = ((x...) -> f(x...)::Bool).(cols...)

@inline function Base.filter((cols, f)::Pair{AsTable}, df::AbstractDataFrame;
                             view::Bool=false)
    df_tmp = select(df, cols.cols, copycols=false)
    if ncol(df_tmp) == 0
        rowidxs = [f(NamedTuple()) for _ in axes(df, 1)]
    else
        rowidxs = _filter_helper_astable(f, Tables.namedtupleiterator(df_tmp))
    end
    return view ? Base.view(df, rowidxs, :) : df[rowidxs, :]
end

_filter_helper_astable(f, nti::Tables.NamedTupleIterator)::BitVector = (x -> f(x)::Bool).(nti)

"""
    filter!(fun, df::AbstractDataFrame)
    filter!(cols => fun, df::AbstractDataFrame)

Remove rows from data frame `df` for which `fun` returns `false`.

If `cols` is not specified then the predicate `fun` is passed `DataFrameRow`s.

If `cols` is specified then the predicate `fun` is passed elements of the
corresponding columns as separate positional arguments, unless `cols` is an
`AsTable` selector, in which case a `NamedTuple` of these arguments is passed.
`cols` can be any column selector ($COLUMNINDEX_STR; $MULTICOLUMNINDEX_STR), and
column duplicates are allowed if a vector of `Symbol`s, strings, or integers is
passed.

Passing `cols` leads to a more efficient execution of the operation for large data frames.

See also: [`filter`](@ref)

# Examples
```
julia> df = DataFrame(x = [3, 1, 2, 1], y = ["b", "c", "a", "b"])
4×2 DataFrame
 Row │ x      y
     │ Int64  String
─────┼───────────────
   1 │     3  b
   2 │     1  c
   3 │     2  a
   4 │     1  b

julia> filter!(row -> row.x > 1, df)
2×2 DataFrame
 Row │ x      y
     │ Int64  String
─────┼───────────────
   1 │     3  b
   2 │     2  a

julia> filter!(:x => x -> x == 3, df)
1×2 DataFrame
 Row │ x      y
     │ Int64  String
─────┼───────────────
   1 │     3  b

julia> df = DataFrame(x = [3, 1, 2, 1], y = ["b", "c", "a", "b"]);

julia> filter!([:x, :y] => (x, y) -> x == 1 || y == "b", df)
3×2 DataFrame
 Row │ x      y
     │ Int64  String
─────┼───────────────
   1 │     3  b
   2 │     1  c
   3 │     1  b

julia> df = DataFrame(x = [3, 1, 2, 1], y = ["b", "c", "a", "b"]);

julia> filter!(AsTable(:) => nt -> nt.x == 1 || nt.y == "b", df)
3×2 DataFrame
 Row │ x      y
     │ Int64  String
─────┼───────────────
   1 │     3  b
   2 │     1  c
   3 │     1  b
```
"""
Base.filter!(f, df::AbstractDataFrame) = delete!(df, findall(!f, eachrow(df)))
Base.filter!((col, f)::Pair{<:ColumnIndex}, df::AbstractDataFrame) =
    _filter!_helper(df, f, df[!, col])
Base.filter!((cols, f)::Pair{<:AbstractVector{Symbol}}, df::AbstractDataFrame) =
    filter!([index(df)[col] for col in cols] => f, df)
Base.filter!((cols, f)::Pair{<:AbstractVector{<:AbstractString}}, df::AbstractDataFrame) =
    filter!([index(df)[col] for col in cols] => f, df)
Base.filter!((cols, f)::Pair, df::AbstractDataFrame) =
    filter!(index(df)[cols] => f, df)
Base.filter!((cols, f)::Pair{<:AbstractVector{Int}}, df::AbstractDataFrame) =
    _filter!_helper(df, f, (df[!, i] for i in cols)...)

function _filter!_helper(df::AbstractDataFrame, f, cols...)
    if length(cols) == 0
        rowidxs = findall(x -> !f(), axes(df, 1))
    else
        rowidxs = findall(((x...) -> !(f(x...)::Bool)).(cols...))
    end
    return delete!(df, rowidxs)
end

function Base.filter!((cols, f)::Pair{<:AsTable}, df::AbstractDataFrame)
    dff = select(df, cols.cols, copycols=false)
    if ncol(dff) == 0
        return delete!(df, findall(x -> !f(NamedTuple()), axes(df, 1)))
    else
        return _filter!_helper_astable(df, Tables.namedtupleiterator(dff), f)
    end
end

_filter!_helper_astable(df::AbstractDataFrame, nti::Tables.NamedTupleIterator, f) =
    delete!(df, findall((x -> !(f(x)::Bool)).(nti)))

function Base.convert(::Type{Matrix}, df::AbstractDataFrame)
    T = reduce(promote_type, (eltype(v) for v in eachcol(df)))
    return convert(Matrix{T}, df)
end

function Base.convert(::Type{Matrix{T}}, df::AbstractDataFrame) where T
    n, p = size(df)
    res = Matrix{T}(undef, n, p)
    idx = 1
    for (name, col) in pairs(eachcol(df))
        try
            copyto!(res, idx, col)
        catch err
            if err isa MethodError && err.f == convert &&
               !(T >: Missing) && any(ismissing, col)
                throw(ArgumentError("cannot convert a DataFrame containing missing " *
                                    "values to Matrix{$T} (found for column $name)"))
            else
                rethrow(err)
            end
        end
        idx += n
    end
    return res
end

Base.Matrix(df::AbstractDataFrame) = Base.convert(Matrix, df)
Base.Matrix{T}(df::AbstractDataFrame) where {T} = Base.convert(Matrix{T}, df)

Base.convert(::Type{Array}, df::AbstractDataFrame) = convert(Matrix, df)
Base.convert(::Type{Array{T}}, df::AbstractDataFrame) where {T}  = Matrix{T}(df)
Base.Array(df::AbstractDataFrame) = Matrix(df)
Base.Array{T}(df::AbstractDataFrame) where {T} = Matrix{T}(df)

"""
    nonunique(df::AbstractDataFrame)
    nonunique(df::AbstractDataFrame, cols)

Return a `Vector{Bool}` in which `true` entries indicate duplicate rows.
A row is a duplicate if there exists a prior row with all columns containing
equal values (according to `isequal`).

See also [`unique`](@ref) and [`unique!`](@ref).

# Arguments
- `df` : `AbstractDataFrame`
- `cols` : a selector specifying the column(s) to compare. Can be any column
  selector ($COLUMNINDEX_STR; $MULTICOLUMNINDEX_STR).

# Examples
```julia
julia> df = DataFrame(i = 1:4, x = [1, 2, 1, 2])
4×2 DataFrame
 Row │ i      x
     │ Int64  Int64
─────┼──────────────
   1 │     1      1
   2 │     2      2
   3 │     3      1
   4 │     4      2

julia> df = vcat(df, df)
8×2 DataFrame
 Row │ i      x
     │ Int64  Int64
─────┼──────────────
   1 │     1      1
   2 │     2      2
   3 │     3      1
   4 │     4      2
   5 │     1      1
   6 │     2      2
   7 │     3      1
   8 │     4      2

julia> nonunique(df)
8-element Array{Bool,1}:
 0
 0
 0
 0
 1
 1
 1
 1

julia> nonunique(df, 2)
8-element Array{Bool,1}:
 0
 0
 1
 1
 1
 1
 1
 1
```
"""
function nonunique(df::AbstractDataFrame)
    if ncol(df) == 0
        throw(ArgumentError("finding duplicate rows in data frame with no " *
                            "columns is not allowed"))
    end
    gslots = row_group_slots(ntuple(i -> df[!, i], ncol(df)), Val(true))[3]
    # unique rows are the first encountered group representatives,
    # nonunique are everything else
    res = fill(true, nrow(df))
    @inbounds for g_row in gslots
        (g_row > 0) && (res[g_row] = false)
    end
    return res
end

nonunique(df::AbstractDataFrame, cols) = nonunique(select(df, cols, copycols=false))

Base.unique!(df::AbstractDataFrame) = delete!(df, findall(nonunique(df)))
Base.unique!(df::AbstractDataFrame, cols::AbstractVector) =
    delete!(df, findall(nonunique(df, cols)))
Base.unique!(df::AbstractDataFrame, cols) =
    delete!(df, findall(nonunique(df, cols)))

# Unique rows of an AbstractDataFrame.
@inline function Base.unique(df::AbstractDataFrame; view::Bool=false)
    rowidxs = (!).(nonunique(df))
    return view ? Base.view(df, rowidxs, :) : df[rowidxs, :]
end

@inline function Base.unique(df::AbstractDataFrame, cols; view::Bool=false)
    rowidxs = (!).(nonunique(df, cols))
    return view ? Base.view(df, rowidxs, :) : df[rowidxs, :]
end

"""
    unique(df::AbstractDataFrame; view::Bool=false)
    unique(df::AbstractDataFrame, cols; view::Bool=false)
    unique!(df::AbstractDataFrame)
    unique!(df::AbstractDataFrame, cols)

Return a data frame containing only the first occurrence of unique rows in `df`.
When `cols` is specified, the returned `DataFrame` contains
complete rows, retaining in each case the first instance for which `df[cols]` is
unique. `cols` can be any column selector ($COLUMNINDEX_STR;
$MULTICOLUMNINDEX_STR).

For `unique`, if `view=false` a freshly allocated `DataFrame` is returned,
and if `view=true` then a `SubDataFrame` view into `df` is returned.

`unique!` updates `df` in-place and does not support the `view` keyword argument.

See also [`nonunique`](@ref).

# Arguments
- `df` : the AbstractDataFrame
- `cols` :  column indicator (Symbol, Int, Vector{Symbol}, Regex, etc.)
specifying the column(s) to compare.

# Examples
```julia
julia> df = DataFrame(i = 1:4, x = [1, 2, 1, 2])
4×2 DataFrame
 Row │ i      x
     │ Int64  Int64
─────┼──────────────
   1 │     1      1
   2 │     2      2
   3 │     3      1
   4 │     4      2

julia> df = vcat(df, df)
8×2 DataFrame
 Row │ i      x
     │ Int64  Int64
─────┼──────────────
   1 │     1      1
   2 │     2      2
   3 │     3      1
   4 │     4      2
   5 │     1      1
   6 │     2      2
   7 │     3      1
   8 │     4      2

julia> unique(df)   # doesn't modify df
4×2 DataFrame
 Row │ i      x
     │ Int64  Int64
─────┼──────────────
   1 │     1      1
   2 │     2      2
   3 │     3      1
   4 │     4      2

julia> unique(df, 2)
2×2 DataFrame
 Row │ i      x
     │ Int64  Int64
─────┼──────────────
   1 │     1      1
   2 │     2      2

julia> unique!(df)  # modifies df
4×2 DataFrame
 Row │ i      x
     │ Int64  Int64
─────┼──────────────
   1 │     1      1
   2 │     2      2
   3 │     3      1
   4 │     4      2
```
"""
(unique, unique!)

"""
    hcat(df::AbstractDataFrame...;
         makeunique::Bool=false, copycols::Bool=true)
    hcat(df::AbstractDataFrame..., vs::AbstractVector;
         makeunique::Bool=false, copycols::Bool=true)
    hcat(vs::AbstractVector, df::AbstractDataFrame;
         makeunique::Bool=false, copycols::Bool=true)

Horizontally concatenate `AbstractDataFrames` and optionally `AbstractVector`s.

If `AbstractVector` is passed then a column name for it is automatically generated
as `:x1` by default.

If `makeunique=false` (the default) column names of passed objects must be unique.
If `makeunique=true` then duplicate column names will be suffixed
with `_i` (`i` starting at 1 for the first duplicate).

If `copycols=true` (the default) then the `DataFrame` returned by `hcat` will
contain copied columns from the source data frames.
If `copycols=false` then it will contain columns as they are stored in the
source (without copying). This option should be used with caution as mutating
either the columns in sources or in the returned `DataFrame` might lead to
the corruption of the other object.

# Example
```jldoctest
julia> df1 = DataFrame(A=1:3, B=1:3)
3×2 DataFrame
 Row │ A      B
     │ Int64  Int64
─────┼──────────────
   1 │     1      1
   2 │     2      2
   3 │     3      3

julia> df2 = DataFrame(A=4:6, B=4:6)
3×2 DataFrame
 Row │ A      B
     │ Int64  Int64
─────┼──────────────
   1 │     4      4
   2 │     5      5
   3 │     6      6

julia> df3 = hcat(df1, df2, makeunique=true)
3×4 DataFrame
 Row │ A      B      A_1    B_1
     │ Int64  Int64  Int64  Int64
─────┼────────────────────────────
   1 │     1      1      4      4
   2 │     2      2      5      5
   3 │     3      3      6      6

julia> df3.A === df1.A
false

julia> df3 = hcat(df1, df2, makeunique=true, copycols=false);

julia> df3.A === df1.A
true
```
"""
Base.hcat(df::AbstractDataFrame; makeunique::Bool=false, copycols::Bool=true) =
    DataFrame(df, copycols=copycols)
Base.hcat(df::AbstractDataFrame, x; makeunique::Bool=false, copycols::Bool=true) =
    hcat!(DataFrame(df, copycols=copycols), x,
          makeunique=makeunique, copycols=copycols)
Base.hcat(x, df::AbstractDataFrame; makeunique::Bool=false, copycols::Bool=true) =
    hcat!(x, df, makeunique=makeunique, copycols=copycols)
Base.hcat(df1::AbstractDataFrame, df2::AbstractDataFrame;
          makeunique::Bool=false, copycols::Bool=true) =
    hcat!(DataFrame(df1, copycols=copycols), df2,
          makeunique=makeunique, copycols=copycols)
Base.hcat(df::AbstractDataFrame, x, y...;
          makeunique::Bool=false, copycols::Bool=true) =
    hcat!(hcat(df, x, makeunique=makeunique, copycols=copycols), y...,
          makeunique=makeunique, copycols=copycols)
Base.hcat(df1::AbstractDataFrame, df2::AbstractDataFrame, dfn::AbstractDataFrame...;
          makeunique::Bool=false, copycols::Bool=true) =
    hcat!(hcat(df1, df2, makeunique=makeunique, copycols=copycols), dfn...,
          makeunique=makeunique, copycols=copycols)

"""
    vcat(dfs::AbstractDataFrame...;
         cols::Union{Symbol, AbstractVector{Symbol},
                     AbstractVector{<:AbstractString}}=:setequal,
<<<<<<< HEAD
         source::Union{Nothing, SymbolOrString,
                       Pair{<:SymbolOrString, <:AbstractVector}}=nothing)
=======
         indicator::Union{Nothing, Symbol, AbstractString,
                          Pair{<:Union{Symbol, AbstractString}, <:AbstractVector}}=nothing)
>>>>>>> 1aa7022b

Vertically concatenate `AbstractDataFrame`s.

The `cols` keyword argument determines the columns of the returned data frame:

* `:setequal`: require all data frames to have the same column names disregarding
  order. If they appear in different orders, the order of the first provided data
  frame is used.
* `:orderequal`: require all data frames to have the same column names and in the
  same order.
* `:intersect`: only the columns present in *all* provided data frames are kept.
  If the intersection is empty, an empty data frame is returned.
* `:union`: columns present in *at least one* of the provided data frames are kept.
  Columns not present in some data frames are filled with `missing` where necessary.
* A vector of `Symbol`s or strings: only listed columns are kept.
  Columns not present in some data frames are filled with `missing` where necessary.

The `source` keyword argument, if not `nothing` (the default), specifies the
additional column to be added in the last position in the resulting data frame
that will identify the source data frame. It can be a `Symbol` or an
`AbstractString`, in which case the identifier will be the number of the passed
source data frame, or a `Pair` consisting of a `Symbol` or an `AbstractString`
and of a vector specifying the data frame identifiers (which do not have to be
unique). The name of the source column is not allowed to be present in any
source data frame.

The order of columns is determined by the order they appear in the included data
frames, searching through the header of the first data frame, then the second,
etc.

The element types of columns are determined using `promote_type`,
as with `vcat` for `AbstractVector`s.

`vcat` ignores empty data frames, making it possible to initialize an empty
data frame at the beginning of a loop and `vcat` onto it.

# Example
```jldoctest
julia> df1 = DataFrame(A=1:3, B=1:3)
3×2 DataFrame
 Row │ A      B
     │ Int64  Int64
─────┼──────────────
   1 │     1      1
   2 │     2      2
   3 │     3      3

julia> df2 = DataFrame(A=4:6, B=4:6)
3×2 DataFrame
 Row │ A      B
     │ Int64  Int64
─────┼──────────────
   1 │     4      4
   2 │     5      5
   3 │     6      6

julia> df3 = DataFrame(A=7:9, C=7:9)
3×2 DataFrame
 Row │ A      C
     │ Int64  Int64
─────┼──────────────
   1 │     7      7
   2 │     8      8
   3 │     9      9

julia> df4 = DataFrame()
0×0 DataFrame

julia> vcat(df1, df2)
6×2 DataFrame
 Row │ A      B
     │ Int64  Int64
─────┼──────────────
   1 │     1      1
   2 │     2      2
   3 │     3      3
   4 │     4      4
   5 │     5      5
   6 │     6      6

julia> vcat(df1, df3, cols=:union)
6×3 DataFrame
 Row │ A      B        C
     │ Int64  Int64?   Int64?
─────┼─────────────────────────
   1 │     1        1  missing
   2 │     2        2  missing
   3 │     3        3  missing
   4 │     7  missing        7
   5 │     8  missing        8
   6 │     9  missing        9

julia> vcat(df1, df3, cols=:intersect)
6×1 DataFrame
 Row │ A
     │ Int64
─────┼───────
   1 │     1
   2 │     2
   3 │     3
   4 │     7
   5 │     8
   6 │     9

julia> vcat(df4, df1)
3×2 DataFrame
 Row │ A      B
     │ Int64  Int64
─────┼──────────────
   1 │     1      1
   2 │     2      2
   3 │     3      3

julia> vcat(df1, df2, df3, df4, cols=:union, source="source")
9×4 DataFrame
 Row │ A      B        C        source
     │ Int64  Int64?   Int64?   Int64
─────┼─────────────────────────────────
   1 │     1        1  missing       1
   2 │     2        2  missing       1
   3 │     3        3  missing       1
   4 │     4        4  missing       2
   5 │     5        5  missing       2
   6 │     6        6  missing       2
   7 │     7  missing        7       3
   8 │     8  missing        8       3
   9 │     9  missing        9       3

julia> vcat(df1, df2, df4, df3, cols=:union, source=:source => 'a':'d')
9×4 DataFrame
 Row │ A      B        C        source
     │ Int64  Int64?   Int64?   Char
─────┼─────────────────────────────────
   1 │     1        1  missing  a
   2 │     2        2  missing  a
   3 │     3        3  missing  a
   4 │     4        4  missing  b
   5 │     5        5  missing  b
   6 │     6        6  missing  b
   7 │     7  missing        7  d
   8 │     8  missing        8  d
   9 │     9  missing        9  d
```
"""
Base.vcat(dfs::AbstractDataFrame...;
          cols::Union{Symbol, AbstractVector{Symbol},
                      AbstractVector{<:AbstractString}}=:setequal,
          source::Union{Nothing, SymbolOrString,
                           Pair{<:SymbolOrString, <:AbstractVector}}=nothing) =
    reduce(vcat, dfs; cols=cols, source=source)

function Base.reduce(::typeof(vcat),
                     dfs::Union{AbstractVector{<:AbstractDataFrame},
                                Tuple{AbstractDataFrame, Vararg{AbstractDataFrame}}};
                     cols::Union{Symbol, AbstractVector{Symbol},
                                 AbstractVector{<:AbstractString}}=:setequal,
                     source::Union{Nothing, SymbolOrString,
                                   Pair{<:SymbolOrString, <:AbstractVector}}=nothing)
    res = _vcat(AbstractDataFrame[df for df in dfs if ncol(df) != 0]; cols=cols)
    if source !== nothing
        len = length(dfs)
        if source isa SymbolOrString
            col, vals = source, 1:len
        else
            @assert source isa Pair{<:SymbolOrString, <:AbstractVector}
            col, vals = source
        end

        if columnindex(res, col) > 0
            idx = findfirst(df -> columnindex(df, col) > 0, dfs)
            @assert idx !== nothing
<<<<<<< HEAD
            throw(ArgumentError("source column name :$col exists in data frame " *
=======
            throw(ArgumentError("indicator column name :$col already exists in data frame " *
>>>>>>> 1aa7022b
                                " passed in position $idx"))
        end

        if len != length(vals)
            throw(ArgumentError("number of passed source identifiers ($(length(vals)))" *
                                "does not match the number of data frames ($len)"))
        end

        source_vec = Tables.allocatecolumn(eltype(vals), nrow(res))
        @assert firstindex(source_vec) == 1 && lastindex(source_vec) == nrow(res)
        start = 1
        for (v, df) in zip(vals, dfs)
            stop = start + nrow(df) - 1
            source_vec[start:stop] .= Ref(v)
            start = stop + 1
        end

        @assert start == nrow(res) + 1
        insertcols!(res, col => source_vec)
    end

    return res
end


function _vcat(dfs::AbstractVector{AbstractDataFrame};
               cols::Union{Symbol, AbstractVector{Symbol},
                           AbstractVector{<:AbstractString}}=:setequal)

    isempty(dfs) && return DataFrame()
    # Array of all headers
    allheaders = map(names, dfs)
    # Array of unique headers across all data frames
    uniqueheaders = unique(allheaders)
    # All symbols present across all headers
    unionunique = union(uniqueheaders...)
    # List of symbols present in all dataframes
    intersectunique = intersect(uniqueheaders...)

    if cols === :orderequal
        header = unionunique
        if length(uniqueheaders) > 1
            throw(ArgumentError("when `cols=:orderequal` all data frames need to " *
                                "have the same column names and be in the same order"))
        end
    elseif cols === :setequal || cols === :equal
        # an explicit error is thrown as :equal was supported in the past
        if cols === :equal
            throw(ArgumentError("`cols=:equal` is not supported. " *
                                "Use `:setequal` instead."))
        end

        header = unionunique
        coldiff = setdiff(unionunique, intersectunique)

        if !isempty(coldiff)
            # if any DataFrames are a full superset of names, skip them
            let header=header     # julia #15276
                filter!(u -> !issetequal(u, header), uniqueheaders)
            end
            estrings = map(enumerate(uniqueheaders)) do (i, head)
                matching = findall(h -> head == h, allheaders)
                headerdiff = setdiff(coldiff, head)
                badcols = join(headerdiff, ", ", " and ")
                args = join(matching, ", ", " and ")
                return "column(s) $badcols are missing from argument(s) $args"
            end
            throw(ArgumentError(join(estrings, ", ", ", and ")))
        end
    elseif cols === :intersect
        header = intersectunique
    elseif cols === :union
        header = unionunique
    elseif cols isa Symbol
        throw(ArgumentError("Invalid `cols` value :$cols. " *
                            "Only `:orderequal`, `:setequal`, `:intersect`, " *
                            "`:union`, or a vector of column names is allowed."))
    elseif cols isa AbstractVector{Symbol}
        header = cols
    else
        @assert cols isa AbstractVector{<:AbstractString}
        header = Symbol.(cols)
    end

    length(header) == 0 && return DataFrame()
    all_cols = Vector{AbstractVector}(undef, length(header))
    for (i, name) in enumerate(header)
        newcols = map(dfs) do df
            if hasproperty(df, name)
                return df[!, name]
            else
                Iterators.repeated(missing, nrow(df))
            end
        end

        lens = map(length, newcols)
        T = mapreduce(eltype, promote_type, newcols)
        all_cols[i] = Tables.allocatecolumn(T, sum(lens))
        offset = 1
        for j in 1:length(newcols)
            copyto!(all_cols[i], offset, newcols[j])
            offset += lens[j]
        end
    end
    return DataFrame(all_cols, header, copycols=false)
end

"""
    repeat(df::AbstractDataFrame; inner::Integer = 1, outer::Integer = 1)

Construct a data frame by repeating rows in `df`. `inner` specifies how many
times each row is repeated, and `outer` specifies how many times the full set
of rows is repeated.

# Example
```jldoctest
julia> df = DataFrame(a = 1:2, b = 3:4)
2×2 DataFrame
 Row │ a      b
     │ Int64  Int64
─────┼──────────────
   1 │     1      3
   2 │     2      4

julia> repeat(df, inner = 2, outer = 3)
12×2 DataFrame
 Row │ a      b
     │ Int64  Int64
─────┼──────────────
   1 │     1      3
   2 │     1      3
   3 │     2      4
   4 │     2      4
   5 │     1      3
   6 │     1      3
   7 │     2      4
   8 │     2      4
   9 │     1      3
  10 │     1      3
  11 │     2      4
  12 │     2      4
```
"""
function Base.repeat(df::AbstractDataFrame; inner::Integer=1, outer::Integer=1)
    inner < 0 && throw(ArgumentError("inner keyword argument must be non-negative"))
    outer < 0 && throw(ArgumentError("outer keyword argument must be non-negative"))
    return mapcols(x -> repeat(x, inner = Int(inner), outer = Int(outer)), df)
end

"""
    repeat(df::AbstractDataFrame, count::Integer)

Construct a data frame by repeating each row in `df` the number of times
specified by `count`.

# Example
```jldoctest
julia> df = DataFrame(a = 1:2, b = 3:4)
2×2 DataFrame
 Row │ a      b
     │ Int64  Int64
─────┼──────────────
   1 │     1      3
   2 │     2      4

julia> repeat(df, 2)
4×2 DataFrame
 Row │ a      b
     │ Int64  Int64
─────┼──────────────
   1 │     1      3
   2 │     2      4
   3 │     1      3
   4 │     2      4
```
"""
function Base.repeat(df::AbstractDataFrame, count::Integer)
    count < 0 && throw(ArgumentError("count must be non-negative"))
    return mapcols(x -> repeat(x, Int(count)), df)
end

##############################################################################
##
## Hashing
##
##############################################################################

const hashdf_seed = UInt == UInt32 ? 0xfd8bb02e : 0x6215bada8c8c46de

function Base.hash(df::AbstractDataFrame, h::UInt)
    h += hashdf_seed
    h += hash(size(df))
    for i in 1:size(df, 2)
        h = hash(df[!, i], h)
    end
    return h
end

Base.parent(adf::AbstractDataFrame) = adf
Base.parentindices(adf::AbstractDataFrame) = axes(adf)

## Documentation for methods defined elsewhere

function nrow end
function ncol end

"""
    nrow(df::AbstractDataFrame)
    ncol(df::AbstractDataFrame)

Return the number of rows or columns in an `AbstractDataFrame` `df`.

See also [`size`](@ref).

**Examples**

```jldoctest
julia> df = DataFrame(i = 1:10, x = rand(10), y = rand(["a", "b", "c"], 10));

julia> size(df)
(10, 3)

julia> nrow(df)
10

julia> ncol(df)
3
```

"""
(nrow, ncol)

"""
    disallowmissing(df::AbstractDataFrame, cols=:; error::Bool=true)

Return a copy of data frame `df` with columns `cols` converted
from element type `Union{T, Missing}` to `T` to drop support for missing values.

`cols` can be any column selector ($COLUMNINDEX_STR; $MULTICOLUMNINDEX_STR).

If `cols` is omitted all columns in the data frame are converted.

If `error=false` then columns containing a `missing` value will be skipped instead
of throwing an error.

**Examples**

```jldoctest
julia> df = DataFrame(a=Union{Int, Missing}[1, 2])
2×1 DataFrame
 Row │ a
     │ Int64?
─────┼────────
   1 │      1
   2 │      2

julia> disallowmissing(df)
2×1 DataFrame
 Row │ a
     │ Int64
─────┼───────
   1 │     1
   2 │     2

julia> df = DataFrame(a=[1, missing])
2×1 DataFrame
 Row │ a
     │ Int64?
─────┼─────────
   1 │       1
   2 │ missing

julia> disallowmissing(df, error=false)
2×1 DataFrame
 Row │ a
     │ Int64?
─────┼─────────
   1 │       1
   2 │ missing
```
"""
function Missings.disallowmissing(df::AbstractDataFrame,
                                  cols::Union{ColumnIndex, MultiColumnIndex}=:;
                                  error::Bool=true)
    idxcols = Set(index(df)[cols])
    newcols = AbstractVector[]
    for i in axes(df, 2)
        x = df[!, i]
        if i in idxcols
            if !error && Missing <: eltype(x) && any(ismissing, x)
                y = x
            else
                y = disallowmissing(x)
            end
            push!(newcols, y === x ? copy(y) : y)
        else
            push!(newcols, copy(x))
        end
    end
    return DataFrame(newcols, _names(df), copycols=false)
end

"""
    allowmissing(df::AbstractDataFrame, cols=:)

Return a copy of data frame `df` with columns `cols` converted
to element type `Union{T, Missing}` from `T` to allow support for missing values.

`cols` can be any column selector ($COLUMNINDEX_STR; $MULTICOLUMNINDEX_STR).

If `cols` is omitted all columns in the data frame are converted.

**Examples**

```jldoctest
julia> df = DataFrame(a=[1, 2])
2×1 DataFrame
 Row │ a
     │ Int64
─────┼───────
   1 │     1
   2 │     2

julia> allowmissing(df)
2×1 DataFrame
 Row │ a
     │ Int64?
─────┼────────
   1 │      1
   2 │      2
```
"""
function Missings.allowmissing(df::AbstractDataFrame,
                               cols::Union{ColumnIndex, MultiColumnIndex}=:)
    idxcols = Set(index(df)[cols])
    newcols = AbstractVector[]
    for i in axes(df, 2)
        x = df[!, i]
        if i in idxcols
            y = allowmissing(x)
            push!(newcols, y === x ? copy(y) : y)
        else
            push!(newcols, copy(x))
        end
    end
    return DataFrame(newcols, _names(df), copycols=false)
end

"""
    flatten(df::AbstractDataFrame, cols)

When columns `cols` of data frame `df` have iterable elements that define
`length` (for example a `Vector` of `Vector`s), return a `DataFrame` where each
element of each `col` in `cols` is flattened, meaning the column corresponding
to `col` becomes a longer vector where the original entries are concatenated.
Elements of row `i` of `df` in columns other than `cols` will be repeated
according to the length of `df[i, col]`. These lengths must therefore be the
same for each `col` in `cols`, or else an error is raised. Note that these
elements are not copied, and thus if they are mutable changing them in the
returned `DataFrame` will affect `df`.

`cols` can be any column selector ($COLUMNINDEX_STR; $MULTICOLUMNINDEX_STR).

# Examples

```
julia> df1 = DataFrame(a = [1, 2], b = [[1, 2], [3, 4]], c = [[5, 6], [7, 8]])
2×3 DataFrame
 Row │ a      b       c
     │ Int64  Array…  Array…
─────┼───────────────────────
   1 │     1  [1, 2]  [5, 6]
   2 │     2  [3, 4]  [7, 8]

julia> flatten(df1, :b)
4×3 DataFrame
 Row │ a      b      c
     │ Int64  Int64  Array…
─────┼──────────────────────
   1 │     1      1  [5, 6]
   2 │     1      2  [5, 6]
   3 │     2      3  [7, 8]
   4 │     2      4  [7, 8]

julia> flatten(df1, [:b, :c])
4×3 DataFrame
 Row │ a      b      c
     │ Int64  Int64  Int64
─────┼─────────────────────
   1 │     1      1      5
   2 │     1      2      6
   3 │     2      3      7
   4 │     2      4      8

julia> df2 = DataFrame(a = [1, 2], b = [("p", "q"), ("r", "s")])
2×2 DataFrame
 Row │ a      b
     │ Int64  Tuple…
─────┼───────────────────
   1 │     1  ("p", "q")
   2 │     2  ("r", "s")

julia> flatten(df2, :b)
4×2 DataFrame
 Row │ a      b
     │ Int64  String
─────┼───────────────
   1 │     1  p
   2 │     1  q
   3 │     2  r
   4 │     2  s

julia> df3 = DataFrame(a = [1, 2], b = [[1, 2], [3, 4]], c = [[5, 6], [7]])
2×3 DataFrame
 Row │ a      b       c
     │ Int64  Array…  Array…
─────┼───────────────────────
   1 │     1  [1, 2]  [5, 6]
   2 │     2  [3, 4]  [7]

julia> flatten(df3, [:b, :c])
ERROR: ArgumentError: Lengths of iterables stored in columns :b and :c are not the same in row 2
```
"""
function flatten(df::AbstractDataFrame,
                 cols::Union{ColumnIndex, MultiColumnIndex})
    _check_consistency(df)

    idxcols = index(df)[cols]
    isempty(idxcols) && return copy(df)
    col1 = first(idxcols)
    lengths = length.(df[!, col1])
    for col in idxcols
        v = df[!, col]
        if any(x -> length(x[1]) != x[2], zip(v, lengths))
            r = findfirst(x -> x != 0, length.(v) .- lengths)
            colnames = _names(df)
            throw(ArgumentError("Lengths of iterables stored in columns :$(colnames[col1]) " *
                                "and :$(colnames[col]) are not the same in row $r"))
        end
    end

    new_df = similar(df[!, Not(cols)], sum(lengths))
    for name in _names(new_df)
        repeat_lengths!(new_df[!, name], df[!, name], lengths)
    end
    length(idxcols) > 1 && sort!(idxcols)
    for col in idxcols
        col_to_flatten = df[!, col]
        flattened_col = col_to_flatten isa AbstractVector{<:AbstractVector} ?
            reduce(vcat, col_to_flatten) :
            collect(Iterators.flatten(col_to_flatten))

        insertcols!(new_df, col, _names(df)[col] => flattened_col)
    end

    return new_df
end

function repeat_lengths!(longnew::AbstractVector, shortold::AbstractVector,
                         lengths::AbstractVector{Int})
    counter = 1
    @inbounds for i in eachindex(shortold)
        l = lengths[i]
        longnew[counter:(counter + l - 1)] .= Ref(shortold[i])
        counter += l
    end
end

# Disallowed operations that are a common mistake

Base.getindex(::AbstractDataFrame, ::Union{Symbol, Integer, AbstractString}) =
    throw(ArgumentError("syntax df[column] is not supported use df[!, column] instead"))

Base.setindex!(::AbstractDataFrame, ::Any, ::Union{Symbol, Integer, AbstractString}) =
    throw(ArgumentError("syntax df[column] is not supported use df[!, column] instead"))<|MERGE_RESOLUTION|>--- conflicted
+++ resolved
@@ -1440,13 +1440,8 @@
     vcat(dfs::AbstractDataFrame...;
          cols::Union{Symbol, AbstractVector{Symbol},
                      AbstractVector{<:AbstractString}}=:setequal,
-<<<<<<< HEAD
-         source::Union{Nothing, SymbolOrString,
-                       Pair{<:SymbolOrString, <:AbstractVector}}=nothing)
-=======
-         indicator::Union{Nothing, Symbol, AbstractString,
-                          Pair{<:Union{Symbol, AbstractString}, <:AbstractVector}}=nothing)
->>>>>>> 1aa7022b
+         source::Union{Nothing, Union{Symbol, AbstractString},
+                       Pair{<:Union{Symbol, AbstractString}, <:AbstractVector}}=nothing)
 
 Vertically concatenate `AbstractDataFrame`s.
 
@@ -1618,11 +1613,7 @@
         if columnindex(res, col) > 0
             idx = findfirst(df -> columnindex(df, col) > 0, dfs)
             @assert idx !== nothing
-<<<<<<< HEAD
-            throw(ArgumentError("source column name :$col exists in data frame " *
-=======
-            throw(ArgumentError("indicator column name :$col already exists in data frame " *
->>>>>>> 1aa7022b
+            throw(ArgumentError("source column name :$col already exists in data frame " *
                                 " passed in position $idx"))
         end
 
