"""
    AbstractDataFrame

An abstract type for which all concrete types expose an interface
for working with tabular data.

# Common methods

An `AbstractDataFrame` is a two-dimensional table with `Symbol`s or strings
for column names.

The following are normally implemented for AbstractDataFrames:

* [`describe`](@ref) : summarize columns
* `summary` : show number of rows and columns
* `hcat` : horizontal concatenation
* `vcat` : vertical concatenation
* [`repeat`](@ref) : repeat rows
* `names` : columns names
* [`rename!`](@ref) : rename columns names based on keyword arguments
* `length` : number of columns
* `size` : (nrows, ncols)
* [`first`](@ref) : first `n` rows
* [`last`](@ref) : last `n` rows
* `convert` : convert to an array
* [`completecases`](@ref) : boolean vector of complete cases (rows with no missings)
* [`dropmissing`](@ref) : remove rows with missing values
* [`dropmissing!`](@ref) : remove rows with missing values in-place
* [`nonunique`](@ref) : indexes of duplicate rows
* [`unique`](@ref) : remove duplicate rows
* [`unique!`](@ref) : remove duplicate rows in-place
* [`disallowmissing`](@ref) : drop support for missing values in columns
* [`disallowmissing!`](@ref) : drop support for missing values in columns in-place
* [`allowmissing`](@ref) : add support for missing values in columns
* [`allowmissing!`](@ref) : add support for missing values in columns in-place
* `similar` : a DataFrame with similar columns as `d`
* `filter` : remove rows
* `filter!` : remove rows in-place

# Indexing and broadcasting

`AbstractDataFrame` can be indexed by passing two indices specifying
row and column selectors. The allowed indices are a superset of indices
that can be used for standard arrays. You can also access a single column
of an `AbstractDataFrame` using `getproperty` and `setproperty!` functions.
Columns can be selected using integers, `Symbol`s, or strings.
In broadcasting `AbstractDataFrame` behavior is similar to a `Matrix`.

A detailed description of `getindex`, `setindex!`, `getproperty`, `setproperty!`,
broadcasting and broadcasting assignment for data frames is given in
the ["Indexing" section](https://juliadata.github.io/DataFrames.jl/stable/lib/indexing/)
of the manual.

"""
abstract type AbstractDataFrame end

##############################################################################
##
## Basic properties of a DataFrame
##
##############################################################################

"""
    names(df::AbstractDataFrame)
    names(df::AbstractDataFrame, cols)
    names(df::AbstractDataFrame, T::Type, unionmissing::Bool=true)

Return a freshly allocated `Vector{String}` of names of columns contained in `df`.

If `cols` is passed then restrict returned column names to those matching the
selector (this is useful in particular with regular expressions, `Not`, and `Between`).
`cols` can be:
* any column selector ($COLUMNINDEX_STR; $MULTICOLUMNINDEX_STR)
<<<<<<< HEAD
* a `Type`, in which case names of columns whose `eltype` is a subtype of `T`
  are returned if `unionmissing=false` or if `unionmissing=true` then `eltype`
  must be subtype of `Union{T, Missing}` other than `Missing` except if `T` is `Missing`
* a `Function` in which case names of columns for which a predicate, taking a
=======
* a `Type`, in which case names of columns whose `eltype` is a subtype of `cols` are returned
* a `Function` predicate, in which case names of columns for which the predicate, taking a
>>>>>>> 5a02d3e8
  `String` containg column name, returns `true`

See also [`propertynames`](@ref) which returns a `Vector{Symbol}`.
"""
Base.names(df::AbstractDataFrame, cols::Colon=:) = names(index(df))

function Base.names(df::AbstractDataFrame, cols)
    nms = _names(index(df))
    idx = index(df)[cols]
    idxs = idx isa Int ? (idx:idx) : idx
    return [String(nms[i]) for i in idxs]
end

Base.names(df::AbstractDataFrame, T::Type; unionmissing::Bool=true) =
    [String(n) for (n, c) in pairs(eachcol(df)) if testtype(T, eltype(c), unionmissing)]

Base.names(df::AbstractDataFrame, fun::Function) =
    filter(fun, names(df))

# _names returns Vector{Symbol} without copying
_names(df::AbstractDataFrame) = _names(index(df))

# separate methods are needed due to dispatch ambiguity
Compat.hasproperty(df::AbstractDataFrame, s::Symbol) = haskey(index(df), s)
Compat.hasproperty(df::AbstractDataFrame, s::AbstractString) = haskey(index(df), s)

"""
    rename!(df::AbstractDataFrame, vals::AbstractVector{Symbol};
            makeunique::Bool=false)
    rename!(df::AbstractDataFrame, vals::AbstractVector{<:AbstractString};
            makeunique::Bool=false)
    rename!(df::AbstractDataFrame, (from => to)::Pair...)
    rename!(df::AbstractDataFrame, d::AbstractDict)
    rename!(df::AbstractDataFrame, d::AbstractVector{<:Pair})
    rename!(f::Function, df::AbstractDataFrame)

Rename columns of `df` in-place.
Each name is changed at most once. Permutation of names is allowed.

# Arguments
- `df` : the `AbstractDataFrame`
- `d` : an `AbstractDict` or an `AbstractVector` of `Pair`s that maps
  the original names or column numbers to new names
- `f` : a function which for each column takes the old name as a `String`
  and returns the new name that gets converted to a `Symbol`
- `vals` : new column names as a vector of `Symbol`s or `AbstractString`s
  of the same length as the number of columns in `df`
- `makeunique` : if `false` (the default), an error will be raised
  if duplicate names are found; if `true`, duplicate names will be suffixed
  with `_i` (`i` starting at 1 for the first duplicate).

If pairs are passed to `rename!` (as positional arguments or in a dictionary or
a vector) then:
* `from` value can be a `Symbol`, an `AbstractString` or an `Integer`;
* `to` value can be a `Symbol` or an `AbstractString`.

Mixing symbols and strings in `to` and `from` is not allowed.

See also: [`rename`](@ref)

# Examples
```julia
julia> df = DataFrame(i = 1, x = 2, y = 3)
1×3 DataFrame
│ Row │ i     │ x     │ y     │
│     │ Int64 │ Int64 │ Int64 │
├─────┼───────┼───────┼───────┤
│ 1   │ 1     │ 2     │ 3     │

julia> rename!(df, Dict(:i => "A", :x => "X"))
1×3 DataFrame
│ Row │ A     │ X     │ y     │
│     │ Int64 │ Int64 │ Int64 │
├─────┼───────┼───────┼───────┤
│ 1   │ 1     │ 2     │ 3     │

julia> rename!(df, [:a, :b, :c])
1×3 DataFrame
│ Row │ a     │ b     │ c     │
│     │ Int64 │ Int64 │ Int64 │
├─────┼───────┼───────┼───────┤
│ 1   │ 1     │ 2     │ 3     │

julia> rename!(df, [:a, :b, :a])
ERROR: ArgumentError: Duplicate variable names: :a. Pass makeunique=true to make
them unique using a suffix automatically.

julia> rename!(df, [:a, :b, :a], makeunique=true)
1×3 DataFrame
│ Row │ a     │ b     │ a_1   │
│     │ Int64 │ Int64 │ Int64 │
├─────┼───────┼───────┼───────┤
│ 1   │ 1     │ 2     │ 3     │

julia> rename!(uppercase, df)
1×3 DataFrame
│ Row │ A     │ B     │ A_1   │
│     │ Int64 │ Int64 │ Int64 │
├─────┼───────┼───────┼───────┤
│ 1   │ 1     │ 2     │ 3     │
```
"""
function rename!(df::AbstractDataFrame, vals::AbstractVector{Symbol};
                 makeunique::Bool=false)
    rename!(index(df), vals, makeunique=makeunique)
    return df
end

function rename!(df::AbstractDataFrame, vals::AbstractVector{<:AbstractString};
                 makeunique::Bool=false)
    rename!(index(df), Symbol.(vals), makeunique=makeunique)
    return df
end

function rename!(df::AbstractDataFrame, args::AbstractVector{Pair{Symbol,Symbol}})
    rename!(index(df), args)
    return df
end

function rename!(df::AbstractDataFrame,
                 args::Union{AbstractVector{<:Pair{Symbol,<:AbstractString}},
                             AbstractVector{<:Pair{<:AbstractString,Symbol}},
                             AbstractVector{<:Pair{<:AbstractString,<:AbstractString}},
                             AbstractDict{Symbol,Symbol},
                             AbstractDict{Symbol,<:AbstractString},
                             AbstractDict{<:AbstractString,Symbol},
                             AbstractDict{<:AbstractString,<:AbstractString}})
    rename!(index(df), [Symbol(from) => Symbol(to) for (from, to) in args])
    return df
end

function rename!(df::AbstractDataFrame,
                 args::Union{AbstractVector{<:Pair{<:Integer,<:AbstractString}},
                             AbstractVector{<:Pair{<:Integer,Symbol}},
                             AbstractDict{<:Integer,<:AbstractString},
                             AbstractDict{<:Integer,Symbol}})
    rename!(index(df), [_names(df)[from] => Symbol(to) for (from, to) in args])
    return df
end

rename!(df::AbstractDataFrame, args::Pair...) = rename!(df, collect(args))

function rename!(f::Function, df::AbstractDataFrame)
    rename!(f, index(df))
    return df
end

"""
    rename(df::AbstractDataFrame, vals::AbstractVector{Symbol};
           makeunique::Bool=false)
    rename(df::AbstractDataFrame, vals::AbstractVector{<:AbstractString};
           makeunique::Bool=false)
    rename(df::AbstractDataFrame, (from => to)::Pair...)
    rename(df::AbstractDataFrame, d::AbstractDict)
    rename(df::AbstractDataFrame, d::AbstractVector{<:Pair})
    rename(f::Function, df::AbstractDataFrame)

Create a new data frame that is a copy of `df` with changed column names.
Each name is changed at most once. Permutation of names is allowed.

# Arguments
- `df` : the `AbstractDataFrame`; if it is a `SubDataFrame` then renaming is
  only allowed if it was created using `:` as a column selector.
- `d` : an `AbstractDict` or an `AbstractVector` of `Pair`s that maps
  the original names or column numbers to new names
- `f` : a function which for each column takes the old name as a `String`
  and returns the new name that gets converted to a `Symbol`
- `vals` : new column names as a vector of `Symbol`s or `AbstractString`s
  of the same length as the number of columns in `df`
- `makeunique` : if `false` (the default), an error will be raised
  if duplicate names are found; if `true`, duplicate names will be suffixed
  with `_i` (`i` starting at 1 for the first duplicate).

If pairs are passed to `rename` (as positional arguments or in a dictionary or
a vector) then:
* `from` value can be a `Symbol`, an `AbstractString` or an `Integer`;
* `to` value can be a `Symbol` or an `AbstractString`.

Mixing symbols and strings in `to` and `from` is not allowed.

See also: [`rename!`](@ref)

# Examples
```julia
julia> df = DataFrame(i = 1, x = 2, y = 3)
1×3 DataFrame
│ Row │ i     │ x     │ y     │
│     │ Int64 │ Int64 │ Int64 │
├─────┼───────┼───────┼───────┤
│ 1   │ 1     │ 2     │ 3     │

julia> rename(df, :i => :A, :x => :X)
1×3 DataFrame
│ Row │ A     │ X     │ y     │
│     │ Int64 │ Int64 │ Int64 │
├─────┼───────┼───────┼───────┤
│ 1   │ 1     │ 2     │ 3     │

julia> rename(df, :x => :y, :y => :x)
1×3 DataFrame
│ Row │ i     │ y     │ x     │
│     │ Int64 │ Int64 │ Int64 │
├─────┼───────┼───────┼───────┤
│ 1   │ 1     │ 2     │ 3     │

julia> rename(df, [1 => :A, 2 => :X])
1×3 DataFrame
│ Row │ A     │ X     │ y     │
│     │ Int64 │ Int64 │ Int64 │
├─────┼───────┼───────┼───────┤
│ 1   │ 1     │ 2     │ 3     │

julia> rename(df, Dict("i" => "A", "x" => "X"))
1×3 DataFrame
│ Row │ A     │ X     │ y     │
│     │ Int64 │ Int64 │ Int64 │
├─────┼───────┼───────┼───────┤
│ 1   │ 1     │ 2     │ 3     │

julia> rename(uppercase, df)
1×3 DataFrame
│ Row │ I     │ X     │ Y     │
│     │ Int64 │ Int64 │ Int64 │
├─────┼───────┼───────┼───────┤
│ 1   │ 1     │ 2     │ 3     │
```
"""
rename(df::AbstractDataFrame, vals::AbstractVector{Symbol};
       makeunique::Bool=false) = rename!(copy(df), vals, makeunique=makeunique)
rename(df::AbstractDataFrame, vals::AbstractVector{<:AbstractString};
       makeunique::Bool=false) = rename!(copy(df), vals, makeunique=makeunique)
rename(df::AbstractDataFrame, args...) = rename!(copy(df), args...)
rename(f::Function, df::AbstractDataFrame) = rename!(f, copy(df))

"""
    size(df::AbstractDataFrame, [dim])

Return a tuple containing the number of rows and columns of `df`.
Optionally a dimension `dim` can be specified, where `1` corresponds to rows
and `2` corresponds to columns.

See also: [`nrow`](@ref), [`ncol`](@ref)

# Examples
```julia
julia> df = DataFrame(a=1:3, b='a':'c');

julia> size(df)
(3, 2)

julia> size(df, 1)
3
```
"""
Base.size(df::AbstractDataFrame) = (nrow(df), ncol(df))
function Base.size(df::AbstractDataFrame, i::Integer)
    if i == 1
        nrow(df)
    elseif i == 2
        ncol(df)
    else
        throw(ArgumentError("DataFrames only have two dimensions"))
    end
end

Base.isempty(df::AbstractDataFrame) = size(df, 1) == 0 || size(df, 2) == 0

Base.lastindex(df::AbstractDataFrame, i::Integer) = last(axes(df, i))
Base.axes(df::AbstractDataFrame, i::Integer) = Base.OneTo(size(df, i))

"""
    ndims(::AbstractDataFrame)
    ndims(::Type{<:AbstractDataFrame})

Return the number of dimensions of a data frame, which is always `2`.
"""
Base.ndims(::AbstractDataFrame) = 2
Base.ndims(::Type{<:AbstractDataFrame}) = 2

# separate methods are needed due to dispatch ambiguity
Base.getproperty(df::AbstractDataFrame, col_ind::Symbol) = df[!, col_ind]
Base.getproperty(df::AbstractDataFrame, col_ind::AbstractString) = df[!, col_ind]

# Private fields are never exposed since they can conflict with column names
"""
    propertynames(df::AbstractDataFrame)

Return a freshly allocated `Vector{Symbol}` of names of columns contained in `df`.
"""
Base.propertynames(df::AbstractDataFrame, private::Bool=false) = copy(_names(df))

##############################################################################
##
## Similar
##
##############################################################################

"""
    similar(df::AbstractDataFrame, rows::Integer=nrow(df))

Create a new `DataFrame` with the same column names and column element types
as `df`. An optional second argument can be provided to request a number of rows
that is different than the number of rows present in `df`.
"""
function Base.similar(df::AbstractDataFrame, rows::Integer = size(df, 1))
    rows < 0 && throw(ArgumentError("the number of rows must be non-negative"))
    DataFrame(AbstractVector[similar(x, rows) for x in eachcol(df)], copy(index(df)),
              copycols=false)
end

"""
    empty(df::AbstractDataFrame)

Create a new `DataFrame` with the same column names and column element types
as `df` but with zero rows.
"""
Base.empty(df::AbstractDataFrame) = similar(df, 0)

##############################################################################
##
## Equality
##
##############################################################################

function Base.:(==)(df1::AbstractDataFrame, df2::AbstractDataFrame)
    size(df1, 2) == size(df2, 2) || return false
    isequal(index(df1), index(df2)) || return false
    eq = true
    for idx in 1:size(df1, 2)
        coleq = df1[!, idx] == df2[!, idx]
        # coleq could be missing
        isequal(coleq, false) && return false
        eq &= coleq
    end
    return eq
end

function Base.isequal(df1::AbstractDataFrame, df2::AbstractDataFrame)
    size(df1, 2) == size(df2, 2) || return false
    isequal(index(df1), index(df2)) || return false
    for idx in 1:size(df1, 2)
        isequal(df1[!, idx], df2[!, idx]) || return false
    end
    return true
end

"""
    isapprox(df1::AbstractDataFrame, df2::AbstractDataFrame;
             rtol::Real=atol>0 ? 0 : √eps, atol::Real=0,
             nans::Bool=false, norm::Function=norm)

Inexact equality comparison. `df1` and `df2` must have the same size and column names.
Return  `true` if `isapprox` with given keyword arguments
applied to all pairs of columns stored in `df1` and `df2` returns `true`.
"""
function Base.isapprox(df1::AbstractDataFrame, df2::AbstractDataFrame;
                       atol::Real=0, rtol::Real=atol>0 ? 0 : √eps(),
                       nans::Bool=false, norm::Function=norm)
    size(df1) == size(df2) || throw(DimensionMismatch("dimensions must match: a has dims $(size(df1)), b has dims $(size(df2))"))
    isequal(index(df1), index(df2)) || throw(ArgumentError("column names of passed data frames do not match"))
    return all(isapprox.(eachcol(df1), eachcol(df2), atol=atol, rtol=rtol, nans=nans, norm=norm))
end
##############################################################################
##
## Description
##
##############################################################################

"""
    first(df::AbstractDataFrame)

Get the first row of `df` as a `DataFrameRow`.
"""
Base.first(df::AbstractDataFrame) = df[1, :]

"""
    first(df::AbstractDataFrame, n::Integer)

Get a data frame with the `n` first rows of `df`.
"""
Base.first(df::AbstractDataFrame, n::Integer) = df[1:min(n,nrow(df)), :]

"""
    last(df::AbstractDataFrame)

Get the last row of `df` as a `DataFrameRow`.
"""
Base.last(df::AbstractDataFrame) = df[nrow(df), :]

"""
    last(df::AbstractDataFrame, n::Integer)

Get a data frame with the `n` last rows of `df`.
"""
Base.last(df::AbstractDataFrame, n::Integer) = df[max(1,nrow(df)-n+1):nrow(df), :]


"""
    describe(df::AbstractDataFrame; cols=:)
    describe(df::AbstractDataFrame, stats::Union{Symbol, Pair}...; cols=:)

Return descriptive statistics for a data frame as a new `DataFrame`
where each row represents a variable and each column a summary statistic.

# Arguments
- `df` : the `AbstractDataFrame`
- `stats::Union{Symbol, Pair}...` : the summary statistics to report.
  Arguments can be:
    - A symbol from the list `:mean`, `:std`, `:min`, `:q25`,
      `:median`, `:q75`, `:max`, `:eltype`, `:nunique`, `:first`, `:last`, and
      `:nmissing`. The default statistics used are `:mean`, `:min`, `:median`,
      `:max`, `:nmissing`, and `:eltype`.
    - `:all` as the only `Symbol` argument to return all statistics.
    - A `name => function` pair where `name` is a `Symbol` or string. This will
      create a column of summary statistics with the provided name.
- `cols` : a keyword argument allowing to select only a subset of columns from `df`
  to describe. Can be any column selector ($COLUMNINDEX_STR; $MULTICOLUMNINDEX_STR).

# Details
For `Real` columns, compute the mean, standard deviation, minimum, first
quantile, median, third quantile, and maximum. If a column does not derive from
`Real`, `describe` will attempt to calculate all statistics, using `nothing` as
a fall-back in the case of an error.

When `stats` contains `:nunique`, `describe` will report the
number of unique values in a column. If a column's base type derives from `Real`,
`:nunique` will return `nothing`s.

Missing values are filtered in the calculation of all statistics, however the
column `:nmissing` will report the number of missing values of that variable.

If custom functions are provided, they are called repeatedly with the vector
corresponding to each column as the only argument. For columns allowing for
missing values, the vector is wrapped in a call to `skipmissing`: custom
functions must therefore support such objects (and not only vectors), and cannot
access missing values.

# Examples
```julia
julia> df = DataFrame(i=1:10, x=0.1:0.1:1.0, y='a':'j');

julia> describe(df)
3×7 DataFrame
│ Row │ variable │ mean   │ min │ median │ max │ nmissing │ eltype   │
│     │ Symbol   │ Union… │ Any │ Union… │ Any │ Int64    │ DataType │
├─────┼──────────┼────────┼─────┼────────┼─────┼──────────┼──────────┤
│ 1   │ i        │ 5.5    │ 1   │ 5.5    │ 10  │ 0        │ Int64    │
│ 2   │ x        │ 0.55   │ 0.1 │ 0.55   │ 1.0 │ 0        │ Float64  │
│ 3   │ y        │        │ 'a' │        │ 'j' │ 0        │ Char     │

julia> describe(df, :min, :max)
3×3 DataFrame
│ Row │ variable │ min │ max │
│     │ Symbol   │ Any │ Any │
├─────┼──────────┼─────┼─────┤
│ 1   │ i        │ 1   │ 10  │
│ 2   │ x        │ 0.1 │ 1.0 │
│ 3   │ y        │ 'a' │ 'j' │

julia> describe(df, :min, :sum => sum)
3×3 DataFrame
│ Row │ variable │ min │ sum │
│     │ Symbol   │ Any │ Any │
├─────┼──────────┼─────┼─────┤
│ 1   │ i        │ 1   │ 55  │
│ 2   │ x        │ 0.1 │ 5.5 │
│ 3   │ y        │ 'a' │     │

julia> describe(df, :min, :sum => sum, cols=:x)
1×3 DataFrame
│ Row │ variable │ min     │ sum     │
│     │ Symbol   │ Float64 │ Float64 │
├─────┼──────────┼─────────┼─────────┤
│ 1   │ x        │ 0.1     │ 5.5     │
```
"""
DataAPI.describe(df::AbstractDataFrame,
                 stats::Union{Symbol, Pair{<:SymbolOrString}}...;
                 cols=:) =
    _describe(select(df, cols, copycols=false), collect(stats))

DataAPI.describe(df::AbstractDataFrame; cols=:) =
    _describe(select(df, cols, copycols=false),
              [:mean, :min, :median, :max, :nmissing, :eltype])

function _describe(df::AbstractDataFrame, stats::AbstractVector)
    predefined_funs = Symbol[s for s in stats if s isa Symbol]

    allowed_fields = [:mean, :std, :min, :q25, :median, :q75,
                      :max, :nunique, :nmissing, :first, :last, :eltype]

    if predefined_funs == [:all]
        predefined_funs = allowed_fields
        i = findfirst(s -> s == :all, stats)
        splice!(stats, i, allowed_fields) # insert in the stats vector to get a good order
    elseif :all in predefined_funs
        throw(ArgumentError("`:all` must be the only `Symbol` argument."))
    elseif !issubset(predefined_funs, allowed_fields)
        not_allowed = join(setdiff(predefined_funs, allowed_fields), ", :")
        allowed_msg = "\nAllowed fields are: :" * join(allowed_fields, ", :")
        throw(ArgumentError(":$not_allowed not allowed." * allowed_msg))
    end

    custom_funs = Pair[Symbol(s[1]) => s[2] for s in stats if s isa Pair]

    ordered_names = [s isa Symbol ? s : Symbol(first(s)) for s in stats]

    if !allunique(ordered_names)
        df_ord_names = DataFrame(ordered_names = ordered_names)
        duplicate_names = unique(ordered_names[nonunique(df_ord_names)])
        throw(ArgumentError("Duplicate names not allowed. Duplicated value(s) are: " *
                            ":$(join(duplicate_names, ", "))"))
    end

    # Put the summary stats into the return data frame
    data = DataFrame()
    data.variable = propertynames(df)

    # An array of Dicts for summary statistics
    col_stats_dicts = map(eachcol(df)) do col
        if eltype(col) >: Missing
            t = collect(skipmissing(col))
            d = get_stats(t, predefined_funs)
            get_stats!(d, t, custom_funs)
        else
            d = get_stats(col, predefined_funs)
            get_stats!(d, col, custom_funs)
        end

        if :nmissing in predefined_funs
            d[:nmissing] = count(ismissing, col)
        end

        if :first in predefined_funs
            d[:first] = isempty(col) ? nothing : first(col)
        end

        if :last in predefined_funs
            d[:last] = isempty(col) ? nothing : last(col)
        end

        if :eltype in predefined_funs
            d[:eltype] = eltype(col)
        end

        return d
    end

    for stat in ordered_names
        # for each statistic, loop through the columns array to find values
        # letting the comprehension choose the appropriate type
        data[!, stat] = [d[stat] for d in col_stats_dicts]
    end

    return data
end

# Compute summary statistics
# use a dict because we dont know which measures the user wants
# Outside of the `describe` function due to something with 0.7
function get_stats(col::AbstractVector, stats::AbstractVector{Symbol})
    d = Dict{Symbol, Any}()

    if :q25 in stats || :median in stats || :q75 in stats
        q = try quantile(col, [.25, .5, .75]) catch; (nothing, nothing, nothing) end
        d[:q25] = q[1]
        d[:median] = q[2]
        d[:q75] = q[3]
    end

    if :min in stats || :max in stats
        ex = try extrema(col) catch; (nothing, nothing) end
        d[:min] = ex[1]
        d[:max] = ex[2]
    end

    if :mean in stats || :std in stats
        m = try mean(col) catch end
        # we can add non-necessary things to d, because we choose what we need
        # in the main function
        d[:mean] = m

        if :std in stats
            d[:std] = try std(col, mean = m) catch end
        end
    end

    if :nunique in stats
        if eltype(col) <: Real
            d[:nunique] = nothing
        else
            d[:nunique] = try length(Set(col)) catch end
        end
    end

    return d
end

function get_stats!(d::Dict, col::AbstractVector, stats::AbstractVector{<:Pair})
    for stat in stats
        d[stat[1]] = try stat[2](col) catch end
    end
end


##############################################################################
##
## Miscellaneous
##
##############################################################################

"""
    completecases(df::AbstractDataFrame, cols=:)

Return a Boolean vector with `true` entries indicating rows without missing values
(complete cases) in data frame `df`.

If `cols` is provided, only missing values in the corresponding columns areconsidered.
`cols` can be any column selector ($COLUMNINDEX_STR; $MULTICOLUMNINDEX_STR).

See also: [`dropmissing`](@ref) and [`dropmissing!`](@ref).
Use `findall(completecases(df))` to get the indices of the rows.

# Examples

```julia
julia> df = DataFrame(i = 1:5,
                      x = [missing, 4, missing, 2, 1],
                      y = [missing, missing, "c", "d", "e"])
5×3 DataFrame
│ Row │ i     │ x       │ y       │
│     │ Int64 │ Int64?  │ String? │
├─────┼───────┼─────────┼─────────┤
│ 1   │ 1     │ missing │ missing │
│ 2   │ 2     │ 4       │ missing │
│ 3   │ 3     │ missing │ c       │
│ 4   │ 4     │ 2       │ d       │
│ 5   │ 5     │ 1       │ e       │

julia> completecases(df)
5-element BitArray{1}:
 false
 false
 false
  true
  true

julia> completecases(df, :x)
5-element BitArray{1}:
 false
  true
 false
  true
  true

julia> completecases(df, [:x, :y])
5-element BitArray{1}:
 false
 false
 false
  true
  true
```
"""
function completecases(df::AbstractDataFrame, col::Colon=:)
    if ncol(df) == 0
        throw(ArgumentError("Unable to compute complete cases of a " *
                            "data frame with no columns"))
    end
    res = trues(size(df, 1))
    for i in 1:size(df, 2)
        res .&= .!ismissing.(df[!, i])
    end
    res
end

completecases(df::AbstractDataFrame, col::ColumnIndex) =
    .!ismissing.(df[!, col])

completecases(df::AbstractDataFrame, cols::MultiColumnIndex) =
    completecases(df[!, cols])

"""
    dropmissing(df::AbstractDataFrame, cols=:; disallowmissing::Bool=true)

Return a copy of data frame `df` excluding rows with missing values.

If `cols` is provided, only missing values in the corresponding columns are considered.
`cols` can be any column selector ($COLUMNINDEX_STR; $MULTICOLUMNINDEX_STR).

If `disallowmissing` is `true` (the default) then columns specified in `cols` will
be converted so as not to allow for missing values using [`disallowmissing!`](@ref).

See also: [`completecases`](@ref) and [`dropmissing!`](@ref).

# Examples

```julia
julia> df = DataFrame(i = 1:5,
                      x = [missing, 4, missing, 2, 1],
                      y = [missing, missing, "c", "d", "e"])
5×3 DataFrame
│ Row │ i     │ x       │ y       │
│     │ Int64 │ Int64?  │ String? │
├─────┼───────┼─────────┼─────────┤
│ 1   │ 1     │ missing │ missing │
│ 2   │ 2     │ 4       │ missing │
│ 3   │ 3     │ missing │ c       │
│ 4   │ 4     │ 2       │ d       │
│ 5   │ 5     │ 1       │ e       │

julia> dropmissing(df)
2×3 DataFrame
│ Row │ i     │ x     │ y      │
│     │ Int64 │ Int64 │ String │
├─────┼───────┼───────┼────────┤
│ 1   │ 4     │ 2     │ d      │
│ 2   │ 5     │ 1     │ e      │

julia> dropmissing(df, disallowmissing=false)
2×3 DataFrame
│ Row │ i     │ x      │ y       │
│     │ Int64 │ Int64? │ String? │
├─────┼───────┼────────┼─────────┤
│ 1   │ 4     │ 2      │ d       │
│ 2   │ 5     │ 1      │ e       │

julia> dropmissing(df, :x)
3×3 DataFrame
│ Row │ i     │ x     │ y       │
│     │ Int64 │ Int64 │ String? │
├─────┼───────┼───────┼─────────┤
│ 1   │ 2     │ 4     │ missing │
│ 2   │ 4     │ 2     │ d       │
│ 3   │ 5     │ 1     │ e       │

julia> dropmissing(df, [:x, :y])
2×3 DataFrame
│ Row │ i     │ x     │ y      │
│     │ Int64 │ Int64 │ String │
├─────┼───────┼───────┼────────┤
│ 1   │ 4     │ 2     │ d      │
│ 2   │ 5     │ 1     │ e      │
```
"""
function dropmissing(df::AbstractDataFrame,
                     cols::Union{ColumnIndex, MultiColumnIndex}=:;
                     disallowmissing::Bool=true)
    newdf = df[completecases(df, cols), :]
    disallowmissing && disallowmissing!(newdf, cols)
    newdf
end

"""
    dropmissing!(df::AbstractDataFrame, cols=:; disallowmissing::Bool=true)

Remove rows with missing values from data frame `df` and return it.

If `cols` is provided, only missing values in the corresponding columns are considered.
`cols` can be any column selector ($COLUMNINDEX_STR; $MULTICOLUMNINDEX_STR).

If `disallowmissing` is `true` (the default) then the `cols` columns will
get converted using [`disallowmissing!`](@ref).

See also: [`dropmissing`](@ref) and [`completecases`](@ref).

```jldoctest
julia> df = DataFrame(i = 1:5,
                      x = [missing, 4, missing, 2, 1],
                      y = [missing, missing, "c", "d", "e"])
5×3 DataFrame
│ Row │ i     │ x       │ y       │
│     │ Int64 │ Int64?  │ String? │
├─────┼───────┼─────────┼─────────┤
│ 1   │ 1     │ missing │ missing │
│ 2   │ 2     │ 4       │ missing │
│ 3   │ 3     │ missing │ c       │
│ 4   │ 4     │ 2       │ d       │
│ 5   │ 5     │ 1       │ e       │

julia> dropmissing!(copy(df))
2×3 DataFrame
│ Row │ i     │ x     │ y      │
│     │ Int64 │ Int64 │ String │
├─────┼───────┼───────┼────────┤
│ 1   │ 4     │ 2     │ d      │
│ 2   │ 5     │ 1     │ e      │

julia> dropmissing!(copy(df), disallowmissing=false)
2×3 DataFrame
│ Row │ i     │ x      │ y       │
│     │ Int64 │ Int64? │ String? │
├─────┼───────┼────────┼─────────┤
│ 1   │ 4     │ 2      │ d       │
│ 2   │ 5     │ 1      │ e       │

julia> dropmissing!(copy(df), :x)
3×3 DataFrame
│ Row │ i     │ x     │ y       │
│     │ Int64 │ Int64 │ String? │
├─────┼───────┼───────┼─────────┤
│ 1   │ 2     │ 4     │ missing │
│ 2   │ 4     │ 2     │ d       │
│ 3   │ 5     │ 1     │ e       │

julia> dropmissing!(df3, [:x, :y])
2×3 DataFrame
│ Row │ i     │ x     │ y      │
│     │ Int64 │ Int64 │ String │
├─────┼───────┼───────┼────────┤
│ 1   │ 4     │ 2     │ d      │
│ 2   │ 5     │ 1     │ e      │
```
"""
function dropmissing!(df::AbstractDataFrame,
                      cols::Union{ColumnIndex, MultiColumnIndex}=:;
                      disallowmissing::Bool=true)
    delete!(df, (!).(completecases(df, cols)))
    disallowmissing && disallowmissing!(df, cols)
    df
end

"""
    filter(fun, df::AbstractDataFrame)
    filter(cols => fun, df::AbstractDataFrame)

Return a copy of data frame `df` containing only rows for which `fun`
returns `true`.

If `cols` is not specified then the predicate `fun` is passed `DataFrameRow`s.

If `cols` is specified then the predicate `fun` is passed elements of the
corresponding columns as separate positional arguments, unless `cols` is an
`AsTable` selector, in which case a `NamedTuple` of these arguments is passed.
`cols` can be any column selector ($COLUMNINDEX_STR; $MULTICOLUMNINDEX_STR), and
column duplicates are allowed if a vector of `Symbol`s, strings, or integers is
passed.

Passing `cols` leads to a more efficient execution of the operation for large data frames.

See also: [`filter!`](@ref)

# Examples
```
julia> df = DataFrame(x = [3, 1, 2, 1], y = ["b", "c", "a", "b"])
4×2 DataFrame
│ Row │ x     │ y      │
│     │ Int64 │ String │
├─────┼───────┼────────┤
│ 1   │ 3     │ b      │
│ 2   │ 1     │ c      │
│ 3   │ 2     │ a      │
│ 4   │ 1     │ b      │

julia> filter(row -> row.x > 1, df)
2×2 DataFrame
│ Row │ x     │ y      │
│     │ Int64 │ String │
├─────┼───────┼────────┤
│ 1   │ 3     │ b      │
│ 2   │ 2     │ a      │

julia> filter(:x => x -> x > 1, df)
2×2 DataFrame
│ Row │ x     │ y      │
│     │ Int64 │ String │
├─────┼───────┼────────┤
│ 1   │ 3     │ b      │
│ 2   │ 2     │ a      │

julia> filter([:x, :y] => (x, y) -> x == 1 || y == "b", df)
3×2 DataFrame
│ Row │ x     │ y      │
│     │ Int64 │ String │
├─────┼───────┼────────┤
│ 1   │ 3     │ b      │
│ 2   │ 1     │ c      │
│ 3   │ 1     │ b      │

julia> filter(AsTable(:) => nt -> nt.x == 1 || nt.y == "b", df)
3×2 DataFrame
│ Row │ x     │ y      │
│     │ Int64 │ String │
├─────┼───────┼────────┤
│ 1   │ 3     │ b      │
│ 2   │ 1     │ c      │
│ 3   │ 1     │ b      │
```
"""
Base.filter(f, df::AbstractDataFrame) = _filter_helper(df, f, eachrow(df))
Base.filter((col, f)::Pair{<:ColumnIndex}, df::AbstractDataFrame) =
    _filter_helper(df, f, df[!, col])
Base.filter((cols, f)::Pair{<:AbstractVector{Symbol}}, df::AbstractDataFrame) =
    filter([index(df)[col] for col in cols] => f, df)
Base.filter((cols, f)::Pair{<:AbstractVector{<:AbstractString}}, df::AbstractDataFrame) =
    filter([index(df)[col] for col in cols] => f, df)
Base.filter((cols, f)::Pair, df::AbstractDataFrame) =
    filter(index(df)[cols] => f, df)

function Base.filter((cols, f)::Pair{<:AbstractVector{Int}}, df::AbstractDataFrame)
    cdf = _columns(df)
    return _filter_helper(df, f, (cdf[i] for i in cols)...)
end

function _filter_helper(df::AbstractDataFrame, f, cols...)
    if length(cols) == 0
        throw(ArgumentError("At least one column must be passed to filter on"))
    end
    return df[((x...) -> f(x...)::Bool).(cols...), :]
end

function Base.filter((cols, f)::Pair{<:AsTable}, df::AbstractDataFrame)
    df_tmp = select(df, cols.cols, copycols=false)
    if ncol(df_tmp) == 0
        throw(ArgumentError("At least one column must be passed to filter on"))
    end
    return _filter_helper_astable(df, Tables.namedtupleiterator(df_tmp), f)
end

_filter_helper_astable(df::AbstractDataFrame, nti::Tables.NamedTupleIterator, f) =
    df[(x -> f(x)::Bool).(nti), :]

"""
    filter!(fun, df::AbstractDataFrame)
    filter!(cols => fun, df::AbstractDataFrame)

Remove rows from data frame `df` for which `fun` returns `false`.

If `cols` is not specified then the predicate `fun` is passed `DataFrameRow`s.

If `cols` is specified then the predicate `fun` is passed elements of the
corresponding columns as separate positional arguments, unless `cols` is an
`AsTable` selector, in which case a `NamedTuple` of these arguments is passed.
`cols` can be any column selector ($COLUMNINDEX_STR; $MULTICOLUMNINDEX_STR), and
column duplicates are allowed if a vector of `Symbol`s, strings, or integers is
passed.

Passing `cols` leads to a more efficient execution of the operation for large data frames.

See also: [`filter`](@ref)

# Examples
```
julia> df = DataFrame(x = [3, 1, 2, 1], y = ["b", "c", "a", "b"])
4×2 DataFrame
│ Row │ x     │ y      │
│     │ Int64 │ String │
├─────┼───────┼────────┤
│ 1   │ 3     │ b      │
│ 2   │ 1     │ c      │
│ 3   │ 2     │ a      │
│ 4   │ 1     │ b      │

julia> filter!(row -> row.x > 1, df);

julia> df
2×2 DataFrame
│ Row │ x     │ y      │
│     │ Int64 │ String │
├─────┼───────┼────────┤
│ 1   │ 3     │ b      │
│ 2   │ 2     │ a      │

julia> filter!(:x => x -> x == 3, df);

julia> df
1×2 DataFrame
│ Row │ x     │ y      │
│     │ Int64 │ String │
├─────┼───────┼────────┤
│ 1   │ 3     │ b      │

julia> df = DataFrame(x = [3, 1, 2, 1], y = ["b", "c", "a", "b"]);

julia> filter!([:x, :y] => (x, y) -> x == 1 || y == "b", df);

julia> df
3×2 DataFrame
│ Row │ x     │ y      │
│     │ Int64 │ String │
├─────┼───────┼────────┤
│ 1   │ 3     │ b      │
│ 2   │ 1     │ c      │
│ 3   │ 1     │ b      │

julia> df = DataFrame(x = [3, 1, 2, 1], y = ["b", "c", "a", "b"]);

julia> filter!(AsTable(:) => nt -> nt.x == 1 || nt.y == "b", df)
3×2 DataFrame
│ Row │ x     │ y      │
│     │ Int64 │ String │
├─────┼───────┼────────┤
│ 1   │ 3     │ b      │
│ 2   │ 1     │ c      │
│ 3   │ 1     │ b      │
```
"""
Base.filter!(f, df::AbstractDataFrame) = _filter!_helper(df, f, eachrow(df))
Base.filter!((col, f)::Pair{<:ColumnIndex}, df::AbstractDataFrame) =
    _filter!_helper(df, f, df[!, col])
Base.filter!((cols, f)::Pair{<:AbstractVector{Symbol}}, df::AbstractDataFrame) =
    filter!([index(df)[col] for col in cols] => f, df)
Base.filter!((cols, f)::Pair{<:AbstractVector{<:AbstractString}}, df::AbstractDataFrame) =
    filter!([index(df)[col] for col in cols] => f, df)
Base.filter!((cols, f)::Pair, df::AbstractDataFrame) =
    filter!(index(df)[cols] => f, df)

function Base.filter!((cols, f)::Pair{<:AbstractVector{Int}}, df::AbstractDataFrame)
    cdf = _columns(df)
    return _filter!_helper(df, f, (cdf[i] for i in cols)...)
end

function _filter!_helper(df::AbstractDataFrame, f, cols...)
    if length(cols) == 0
        throw(ArgumentError("At least one column must be passed to filter on"))
    end
    return delete!(df, findall(((x...) -> !(f(x...)::Bool)).(cols...)))
end

function Base.filter!((cols, f)::Pair{<:AsTable}, df::AbstractDataFrame)
    dff = select(df, cols.cols, copycols=false)
    if ncol(dff) == 0
        throw(ArgumentError("At least one column must be passed to filter on"))
    end
    return _filter!_helper_astable(df, Tables.namedtupleiterator(dff), f)
end

_filter!_helper_astable(df::AbstractDataFrame, nti::Tables.NamedTupleIterator, f) =
    delete!(df, findall((x -> !(f(x)::Bool)).(nti)))

function Base.convert(::Type{Matrix}, df::AbstractDataFrame)
    T = reduce(promote_type, (eltype(v) for v in eachcol(df)))
    return convert(Matrix{T}, df)
end

function Base.convert(::Type{Matrix{T}}, df::AbstractDataFrame) where T
    n, p = size(df)
    res = Matrix{T}(undef, n, p)
    idx = 1
    for (name, col) in pairs(eachcol(df))
        try
            copyto!(res, idx, col)
        catch err
            if err isa MethodError && err.f == convert &&
               !(T >: Missing) && any(ismissing, col)
                throw(ArgumentError("cannot convert a DataFrame containing missing " *
                                    "values to Matrix{$T} (found for column $name)"))
            else
                rethrow(err)
            end
        end
        idx += n
    end
    return res
end

Base.Matrix(df::AbstractDataFrame) = Base.convert(Matrix, df)
Base.Matrix{T}(df::AbstractDataFrame) where {T} = Base.convert(Matrix{T}, df)

Base.convert(::Type{Array}, df::AbstractDataFrame) = convert(Matrix, df)
Base.convert(::Type{Array{T}}, df::AbstractDataFrame) where {T}  = Matrix{T}(df)
Base.Array(df::AbstractDataFrame) = Matrix(df)
Base.Array{T}(df::AbstractDataFrame) where {T} = Matrix{T}(df)

"""
    nonunique(df::AbstractDataFrame)
    nonunique(df::AbstractDataFrame, cols)

Return a `Vector{Bool}` in which `true` entries indicate duplicate rows.
A row is a duplicate if there exists a prior row with all columns containing
equal values (according to `isequal`).

See also [`unique`](@ref) and [`unique!`](@ref).

# Arguments
- `df` : `AbstractDataFrame`
- `cols` : a selector specifying the column(s) to compare. Can be any column
  selector ($COLUMNINDEX_STR; $MULTICOLUMNINDEX_STR).

# Examples
```julia
df = DataFrame(i = 1:10, x = rand(10), y = rand(["a", "b", "c"], 10))
df = vcat(df, df)
nonunique(df)
nonunique(df, 1)
```
"""
function nonunique(df::AbstractDataFrame)
    if ncol(df) == 0
        throw(ArgumentError("finding duplicate rows in data frame with no" *
                            " columns is not allowed"))
    end
    gslots = row_group_slots(ntuple(i -> df[!, i], ncol(df)), Val(true))[3]
    # unique rows are the first encountered group representatives,
    # nonunique are everything else
    res = fill(true, nrow(df))
    @inbounds for g_row in gslots
        (g_row > 0) && (res[g_row] = false)
    end
    return res
end

nonunique(df::AbstractDataFrame, cols) = nonunique(select(df, cols, copycols=false))

Base.unique!(df::AbstractDataFrame) = delete!(df, findall(nonunique(df)))
Base.unique!(df::AbstractDataFrame, cols::AbstractVector) =
    delete!(df, findall(nonunique(df, cols)))
Base.unique!(df::AbstractDataFrame, cols) =
    delete!(df, findall(nonunique(df, cols)))

# Unique rows of an AbstractDataFrame.
Base.unique(df::AbstractDataFrame) = df[(!).(nonunique(df)), :]
Base.unique(df::AbstractDataFrame, cols) =
    df[(!).(nonunique(df, cols)), :]

"""
    unique(df::AbstractDataFrame)
    unique(df::AbstractDataFrame, cols)
    unique!(df::AbstractDataFrame)
    unique!(df::AbstractDataFrame, cols)

Delete duplicate rows of data frame `df`, keeping only the first occurrence of unique rows.
When `cols` is specified, the returned `DataFrame` contains complete rows,
retaining in each case the first instance for which `df[cols]` is unique.
`cols` can be any column selector ($COLUMNINDEX_STR; $MULTICOLUMNINDEX_STR).

When `unique` is called a new data frame is returned; `unique!` updates `df` in-place.

See also [`nonunique`](@ref).

# Arguments
- `df` : the AbstractDataFrame
- `cols` :  column indicator (Symbol, Int, Vector{Symbol}, Regex, etc.)
specifying the column(s) to compare.

# Examples
```julia
df = DataFrame(i = 1:10, x = rand(10), y = rand(["a", "b", "c"], 10))
df = vcat(df, df)
unique(df)   # doesn't modify df
unique(df, 1)
unique!(df)  # modifies df
```
"""
(unique, unique!)

"""
    hcat(df::AbstractDataFrame...;
         makeunique::Bool=false, copycols::Bool=true)
    hcat(df::AbstractDataFrame..., vs::AbstractVector;
         makeunique::Bool=false, copycols::Bool=true)
    hcat(vs::AbstractVector, df::AbstractDataFrame;
         makeunique::Bool=false, copycols::Bool=true)

Horizontally concatenate `AbstractDataFrames` and optionally `AbstractVector`s.

If `AbstractVector` is passed then a column name for it is automatically generated
as `:x1` by default.

If `makeunique=false` (the default) column names of passed objects must be unique.
If `makeunique=true` then duplicate column names will be suffixed
with `_i` (`i` starting at 1 for the first duplicate).

If `copycols=true` (the default) then the `DataFrame` returned by `hcat` will
contain copied columns from the source data frames.
If `copycols=false` then it will contain columns as they are stored in the
source (without copying). This option should be used with caution as mutating
either the columns in sources or in the returned `DataFrame` might lead to
the corruption of the other object.

# Example
```jldoctest
julia [DataFrame(A=1:3) DataFrame(B=1:3)]
3×2 DataFrame
│ Row │ A     │ B     │
│     │ Int64 │ Int64 │
├─────┼───────┼───────┤
│ 1   │ 1     │ 1     │
│ 2   │ 2     │ 2     │
│ 3   │ 3     │ 3     │

julia> df1 = DataFrame(A=1:3, B=1:3);

julia> df2 = DataFrame(A=4:6, B=4:6);

julia> df3 = hcat(df1, df2, makeunique=true)
3×4 DataFrame
│ Row │ A     │ B     │ A_1   │ B_1   │
│     │ Int64 │ Int64 │ Int64 │ Int64 │
├─────┼───────┼───────┼───────┼───────┤
│ 1   │ 1     │ 1     │ 4     │ 4     │
│ 2   │ 2     │ 2     │ 5     │ 5     │
│ 3   │ 3     │ 3     │ 6     │ 6     │

julia> df3.A === df1.A
false

julia> df3 = hcat(df1, df2, makeunique=true, copycols=false);

julia> df3.A === df1.A
true
```
"""
Base.hcat(df::AbstractDataFrame; makeunique::Bool=false, copycols::Bool=true) =
    DataFrame(df, copycols=copycols)
Base.hcat(df::AbstractDataFrame, x; makeunique::Bool=false, copycols::Bool=true) =
    hcat!(DataFrame(df, copycols=copycols), x,
          makeunique=makeunique, copycols=copycols)
Base.hcat(x, df::AbstractDataFrame; makeunique::Bool=false, copycols::Bool=true) =
    hcat!(x, df, makeunique=makeunique, copycols=copycols)
Base.hcat(df1::AbstractDataFrame, df2::AbstractDataFrame;
          makeunique::Bool=false, copycols::Bool=true) =
    hcat!(DataFrame(df1, copycols=copycols), df2,
          makeunique=makeunique, copycols=copycols)
Base.hcat(df::AbstractDataFrame, x, y...;
          makeunique::Bool=false, copycols::Bool=true) =
    hcat!(hcat(df, x, makeunique=makeunique, copycols=copycols), y...,
          makeunique=makeunique, copycols=copycols)
Base.hcat(df1::AbstractDataFrame, df2::AbstractDataFrame, dfn::AbstractDataFrame...;
          makeunique::Bool=false, copycols::Bool=true) =
    hcat!(hcat(df1, df2, makeunique=makeunique, copycols=copycols), dfn...,
          makeunique=makeunique, copycols=copycols)

"""
    vcat(dfs::AbstractDataFrame...;
         cols::Union{Symbol, AbstractVector{Symbol},
                     AbstractVector{<:AbstractString}}=:setequal)

Vertically concatenate `AbstractDataFrame`s.

The `cols` keyword argument determines the columns of the returned data frame:

* `:setequal`: require all data frames to have the same column names disregarding
  order. If they appear in different orders, the order of the first provided data
  frame is used.
* `:orderequal`: require all data frames to have the same column names and in the
  same order.
* `:intersect`: only the columns present in *all* provided data frames are kept.
  If the intersection is empty, an empty data frame is returned.
* `:union`: columns present in *at least one* of the provided data frames are kept.
  Columns not present in some data frames are filled with `missing` where necessary.
* A vector of `Symbol`s or strings: only listed columns are kept.
  Columns not present in some data frames are filled with `missing` where necessary.

The order of columns is determined by the order they appear in the included data
frames, searching through the header of the first data frame, then the second,
etc.

The element types of columns are determined using `promote_type`,
as with `vcat` for `AbstractVector`s.

`vcat` ignores empty data frames, making it possible to initialize an empty
data frame at the beginning of a loop and `vcat` onto it.

# Example
```jldoctest
julia> df1 = DataFrame(A=1:3, B=1:3);

julia> df2 = DataFrame(A=4:6, B=4:6);

julia> df3 = DataFrame(A=7:9, C=7:9);

julia> d4 = DataFrame();

julia> vcat(df1, df2)
6×2 DataFrame
│ Row │ A     │ B     │
│     │ Int64 │ Int64 │
├─────┼───────┼───────┤
│ 1   │ 1     │ 1     │
│ 2   │ 2     │ 2     │
│ 3   │ 3     │ 3     │
│ 4   │ 4     │ 4     │
│ 5   │ 5     │ 5     │
│ 6   │ 6     │ 6     │

julia> vcat(df1, df3, cols=:union)
6×3 DataFrame
│ Row │ A     │ B       │ C       │
│     │ Int64 │ Int64?  │ Int64?  │
├─────┼───────┼─────────┼─────────┤
│ 1   │ 1     │ 1       │ missing │
│ 2   │ 2     │ 2       │ missing │
│ 3   │ 3     │ 3       │ missing │
│ 4   │ 7     │ missing │ 7       │
│ 5   │ 8     │ missing │ 8       │
│ 6   │ 9     │ missing │ 9       │

julia> vcat(df1, df3, cols=:intersect)
6×1 DataFrame
│ Row │ A     │
│     │ Int64 │
├─────┼───────┤
│ 1   │ 1     │
│ 2   │ 2     │
│ 3   │ 3     │
│ 4   │ 7     │
│ 5   │ 8     │
│ 6   │ 9     │

julia> vcat(d4, df1)
3×2 DataFrame
│ Row │ A     │ B     │
│     │ Int64 │ Int64 │
├─────┼───────┼───────┤
│ 1   │ 1     │ 1     │
│ 2   │ 2     │ 2     │
│ 3   │ 3     │ 3     │
```

"""
Base.vcat(dfs::AbstractDataFrame...;
          cols::Union{Symbol, AbstractVector{Symbol},
                      AbstractVector{<:AbstractString}}=:setequal) =
    reduce(vcat, dfs; cols=cols)

Base.reduce(::typeof(vcat),
            dfs::Union{AbstractVector{<:AbstractDataFrame},
                       Tuple{Vararg{AbstractDataFrame}}};
            cols::Union{Symbol, AbstractVector{Symbol},
                        AbstractVector{<:AbstractString}}=:setequal) =
    _vcat([df for df in dfs if ncol(df) != 0]; cols=cols)

function _vcat(dfs::AbstractVector{<:AbstractDataFrame};
               cols::Union{Symbol, AbstractVector{Symbol},
                           AbstractVector{<:AbstractString}}=:setequal)

    isempty(dfs) && return DataFrame()
    # Array of all headers
    allheaders = map(names, dfs)
    # Array of unique headers across all data frames
    uniqueheaders = unique(allheaders)
    # All symbols present across all headers
    unionunique = union(uniqueheaders...)
    # List of symbols present in all dataframes
    intersectunique = intersect(uniqueheaders...)

    if cols === :orderequal
        header = unionunique
        if length(uniqueheaders) > 1
            throw(ArgumentError("when `cols=:orderequal` all data frames need to " *
                                "have the same column names and be in the same order"))
        end
    elseif cols === :setequal || cols === :equal
        # an explicit error is thrown as :equal was supported in the past
        if cols === :equal
            throw(ArgumentError("`cols=:equal` is not supported. " *
                                "Use `:setequal` instead."))
        end

        header = unionunique
        coldiff = setdiff(unionunique, intersectunique)

        if !isempty(coldiff)
            # if any DataFrames are a full superset of names, skip them
            filter!(u -> !issetequal(u, header), uniqueheaders)
            estrings = map(enumerate(uniqueheaders)) do (i, head)
                matching = findall(h -> head == h, allheaders)
                headerdiff = setdiff(coldiff, head)
                cols = join(headerdiff, ", ", " and ")
                args = join(matching, ", ", " and ")
                return "column(s) $cols are missing from argument(s) $args"
            end
            throw(ArgumentError(join(estrings, ", ", ", and ")))
        end
    elseif cols === :intersect
        header = intersectunique
    elseif cols === :union
        header = unionunique
    elseif cols isa Symbol
        throw(ArgumentError("Invalid `cols` value :$cols. " *
                            "Only `:orderequal`, `:setequal`, `:intersect`, " *
                            "`:union`, or a vector of column names is allowed."))
    elseif cols isa AbstractVector{Symbol}
        header = cols
    else
        @assert cols isa AbstractVector{<:AbstractString}
        header = Symbol.(cols)
    end

    length(header) == 0 && return DataFrame()
    all_cols = Vector{AbstractVector}(undef, length(header))
    for (i, name) in enumerate(header)
        newcols = map(dfs) do df
            if hasproperty(df, name)
                return df[!, name]
            else
                Iterators.repeated(missing, nrow(df))
            end
        end

        lens = map(length, newcols)
        T = mapreduce(eltype, promote_type, newcols)
        all_cols[i] = Tables.allocatecolumn(T, sum(lens))
        offset = 1
        for j in 1:length(newcols)
            copyto!(all_cols[i], offset, newcols[j])
            offset += lens[j]
        end
    end
    return DataFrame(all_cols, header, copycols=false)
end

"""
    repeat(df::AbstractDataFrame; inner::Integer = 1, outer::Integer = 1)

Construct a data frame by repeating rows in `df`. `inner` specifies how many
times each row is repeated, and `outer` specifies how many times the full set
of rows is repeated.

# Example
```jldoctest
julia> df = DataFrame(a = 1:2, b = 3:4)
2×2 DataFrame
│ Row │ a     │ b     │
│     │ Int64 │ Int64 │
├─────┼───────┼───────┤
│ 1   │ 1     │ 3     │
│ 2   │ 2     │ 4     │

julia> repeat(df, inner = 2, outer = 3)
12×2 DataFrame
│ Row │ a     │ b     │
│     │ Int64 │ Int64 │
├─────┼───────┼───────┤
│ 1   │ 1     │ 3     │
│ 2   │ 1     │ 3     │
│ 3   │ 2     │ 4     │
│ 4   │ 2     │ 4     │
│ 5   │ 1     │ 3     │
│ 6   │ 1     │ 3     │
│ 7   │ 2     │ 4     │
│ 8   │ 2     │ 4     │
│ 9   │ 1     │ 3     │
│ 10  │ 1     │ 3     │
│ 11  │ 2     │ 4     │
│ 12  │ 2     │ 4     │
```
"""
function Base.repeat(df::AbstractDataFrame; inner::Integer = 1, outer::Integer = 1)
    inner < 0 && throw(ArgumentError("inner keyword argument must be non-negative"))
    outer < 0 && throw(ArgumentError("outer keyword argument must be non-negative"))
    return mapcols(x -> repeat(x, inner = inner, outer = outer), df)
end

"""
    repeat(df::AbstractDataFrame, count::Integer)

Construct a data frame by repeating each row in `df` the number of times
specified by `count`.

# Example
```jldoctest
julia> df = DataFrame(a = 1:2, b = 3:4)
2×2 DataFrame
│ Row │ a     │ b     │
│     │ Int64 │ Int64 │
├─────┼───────┼───────┤
│ 1   │ 1     │ 3     │
│ 2   │ 2     │ 4     │

julia> repeat(df, 2)
4×2 DataFrame
│ Row │ a     │ b     │
│     │ Int64 │ Int64 │
├─────┼───────┼───────┤
│ 1   │ 1     │ 3     │
│ 2   │ 2     │ 4     │
│ 3   │ 1     │ 3     │
│ 4   │ 2     │ 4     │
```
"""
function Base.repeat(df::AbstractDataFrame, count::Integer)
    count < 0 && throw(ArgumentError("count must be non-negative"))
    return mapcols(x -> repeat(x, count), df)
end

##############################################################################
##
## Hashing
##
##############################################################################

const hashdf_seed = UInt == UInt32 ? 0xfd8bb02e : 0x6215bada8c8c46de

function Base.hash(df::AbstractDataFrame, h::UInt)
    h += hashdf_seed
    h += hash(size(df))
    for i in 1:size(df, 2)
        h = hash(df[!, i], h)
    end
    return h
end

Base.parent(adf::AbstractDataFrame) = adf
Base.parentindices(adf::AbstractDataFrame) = axes(adf)

## Documentation for methods defined elsewhere

function nrow end
function ncol end

"""
    nrow(df::AbstractDataFrame)
    ncol(df::AbstractDataFrame)

Return the number of rows or columns in an `AbstractDataFrame` `df`.

See also [`size`](@ref).

**Examples**

```jldoctest
julia> df = DataFrame(i = 1:10, x = rand(10), y = rand(["a", "b", "c"], 10));

julia> size(df)
(10, 3)

julia> nrow(df)
10

julia> ncol(df)
3
```

"""
(nrow, ncol)

"""
    disallowmissing(df::AbstractDataFrame, cols=:; error::Bool=true)

Return a copy of data frame `df` with columns `cols` converted
from element type `Union{T, Missing}` to `T` to drop support for missing values.

`cols` can be any column selector ($COLUMNINDEX_STR; $MULTICOLUMNINDEX_STR).

If `cols` is omitted all columns in the data frame are converted.

If `error=false` then columns containing a `missing` value will be skipped instead
of throwing an error.

**Examples**

```jldoctest
julia> df = DataFrame(a=Union{Int,Missing}[1,2])
2×1 DataFrame
│ Row │ a      │
│     │ Int64? │
├─────┼────────┤
│ 1   │ 1      │
│ 2   │ 2      │

julia> disallowmissing(df)
2×1 DataFrame
│ Row │ a     │
│     │ Int64 │
├─────┼───────┤
│ 1   │ 1     │
│ 2   │ 2     │

julia> df = DataFrame(a=[1,missing])
2×2 DataFrame
│ Row │ a       │ b      │
│     │ Int64?  │ Int64? │
├─────┼─────────┼────────┤
│ 1   │ 1       │ 1      │
│ 2   │ missing │ 2      │

julia> disallowmissing(df, error=false)
2×2 DataFrame
│ Row │ a       │ b     │
│     │ Int64?  │ Int64 │
├─────┼─────────┼───────┤
│ 1   │ 1       │ 1     │
│ 2   │ missing │ 2     │
```
"""
function Missings.disallowmissing(df::AbstractDataFrame,
                                  cols::Union{ColumnIndex, MultiColumnIndex}=:;
                                  error::Bool=true)
    idxcols = Set(index(df)[cols])
    newcols = AbstractVector[]
    for i in axes(df, 2)
        x = df[!, i]
        if i in idxcols
            if !error && Missing <: eltype(x) && any(ismissing, x)
                y = x
            else
                y = disallowmissing(x)
            end
            push!(newcols, y === x ? copy(y) : y)
        else
            push!(newcols, copy(x))
        end
    end
    return DataFrame(newcols, _names(df), copycols=false)
end

"""
    allowmissing(df::AbstractDataFrame, cols=:)

Return a copy of data frame `df` with columns `cols` converted
to element type `Union{T, Missing}` from `T` to allow support for missing values.

`cols` can be any column selector ($COLUMNINDEX_STR; $MULTICOLUMNINDEX_STR).

If `cols` is omitted all columns in the data frame are converted.

**Examples**

```jldoctest
julia> df = DataFrame(a=[1,2])
2×1 DataFrame
│ Row │ a     │
│     │ Int64 │
├─────┼───────┤
│ 1   │ 1     │
│ 2   │ 2     │

julia> allowmissing(df)
2×1 DataFrame
│ Row │ a      │
│     │ Int64? │
├─────┼────────┤
│ 1   │ 1      │
│ 2   │ 2      │
```
"""
function Missings.allowmissing(df::AbstractDataFrame,
                               cols::Union{ColumnIndex, MultiColumnIndex}=:)
    idxcols = Set(index(df)[cols])
    newcols = AbstractVector[]
    for i in axes(df, 2)
        x = df[!, i]
        if i in idxcols
            y = allowmissing(x)
            push!(newcols, y === x ? copy(y) : y)
        else
            push!(newcols, copy(x))
        end
    end
    return DataFrame(newcols, _names(df), copycols=false)
end

"""
    flatten(df::AbstractDataFrame, cols)

When columns `cols` of data frame `df` have iterable elements that define
`length` (for example a `Vector` of `Vector`s), return a `DataFrame` where each
element of each `col` in `cols` is flattened, meaning the column corresponding
to `col` becomes a longer vector where the original entries are concatenated.
Elements of row `i` of `df` in columns other than `cols` will be repeated
according to the length of `df[i, col]`. These lengths must therefore be the
same for each `col` in `cols`, or else an error is raised. Note that these
elements are not copied, and thus if they are mutable changing them in the
returned `DataFrame` will affect `df`.

`cols` can be any column selector ($COLUMNINDEX_STR; $MULTICOLUMNINDEX_STR).

# Examples

```
julia> df1 = DataFrame(a = [1, 2], b = [[1, 2], [3, 4]], c = [[5, 6], [7, 8]])
2×3 DataFrame
│ Row │ a     │ b      │ c      │
│     │ Int64 │ Array… │ Array… │
├─────┼───────┼────────┼────────┤
│ 1   │ 1     │ [1, 2] │ [5, 6] │
│ 2   │ 2     │ [3, 4] │ [7, 8] │

julia> flatten(df1, :b)
4×3 DataFrame
│ Row │ a     │ b     │ c      │
│     │ Int64 │ Int64 │ Array… │
├─────┼───────┼───────┼────────┤
│ 1   │ 1     │ 1     │ [5, 6] │
│ 2   │ 1     │ 2     │ [5, 6] │
│ 3   │ 2     │ 3     │ [7, 8] │
│ 4   │ 2     │ 4     │ [7, 8] │

julia> flatten(df1, [:b, :c])
4×3 DataFrame
│ Row │ a     │ b     │ c     │
│     │ Int64 │ Int64 │ Int64 │
├─────┼───────┼───────┼───────┤
│ 1   │ 1     │ 1     │ 5     │
│ 2   │ 1     │ 2     │ 6     │
│ 3   │ 2     │ 3     │ 7     │
│ 4   │ 2     │ 4     │ 8     │

julia> df2 = DataFrame(a = [1, 2], b = [("p", "q"), ("r", "s")])
2×2 DataFrame
│ Row │ a     │ b          │
│     │ Int64 │ Tuple…     │
├─────┼───────┼────────────┤
│ 1   │ 1     │ ("p", "q") │
│ 2   │ 2     │ ("r", "s") │

julia> flatten(df2, :b)
4×2 DataFrame
│ Row │ a     │ b      │
│     │ Int64 │ String │
├─────┼───────┼────────┤
│ 1   │ 1     │ p      │
│ 2   │ 1     │ q      │
│ 3   │ 2     │ r      │
│ 4   │ 2     │ s      │

julia> df3 = DataFrame(a = [1, 2], b = [[1, 2], [3, 4]], c = [[5, 6], [7]])
2×3 DataFrame
│ Row │ a     │ b      │ c      │
│     │ Int64 │ Array… │ Array… │
├─────┼───────┼────────┼────────┤
│ 1   │ 1     │ [1, 2] │ [5, 6] │
│ 2   │ 2     │ [3, 4] │ [7]    │

julia> flatten(df3, [:b, :c])
ERROR: ArgumentError: Lengths of iterables stored in columns :b and :c
are not the same in row 2
```
"""
function flatten(df::AbstractDataFrame,
                 cols::Union{ColumnIndex, MultiColumnIndex})
    _check_consistency(df)

    idxcols = index(df)[cols]
    isempty(idxcols) && return copy(df)
    col1 = first(idxcols)
    lengths = length.(df[!, col1])
    for col in idxcols
        v = df[!, col]
        if any(x -> length(x[1]) != x[2], zip(v, lengths))
            r = findfirst(x -> x != 0, length.(v) .- lengths)
            colnames = _names(df)
            throw(ArgumentError("Lengths of iterables stored in columns :$(colnames[col1])" *
                                " and :$(colnames[col]) are not the same in row $r"))
        end
    end

    new_df = similar(df[!, Not(cols)], sum(lengths))
    for name in _names(new_df)
        repeat_lengths!(new_df[!, name], df[!, name], lengths)
    end
    length(idxcols) > 1 && sort!(idxcols)
    for col in idxcols
        col_to_flatten = df[!, col]
        flattened_col = col_to_flatten isa AbstractVector{<:AbstractVector} ?
            reduce(vcat, col_to_flatten) :
            collect(Iterators.flatten(col_to_flatten))

        insertcols!(new_df, col, _names(df)[col] => flattened_col)
    end

    return new_df
end

function repeat_lengths!(longnew::AbstractVector, shortold::AbstractVector,
                         lengths::AbstractVector{Int})
    counter = 1
    @inbounds for i in eachindex(shortold)
        l = lengths[i]
        longnew[counter:(counter + l - 1)] .= Ref(shortold[i])
        counter += l
    end
end<|MERGE_RESOLUTION|>--- conflicted
+++ resolved
@@ -71,15 +71,10 @@
 selector (this is useful in particular with regular expressions, `Not`, and `Between`).
 `cols` can be:
 * any column selector ($COLUMNINDEX_STR; $MULTICOLUMNINDEX_STR)
-<<<<<<< HEAD
 * a `Type`, in which case names of columns whose `eltype` is a subtype of `T`
   are returned if `unionmissing=false` or if `unionmissing=true` then `eltype`
   must be subtype of `Union{T, Missing}` other than `Missing` except if `T` is `Missing`
-* a `Function` in which case names of columns for which a predicate, taking a
-=======
-* a `Type`, in which case names of columns whose `eltype` is a subtype of `cols` are returned
 * a `Function` predicate, in which case names of columns for which the predicate, taking a
->>>>>>> 5a02d3e8
   `String` containg column name, returns `true`
 
 See also [`propertynames`](@ref) which returns a `Vector{Symbol}`.
@@ -95,9 +90,7 @@
 
 Base.names(df::AbstractDataFrame, T::Type; unionmissing::Bool=true) =
     [String(n) for (n, c) in pairs(eachcol(df)) if testtype(T, eltype(c), unionmissing)]
-
-Base.names(df::AbstractDataFrame, fun::Function) =
-    filter(fun, names(df))
+Base.names(df::AbstractDataFrame, fun::Function) = filter(fun, names(df))
 
 # _names returns Vector{Symbol} without copying
 _names(df::AbstractDataFrame) = _names(index(df))
