--- conflicted
+++ resolved
@@ -1000,15 +1000,6 @@
                keep::Union{Nothing, Vector{Symbol}} = nothing)
     
     isempty(dfs) && return DataFrame()
-<<<<<<< HEAD
-    @show allheaders = map(names, dfs)
-    @show uniqueheaders = unique(allheaders)
-    @show unionunique = union(uniqueheaders...)
-    @show intersectunique = intersect(uniqueheaders...)
-    @show coldiff = setdiff(unionunique, intersectunique)
-
-    if !isempty(coldiff)
-=======
     # array of all headers
     @show allheaders = map(names, dfs)
     # unique arrays of all headers
@@ -1021,7 +1012,6 @@
     @show coldiff = setdiff(unionunique, intersectunique)
 
     if (widen == false) && !isempty(coldiff)
->>>>>>> d9070e64
         # if any DataFrames are a full superset of names, skip them
         filter!(u -> Set(u) != Set(unionunique), uniqueheaders)
         estrings = Vector{String}(undef, length(uniqueheaders))
@@ -1035,13 +1025,6 @@
         throw(ArgumentError(join(estrings, ", ", ", and ")))
     end
 
-<<<<<<< HEAD
-    @show header = allheaders[1]
-    length(header) == 0 && return DataFrame()
-    cols = Vector{AbstractVector}(undef, length(header))
-    for (i, name) in enumerate(header)
-        data = [df[name] for df in dfs]
-=======
     # TODO: get preserve order of first headers as much 
     # as possible 
     # Formerly this was done with: 
@@ -1078,7 +1061,6 @@
             end
         end
 
->>>>>>> d9070e64
         lens = map(length, data)
         T = mapreduce(eltype, promote_type, data)
         cols[i] = Tables.allocatecolumn(T, sum(lens))
