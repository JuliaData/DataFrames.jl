--- conflicted
+++ resolved
@@ -244,12 +244,8 @@
 """
 function Base.similar(df::AbstractDataFrame, rows::Integer = size(df, 1))
     rows < 0 && throw(ArgumentError("the number of rows must be non-negative"))
-<<<<<<< HEAD
-    DataFrame(AbstractVector[similar(x, rows) for x in columns(df)], copy(index(df)),
+    DataFrame(AbstractVector[similar(x, rows) for x in eachcol(df)], copy(index(df)),
               copycolumns=false)
-=======
-    DataFrame(AbstractVector[similar(x, rows) for x in eachcol(df)], copy(index(df)))
->>>>>>> d4dfbb42
 end
 
 ##############################################################################
