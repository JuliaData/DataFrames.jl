##
## Join / merge
##

# Like similar, but returns a array that can have missings and is initialized with missings
similar_missing(dv::AbstractArray{T}, dims::Union{Int, Tuple{Vararg{Int}}}) where {T} =
    fill!(similar(dv, Union{T, Missing}, dims), missing)

const OnType = Union{Symbol, NTuple{2,Symbol}, Pair{Symbol,Symbol}}

# helper structure for DataFrames joining
struct DataFrameJoiner{DF1<:AbstractDataFrame, DF2<:AbstractDataFrame}
    dfl::DF1
    dfr::DF2
    dfl_on::DF1
    dfr_on::DF2
    left_on::Vector{Symbol}
    right_on::Vector{Symbol}

    function DataFrameJoiner{DF1, DF2}(dfl::DF1, dfr::DF2,
                                       on::Union{<:OnType, AbstractVector{<:OnType}}) where {DF1, DF2}

        on_cols = isa(on, Vector) ? on : [on]
        if eltype(on_cols) == Symbol
            left_on = on_cols
            right_on = on_cols
        else
            left_on = [first(x) for x in on_cols]
            right_on = [last(x) for x in on_cols]
        end
        new(dfl, dfr, dfl[left_on], dfr[right_on], left_on, right_on)
    end
end

DataFrameJoiner(dfl::DF1, dfr::DF2, on::Union{<:OnType, AbstractVector{<:OnType}}) where
    {DF1<:AbstractDataFrame, DF2<:AbstractDataFrame} =
    DataFrameJoiner{DF1,DF2}(dfl, dfr, on)

# helper map between the row indices in original and joined table
struct RowIndexMap
    "row indices in the original table"
    orig::Vector{Int}
    "row indices in the resulting joined table"
    join::Vector{Int}
end

Base.length(x::RowIndexMap) = length(x.orig)

# composes the joined data table using the maps between the left and right
# table rows and the indices of rows in the result

function compose_joined_table(joiner::DataFrameJoiner, kind::Symbol,
                              left_ixs::RowIndexMap, leftonly_ixs::RowIndexMap,
                              right_ixs::RowIndexMap, rightonly_ixs::RowIndexMap;
                              makeunique::Bool=false)
    @assert length(left_ixs) == length(right_ixs)
    # compose left half of the result taking all left columns
    all_orig_left_ixs = vcat(left_ixs.orig, leftonly_ixs.orig)

    ril = length(right_ixs)
    lil = length(left_ixs)
    loil = length(leftonly_ixs)
    roil = length(rightonly_ixs)

    if loil > 0
        # combine the matched (left_ixs.orig) and non-matched (leftonly_ixs.orig) indices of the left table rows
        # preserving the original rows order
        all_orig_left_ixs = similar(left_ixs.orig, lil + loil)
        @inbounds all_orig_left_ixs[left_ixs.join] = left_ixs.orig
        @inbounds all_orig_left_ixs[leftonly_ixs.join] = leftonly_ixs.orig
    else
        # the result contains only the left rows that are matched to right rows (left_ixs)
        all_orig_left_ixs = left_ixs.orig # no need to copy left_ixs.orig as it's not used elsewhere
    end
    # permutation to swap rightonly and leftonly rows
    right_perm = vcat(1:ril, ril+roil+1:ril+roil+loil, ril+1:ril+roil)
    if length(leftonly_ixs) > 0
        # compose right_perm with the permutation that restores left rows order
        right_perm[vcat(right_ixs.join, leftonly_ixs.join)] = right_perm[1:ril+loil]
    end
    all_orig_right_ixs = vcat(right_ixs.orig, rightonly_ixs.orig)

    # compose right half of the result taking all right columns excluding on
    dfr_noon = without(joiner.dfr, joiner.right_on)

    nrow = length(all_orig_left_ixs) + roil
    @assert nrow == length(all_orig_right_ixs) + loil
    ncleft = ncol(joiner.dfl)
    cols = Vector{AbstractVector}(undef, ncleft + ncol(dfr_noon))
    # inner and left joins preserve non-missingness of the left frame
    _similar_left = kind == :inner || kind == :left ? similar : similar_missing
    for (i, col) in enumerate(eachcol(joiner.dfl))
        cols[i] = _similar_left(col, nrow)
        copyto!(cols[i], view(col, all_orig_left_ixs))
    end
    # inner and right joins preserve non-missingness of the right frame
    _similar_right = kind == :inner || kind == :right ? similar : similar_missing
    for (i, col) in enumerate(eachcol(dfr_noon))
        cols[i+ncleft] = _similar_right(col, nrow)
        copyto!(cols[i+ncleft], view(col, all_orig_right_ixs))
        permute!(cols[i+ncleft], right_perm)
    end
    res = DataFrame(cols, vcat(names(joiner.dfl), names(dfr_noon)),
                    makeunique=makeunique, copycolumns=false)

    if length(rightonly_ixs.join) > 0
        # some left rows are missing, so the values of the "on" columns
        # need to be taken from the right
        for (on_col_ix, on_col) in enumerate(joiner.left_on)
            # fix the result of the rightjoin by taking the nonmissing values from the right table
            offset = nrow - length(rightonly_ixs.orig) + 1
            copyto!(res[on_col], offset, view(joiner.dfr_on[on_col_ix], rightonly_ixs.orig))
        end
    end
    if kind ∈ (:right, :outer) && !isempty(rightonly_ixs.join)
        # At this point on-columns of the result allow missing values, because
        # right-only rows were filled with missing values when processing joiner.dfl
        # However, when the right on-column (plus the left one for the outer join)
        # does not allow missing values, the result should also disallow them.
        for (on_col_ix, on_col) in enumerate(joiner.left_on)
            LT = eltype(joiner.dfl_on[on_col_ix])
            RT = eltype(joiner.dfr_on[on_col_ix])
            if !(RT >: Missing) && (kind == :right || !(LT >: Missing))
                res[on_col] = disallowmissing(res[on_col])
            end
        end
    end
    return res
end

# map the indices of the left and right joined tables
# to the indices of the rows in the resulting table
# if `nothing` is given, the corresponding map is not built
function update_row_maps!(left_table::AbstractDataFrame,
                          right_table::AbstractDataFrame,
                          right_dict::RowGroupDict,
                          left_ixs::Union{Nothing, RowIndexMap},
                          leftonly_ixs::Union{Nothing, RowIndexMap},
                          right_ixs::Union{Nothing, RowIndexMap},
                          rightonly_mask::Union{Nothing, Vector{Bool}})
    # helper functions
    @inline update!(ixs::Nothing, orig_ix::Int, join_ix::Int, count::Int = 1) = nothing
    @inline function update!(ixs::RowIndexMap, orig_ix::Int, join_ix::Int, count::Int = 1)
        n = length(ixs.orig)
        resize!(ixs.orig, n+count)
        ixs.orig[n+1:end] .= orig_ix
        append!(ixs.join, join_ix:(join_ix+count-1))
        ixs
    end
    @inline update!(ixs::Nothing, orig_ixs::AbstractArray, join_ix::Int) = nothing
    @inline function update!(ixs::RowIndexMap, orig_ixs::AbstractArray, join_ix::Int)
        append!(ixs.orig, orig_ixs)
        append!(ixs.join, join_ix:(join_ix+length(orig_ixs)-1))
        ixs
    end
    @inline update!(ixs::Nothing, orig_ixs::AbstractArray) = nothing
    @inline update!(mask::Vector{Bool}, orig_ixs::AbstractArray) = (mask[orig_ixs] .= false)

    # iterate over left rows and compose the left<->right index map
    right_dict_cols = ntuple(i -> right_dict.df[i], ncol(right_dict.df))
    left_table_cols = ntuple(i -> left_table[i], ncol(left_table))
    next_join_ix = 1
    for l_ix in 1:nrow(left_table)
        r_ixs = findrows(right_dict, left_table, right_dict_cols, left_table_cols, l_ix)
        if isempty(r_ixs)
            update!(leftonly_ixs, l_ix, next_join_ix)
            next_join_ix += 1
        else
            update!(left_ixs, l_ix, next_join_ix, length(r_ixs))
            update!(right_ixs, r_ixs, next_join_ix)
            update!(rightonly_mask, r_ixs)
            next_join_ix += length(r_ixs)
        end
    end
end

# map the row indices of the left and right joined tables
# to the indices of rows in the resulting table
# returns the 4-tuple of row indices maps for
# - matching left rows
# - non-matching left rows
# - matching right rows
# - non-matching right rows
# if false is provided, the corresponding map is not built and the
# tuple element is empty RowIndexMap
function update_row_maps!(left_table::AbstractDataFrame,
                          right_table::AbstractDataFrame,
                          right_dict::RowGroupDict,
                          map_left::Bool, map_leftonly::Bool,
                          map_right::Bool, map_rightonly::Bool)
    init_map(df::AbstractDataFrame, init::Bool) = init ?
        RowIndexMap(sizehint!(Vector{Int}(), nrow(df)),
                    sizehint!(Vector{Int}(), nrow(df))) : nothing
    to_bimap(x::RowIndexMap) = x
    to_bimap(::Nothing) = RowIndexMap(Vector{Int}(), Vector{Int}())

    # init maps as requested
    left_ixs = init_map(left_table, map_left)
    leftonly_ixs = init_map(left_table, map_leftonly)
    right_ixs = init_map(right_table, map_right)
    rightonly_mask = map_rightonly ? fill(true, nrow(right_table)) : nothing
    update_row_maps!(left_table, right_table, right_dict, left_ixs, leftonly_ixs, right_ixs, rightonly_mask)
    if map_rightonly
        rightonly_orig_ixs = findall(rightonly_mask)
        rightonly_ixs = RowIndexMap(rightonly_orig_ixs,
                                    collect(length(right_ixs.orig) +
                                            (leftonly_ixs === nothing ? 0 : length(leftonly_ixs)) .+
                                            (1:length(rightonly_orig_ixs))))
    else
        rightonly_ixs = nothing
    end

    return to_bimap(left_ixs), to_bimap(leftonly_ixs), to_bimap(right_ixs), to_bimap(rightonly_ixs)
end

"""
    join(df1, df2; on = Symbol[], kind = :inner, makeunique = false,
         indicator = nothing, validate = (false, false))

Join two `DataFrame` objects

### Arguments

* `df1`, `df2` : the two AbstractDataFrames to be joined

### Keyword Arguments

* `on` : A column, or vector of columns to join df1 and df2 on. If the column(s)
    that df1 and df2 will be joined on have different names, then the columns
    should be `(left, right)` tuples or `left => right` pairs, or a vector of
    such tuples or pairs. `on` is a required argument for all joins except for
    `kind = :cross`

* `kind` : the type of join, options include:

  - `:inner` : only include rows with keys that match in both `df1`
    and `df2`, the default
  - `:outer` : include all rows from `df1` and `df2`
  - `:left` : include all rows from `df1`
  - `:right` : include all rows from `df2`
  - `:semi` : return rows of `df1` that match with the keys in `df2`
  - `:anti` : return rows of `df1` that do not match with the keys in `df2`
  - `:cross` : a full Cartesian product of the key combinations; every
    row of `df1` is matched with every row of `df2`


* `makeunique` : if `false` (the default), an error will be raised
  if duplicate names are found in columns not joined on;
  if `true`, duplicate names will be suffixed with `_i`
  (`i` starting at 1 for the first duplicate).

* `indicator` : Default: `nothing`. If a `Symbol`, adds categorical indicator
   column named `Symbol` for whether a row appeared in only `df1` (`"left_only"`),
   only `df2` (`"right_only"`) or in both (`"both"`). If `Symbol` is already in use,
   the column name will be modified if `makeunique=true`.

* `validate` : whether to check that columns passed as the `on` argument
   define unique keys in each input data frame (according to [`isequal`](@ref)).
   Can be a tuple or a pair, with the first element indicating whether to
   run check for `df1` and the second element for `df2`.
   By default no check is performed.

For the three join operations that may introduce missing values (`:outer`, `:left`,
and `:right`), all columns of the returned data table will support missing values.

When merging `on` categorical columns that differ in the ordering of their levels, the
ordering of the left `DataFrame` takes precedence over the ordering of the right `DataFrame`

### Result

* `::DataFrame` : the joined DataFrame

### Examples

```julia
name = DataFrame(ID = [1, 2, 3], Name = ["John Doe", "Jane Doe", "Joe Blogs"])
job = DataFrame(ID = [1, 2, 4], Job = ["Lawyer", "Doctor", "Farmer"])

join(name, job, on = :ID)
join(name, job, on = :ID, kind = :outer)
join(name, job, on = :ID, kind = :left)
join(name, job, on = :ID, kind = :right)
join(name, job, on = :ID, kind = :semi)
join(name, job, on = :ID, kind = :anti)
join(name, job, kind = :cross)

job2 = DataFrame(identifier = [1, 2, 4], Job = ["Lawyer", "Doctor", "Farmer"])
join(name, job2, on = (:ID, :identifier))
join(name, job2, on = :ID => :identifier)
```

"""
function Base.join(df1::AbstractDataFrame,
                   df2::AbstractDataFrame;
                   on::Union{<:OnType, AbstractVector{<:OnType}} = Symbol[],
                   kind::Symbol = :inner, makeunique::Bool=false,
                   indicator::Union{Nothing, Symbol} = nothing,
                   validate::Union{Pair{Bool, Bool}, Tuple{Bool, Bool}}=(false, false))
    if indicator !== nothing
        indicator_cols = ["_left", "_right"]
        for i in 1:2
            while (haskey(index(df1), Symbol(indicator_cols[i])) ||
                   haskey(index(df2), Symbol(indicator_cols[i])) ||
                   Symbol(indicator_cols[i]) == indicator)
                 indicator_cols[i] *= 'X'
            end
        end
        df1 = copy(df1, copycolumns=false)
        df1[Symbol(indicator_cols[1])] = trues(nrow(df1))
        df2 = copy(df2, copycolumns=false)
        df2[Symbol(indicator_cols[2])] = trues(nrow(df2))
    end

    if kind == :cross
        (on == Symbol[]) || throw(ArgumentError("Cross joins don't use argument 'on'."))
        return crossjoin(df1, df2, makeunique=makeunique)
    elseif on == Symbol[]
        throw(ArgumentError("Missing join argument 'on'."))
    end

    joiner = DataFrameJoiner(df1, df2, on)

    # Check merge key validity
    left_invalid = validate[1] ? any(nonunique(joiner.dfl, joiner.left_on)) : false
    right_invalid = validate[2] ? any(nonunique(joiner.dfr, joiner.right_on)) : false

    if left_invalid && right_invalid
        first_error_df1 = findfirst(nonunique(joiner.dfl, joiner.left_on))
        first_error_df2 = findfirst(nonunique(joiner.dfr, joiner.right_on))
        throw(ArgumentError("Merge key(s) are not unique in both df1 and df2. " *
                            "First duplicate in df1 at $first_error_df1. " *
                            "First duplicate in df2 at $first_error_df2"))
    elseif left_invalid
        first_error = findfirst(nonunique(joiner.dfl, joiner.left_on))
        throw(ArgumentError("Merge key(s) in df1 are not unique. " *
                            "First duplicate at row $first_error"))
    elseif right_invalid
        first_error = findfirst(nonunique(joiner.dfr, joiner.right_on))
        throw(ArgumentError("Merge key(s) in df2 are not unique. " *
                            "First duplicate at row $first_error"))
    end

    if kind == :inner
        joined = compose_joined_table(joiner, kind, update_row_maps!(joiner.dfl_on, joiner.dfr_on,
                                                                     group_rows(joiner.dfr_on),
                                                                     true, false, true, false)...,
                                      makeunique=makeunique)
    elseif kind == :left
        joined = compose_joined_table(joiner, kind, update_row_maps!(joiner.dfl_on, joiner.dfr_on,
                                                            group_rows(joiner.dfr_on),
                                                            true, true, true, false)...,
                                      makeunique=makeunique)
    elseif kind == :right
        joined = compose_joined_table(joiner, kind, update_row_maps!(joiner.dfr_on, joiner.dfl_on,
                                                            group_rows(joiner.dfl_on),
                                                            true, true, true, false)[[3, 4, 1, 2]]...,
                                      makeunique=makeunique)
    elseif kind == :outer
        joined = compose_joined_table(joiner, kind, update_row_maps!(joiner.dfl_on, joiner.dfr_on,
                                                            group_rows(joiner.dfr_on),
                                                            true, true, true, true)...,
                                      makeunique=makeunique)
    elseif kind == :semi
        # hash the right rows
        dfr_on_grp = group_rows(joiner.dfr_on)
        # iterate over left rows and leave those found in right
        left_ixs = Vector{Int}()
        sizehint!(left_ixs, nrow(joiner.dfl))
        dfr_on_grp_cols = ntuple(i -> dfr_on_grp.df[i], ncol(dfr_on_grp.df))
        dfl_on_cols = ntuple(i -> joiner.dfl_on[i], ncol(joiner.dfl_on))
        @inbounds for l_ix in 1:nrow(joiner.dfl_on)
            if findrow(dfr_on_grp, joiner.dfl_on, dfr_on_grp_cols, dfl_on_cols, l_ix) != 0
                push!(left_ixs, l_ix)
            end
        end
        joined = joiner.dfl[left_ixs, :]
    elseif kind == :anti
        # hash the right rows
        dfr_on_grp = group_rows(joiner.dfr_on)
        # iterate over left rows and leave those not found in right
        leftonly_ixs = Vector{Int}()
        sizehint!(leftonly_ixs, nrow(joiner.dfl))
        dfr_on_grp_cols = ntuple(i -> dfr_on_grp.df[i], ncol(dfr_on_grp.df))
        dfl_on_cols = ntuple(i -> joiner.dfl_on[i], ncol(joiner.dfl_on))
        @inbounds for l_ix in 1:nrow(joiner.dfl_on)
            if findrow(dfr_on_grp, joiner.dfl_on, dfr_on_grp_cols, dfl_on_cols, l_ix) == 0
                push!(leftonly_ixs, l_ix)
            end
        end
        joined = joiner.dfl[leftonly_ixs, :]
    else
        throw(ArgumentError("Unknown kind of join requested: $kind"))
    end

    if indicator !== nothing
        left = joined[Symbol(indicator_cols[1])]
        right = joined[Symbol(indicator_cols[2])]

        refs = UInt8[coalesce(l, false) + 2 * coalesce(r, false) for (l, r) in zip(left, right)]
        indicatorcol = CategoricalArray{String,1}(refs, CategoricalPool{String,UInt8}(["left_only", "right_only", "both"]))
        unique_indicator = indicator
        try_idx = 0
        while haskey(joined, unique_indicator)
            try_idx += 1
            unique_indicator = Symbol(string(indicator, "_", try_idx))
        end
        joined[unique_indicator] = indicatorcol

        deletecols!(joined, Symbol(indicator_cols[1]))
        deletecols!(joined, Symbol(indicator_cols[2]))
    end

    return joined
end

function crossjoin(df1::AbstractDataFrame, df2::AbstractDataFrame; makeunique::Bool=false)
    r1, r2 = size(df1, 1), size(df2, 1)
    colindex = merge(index(df1), index(df2), makeunique=makeunique)
<<<<<<< HEAD
    cols = Any[[repeat(c, inner=r2) for c in columns(df1)];
               [repeat(c, outer=r1) for c in columns(df2)]]
    DataFrame(cols, colindex, copycolumns=false)
=======
    cols = Any[[repeat(c, inner=r2) for c in eachcol(df1)];
               [repeat(c, outer=r1) for c in eachcol(df2)]]
    DataFrame(cols, colindex)
>>>>>>> d4dfbb42
end<|MERGE_RESOLUTION|>--- conflicted
+++ resolved
@@ -416,13 +416,7 @@
 function crossjoin(df1::AbstractDataFrame, df2::AbstractDataFrame; makeunique::Bool=false)
     r1, r2 = size(df1, 1), size(df2, 1)
     colindex = merge(index(df1), index(df2), makeunique=makeunique)
-<<<<<<< HEAD
-    cols = Any[[repeat(c, inner=r2) for c in columns(df1)];
-               [repeat(c, outer=r1) for c in columns(df2)]]
-    DataFrame(cols, colindex, copycolumns=false)
-=======
     cols = Any[[repeat(c, inner=r2) for c in eachcol(df1)];
                [repeat(c, outer=r1) for c in eachcol(df2)]]
-    DataFrame(cols, colindex)
->>>>>>> d4dfbb42
+    DataFrame(cols, colindex, copycolumns=false)
 end