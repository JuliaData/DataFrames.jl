--- conflicted
+++ resolved
@@ -196,14 +196,12 @@
 first two names and `etc` suffix then, e.g. `[:a,:b,:c,:d] => fun` produces
 the new column name `:a_b_etc_fun`.
 
-<<<<<<< HEAD
 Column renaming and transformation operations can be passed wrapped in vectors
 (this is useful when combined with broadcasting).
-=======
+
 As a special rule passing `nrow` without specifying `old_column` creates a column named `:nrow`
 containing a number of rows in a source data frame, and passing `nrow => new_column_name`
 stores the number of rows in source data frame in `new_column_name` column.
->>>>>>> 60d4339d
 
 If a collection of column names is passed to `select!` then requesting duplicate column
 names in target data frame are accepted (e.g. `select!(df, [:a], :, r"a")` is allowed)
@@ -364,14 +362,12 @@
 first two names and `etc` suffix then, e.g. `[:a,:b,:c,:d] => fun` produces
 the new column name `:a_b_etc_fun`.
 
-<<<<<<< HEAD
 Column renaming and transformation operations can be passed wrapped in vectors
 (this is useful when combined with broadcasting).
-=======
+
 As a special rule passing `nrow` as an argument creates a column named `:nrow`
 containing a number of rows in a source data frame, and passing `nrow => new_column_name`
 stores the number of rows in source data frame in `new_column_name` column.
->>>>>>> 60d4339d
 
 If a collection of column names is passed to `select!` then requesting duplicate column
 names in target data frame are accepted (e.g. `select!(df, [:a], :, r"a")` is allowed)
