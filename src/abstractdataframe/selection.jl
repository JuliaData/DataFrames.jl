# normalize_selection function makes sure that whatever input format of idx is it
# will end up in one of four canonical forms
# 1) AbstractVector{Int}
# 2) Pair{Int, <:Pair{<:Base.Callable, <:Union{Symbol, Vector{Symbol}, Type{AsTable}}}}
# 3) Pair{AbstractVector{Int}, <:Pair{<:Base.Callable, <:Union{Symbol, AbstractVector{Symbol}, Type{AsTable}}}}
# 4) Pair{AsTable, <:Pair{<:Base.Callable, <:Union{Symbol, Vector{Symbol}, Type{AsTable}}}}
# 5) Callable

const TRANSFORMATION_COMMON_RULES =
    """
    Below detailed common rules for all transformation functions supported by
    DataFrames.jl are explained and compared.

    All these operations are supported both for
    `AbstractDataFrame` (when split and combine steps are skipped) and
    `GroupedDataFrame`. Technically, `AbstractDataFrame` is just considered as being
    grouped on no columns (meaning it has a single group, or zero groups if it is
    empty). The only difference is that in this case the `keepkeys` and `ungroup`
    keyword arguments (described below) are not supported and a data frame is always
    returned, as there are no split and combine steps in this case.

    In order to perform operations by groups you first need to create a `GroupedDataFrame`
    object from your data frame using the `groupby` function that takes two arguments:
    (1) a data frame to be grouped, and (2) a set of columns to group by.

    Operations can then be applied on each group using one of the following functions:
    * `combine`: does not put restrictions on number of rows returned, the order of rows
      is specified by the order of groups in `GroupedDataFrame`; it is typically used
      to compute summary statistics by group; for `GroupedDataFrame` if grouping columns
      are kept they are put as first columns in the result;
    * `select`: return a data frame with the number and order of rows exactly the same
      as the source data frame, including only new calculated columns;
      `select!` is an in-place version of `select`; for `GroupedDataFrame` if grouping columns
      are kept they are put as first columns in the result;
    * `transform`: return a data frame with the number and order of rows exactly the same
      as the source data frame, including all columns from the source and new calculated columns;
      `transform!` is an in-place version of `transform`. For `GroupedDataFrame`
      existing columns in the source data frame are put as first columns in the result;

    All these functions take a specification of one or more functions to apply to
    each subset of the `DataFrame`. This specification can be of the following forms:
    1. standard column selectors (integers, `Symbol`s, strings, vectors of integers,
       vectors of `Symbol`s, vectors of strings,
       `All`, `Cols`, `:`, `Between`, `Not` and regular expressions)
    2. a `cols => function` pair indicating that `function` should be called with
       positional arguments holding columns `cols`, which can be any valid column selector;
       in this case target column name is automatically generated and it is assumed that
       `function` returns a single value or a vector; the generated name is created by
       concatenating source column name and `function` name by default (see examples below).
    3. a `cols => function => target_cols` form additionally explicitly specifying
       the target column or columns, which must be a single name (as a `Symbol` or a string),
       a vector of names or `AsTable`. Additionally it can be a `Function` which
       takes a string or a vector of strings as an argument containing names of columns
       selected by `cols`, and returns the target columns names (all accepted types
       except `AsTable` are allowed).
    4. a `col => target_cols` pair, which renames the column `col` to `target_cols`, which
       must be single name (as a `Symbol` or a string), a vector of names or `AsTable`.
    5. special convenience forms `function => target_cols` or just `function`
       for specific `function`s where the input columns are omitted;
       without `target_cols` the new column has the same name as `function`, otherwise
       it must be single name (as a `Symbol` or a string). Supported `function`s are:
       * `nrow` to efficiently compute the number of rows in each group.
       * `proprow` to efficiently compute the proportion of rows in each group.
       * `eachindex` to return a vector holding the number of each row within each group.
       * `groupindices` to return the group number.
    6. vectors or matrices containing transformations specified by the `Pair` syntax
       described in points 2 to 5
    7. a function which will be called with a `SubDataFrame` corresponding to each group
       if a `GroupedDataFrame` is processed, or with the data frame itself if
       an `AbstractDataFrame` is processed;
       this form should be avoided due to its poor performance unless the number of groups
       is small or a very large number of columns are processed
       (in which case `SubDataFrame` avoids excessive compilation)

    Note! If the expression of the form `x => y` is passed then except for the special
    convenience form `nrow => target_cols` it is always interpreted as
    `cols => function`. In particular the following expression `function => target_cols`
    is not a valid transformation specification.

    Note! If `cols` or `target_cols` are one of `All`, `Cols`, `Between`, or `Not`,
    broadcasting using `.=>` is supported and is equivalent to broadcasting
    the result of `names(df, cols)` or `names(df, target_cols)`.
    This behaves as if broadcasting happened after replacing the selector
    with selected column names within the data frame scope.

    All functions have two types of signatures. One of them takes a `GroupedDataFrame`
    as the first argument and an arbitrary number of transformations described above
    as following arguments. The second type of signature is when a `Function` or a `Type`
    is passed as the first argument and a `GroupedDataFrame` as the second argument
    (similar to `map`).

    As a special rule, with the `cols => function` and `cols => function =>
    target_cols` syntaxes, if `cols` is wrapped in an `AsTable`
    object then a `NamedTuple` containing columns selected by `cols` is passed to
    `function`. The documentation of [`DataFrames.table_transformation`][@ref] provides
    more information about this functionality, in particular covering performance
    considerations.

    What is allowed for `function` to return is determined by the `target_cols` value:
    1. If both `cols` and `target_cols` are omitted (so only a `function` is passed),
       then returning a data frame, a matrix, a `NamedTuple`, or a `DataFrameRow` will
       produce multiple columns in the result. Returning any other value produces
       a single column.
    2. If `target_cols` is a `Symbol` or a string then the function is assumed to return
       a single column. In this case returning a data frame, a matrix, a `NamedTuple`,
       or a `DataFrameRow` raises an error.
    3. If `target_cols` is a vector of `Symbol`s or strings or `AsTable` it is assumed
       that `function` returns multiple columns.
       If `function` returns one of `AbstractDataFrame`, `NamedTuple`, `DataFrameRow`,
       `AbstractMatrix` then rules described in point 1 above apply.
       If `function` returns an `AbstractVector` then each element of this vector must
       support the `keys` function, which must return a collection of `Symbol`s, strings
       or integers; the return value of `keys` must be identical for all elements.
       Then as many columns are created as there are elements in the return value
       of the `keys` function. If `target_cols` is `AsTable` then their names
       are set to be equal to the key names except if `keys` returns integers, in
       which case they are prefixed by `x` (so the column names are e.g. `x1`,
       `x2`, ...). If `target_cols` is a vector of `Symbol`s or strings then
       column names produced using the rules above are ignored and replaced by
       `target_cols` (the number of columns must be the same as the length of
       `target_cols` in this case).
       If `fun` returns a value of any other type then it is assumed that it is a
       table conforming to the Tables.jl API and the `Tables.columntable` function
       is called on it to get the resulting columns and their names. The names are
       retained when `target_cols` is `AsTable` and are replaced if
       `target_cols` is a vector of `Symbol`s or strings.

    In all of these cases, `function` can return either a single row or multiple
    rows. As a particular rule, values wrapped in a `Ref` or a `0`-dimensional
    `AbstractArray` are unwrapped and then treated as a single row.

    `select`/`select!` and `transform`/`transform!` always return a data frame
    with the same number and order of rows as the source (even if `GroupedDataFrame`
    had its groups reordered), except when selection results in zero columns
    in the resulting data frame (in which case the result has zero rows).

    For `combine`, rows in the returned object appear in the order of groups in the
    `GroupedDataFrame`. The functions can return an arbitrary number of rows for
    each group, but the kind of returned object and the number and names of columns
    must be the same for all groups, except when a `DataFrame()` or `NamedTuple()`
    is returned, in which case a given group is skipped.

    It is allowed to mix single values and vectors if multiple transformations
    are requested. In this case single value will be repeated to match the length
    of columns specified by returned vectors.

    To apply `function` to each row instead of whole columns, it can be wrapped in a
    `ByRow` struct. `cols` can be any column indexing syntax, in which case
    `function` will be passed one argument for each of the columns specified by
    `cols` or a `NamedTuple` of them if specified columns are wrapped in `AsTable`.
    If `ByRow` is used it is allowed for `cols` to select an empty set of columns,
    in which case `function` is called for each row without any arguments and an
    empty `NamedTuple` is passed if empty set of columns is wrapped in `AsTable`.

    If a collection of column names is passed then requesting duplicate column
    names in target data frame are accepted (e.g. `select!(df, [:a], :, r"a")`
    is allowed) and only the first occurrence is used. In particular a syntax to
    move column `:col` to the first position in the data frame is
    `select!(df, :col, :)`. On the contrary, output column names of renaming,
    transformation and single column selection operations must be unique, so e.g.
    `select!(df, :a, :a => :a)` or `select!(df, :a, :a => ByRow(sin) => :a)` are not allowed.

    In general columns returned by transformations are stored in the target data
    frame without copying. An exception to this rule is when columns from
    the source data frame are reused in the target data frame.
    This can happen via expressions like: `:x1`, `[:x1, :x2]`, `:x1 => :x2`,
    `:x1 => identity => :x2`, or `:x1 => (x -> @view x[inds])`
    (note that in the last case the source column is reused
    indirectly via a view). In such cases the
    behavior depends on the value of the `copycols` keyword argument:
    * if `copycols=true` then results of such transformations always perform a
      copy of the source column or its view;
    * if `copycols=false` then copies are only performed to avoid storing the
      same column several times in the target data frame; more precisely, no
      copy is made the first time a column is used, but each subsequent
      reuse of a source column (when compared using `===`,
      which excludes views of source columns) performs a copy;

    Note that performing `transform!` or `select!` assumes that `copycols=false`.

    If `df` is a `SubDataFrame` and `copycols=true` then a `DataFrame` is
    returned and the same copying rules apply as for a `DataFrame` input: this
    means in particular that selected columns will be copied. If
    `copycols=false`, a `SubDataFrame` is returned without copying columns and
    in this case transforming or renaming columns is not allowed.

    If a `GroupedDataFrame` is passed, a separate task is spawned for each
    specified transformation; each transformation then spawns as many tasks
    as Julia threads, and splits processing of groups across them
    (however, currently transformations with optimized implementations like `sum`
    and transformations that return multiple rows use a single task for all groups).
    This allows for parallel operation when Julia was started with more than one
    thread. Passed transformation functions should therefore not modify global
    variables (i.e. they should be pure), or use locks to control parallel accesses.
    In the future, parallelism may be extended to other cases, so this requirement
    also holds for `DataFrame` inputs.

    In order to improve the performance of the operations some transformations
    invoke optimized implementation, see [`table_transformation`](@ref) for details.
    """

broadcast_pair(df::AbstractDataFrame, @nospecialize(p::Any)) = p

function broadcast_pair(df::AbstractDataFrame, @nospecialize(p::Pair))
    src, second = p
    src_broadcast = src isa Union{InvertedIndices.BroadcastedInvertedIndex,
                                  DataAPI.BroadcastedSelector}
    second_broadcast = second isa Union{InvertedIndices.BroadcastedInvertedIndex,
                                        DataAPI.BroadcastedSelector}
    if second isa Pair
        fun, dst = second
        dst_broadcast = dst isa Union{InvertedIndices.BroadcastedInvertedIndex,
                                      DataAPI.BroadcastedSelector}
        if src_broadcast || dst_broadcast
            new_src = src_broadcast ? names(df, src.sel) : src
            new_dst = dst_broadcast ? names(df, dst.sel) : dst
            new_p = new_src .=> fun .=> new_dst
            return isempty(new_p) ? [] : new_p
        else
            return p
        end
    else
        if src_broadcast || second_broadcast
            new_src = src_broadcast ? names(df, src.sel) : src
            new_second = second_broadcast ? names(df, second.sel) : second
            new_p = new_src .=> new_second
            return isempty(new_p) ? [] : new_p
        else
            return p
        end
    end
end

# this is needed in broadcasting when one of dimensions has length 0
# as then broadcasting produces Matrix{Any} rather than Matrix{<:Pair}
broadcast_pair(df::AbstractDataFrame, @nospecialize(p::AbstractMatrix)) =
    isempty(p) ? [] : p

function broadcast_pair(df::AbstractDataFrame, @nospecialize(p::AbstractVecOrMat{<:Pair}))
    isempty(p) && return []
    need_broadcast = false

    src = first.(p)
    first_src = first(src)
    if first_src isa Union{InvertedIndices.BroadcastedInvertedIndex,
                           DataAPI.BroadcastedSelector}
        if any(!=(first_src), src)
            throw(ArgumentError("when broadcasting column selector it must " *
                                "have a constant value"))
        end
        need_broadcast = true
        new_names = names(df, first_src.sel)
        if !(length(new_names) == size(p, 1) || size(p, 1) == 1)
            throw(ArgumentError("broadcasted dimension does not match the " *
                                "number of selected columns"))
        end
        new_src = new_names
    else
        new_src = src
    end

    second = last.(p)
    first_second = first(second)
    if first_second isa Union{InvertedIndices.BroadcastedInvertedIndex,
                              DataAPI.BroadcastedSelector}
        if any(!=(first_second), second)
            throw(ArgumentError("when using broadcasted column selector it " *
                                "must have a constant value"))
        end
        need_broadcast = true
        new_names = names(df, first_second.sel)
        if !(length(new_names) == size(p, 1) || size(p, 1) == 1)
            throw(ArgumentError("broadcasted dimension does not match the " *
                                "number of selected columns"))
        end
        new_second = new_names
    else
        if first_second isa Pair
            fun, dst = first_second
            if dst isa Union{InvertedIndices.BroadcastedInvertedIndex,
                             DataAPI.BroadcastedSelector}
                if !all(x -> x isa Pair && last(x) == dst, second)
                    throw(ArgumentError("when using broadcasted column selector " *
                                        "it must have a constant value"))
                end
                need_broadcast = true
                new_names = names(df, dst.sel)
                if !(length(new_names) == size(p, 1) || size(p, 1) == 1)
                    throw(ArgumentError("broadcasted dimension does not match the " *
                                        "number of selected columns"))
                end
                new_dst = new_names
                new_second = first.(second) .=> new_dst
            else
                new_second = second
            end
        else
            new_second = second
        end
    end

    if need_broadcast
        new_p = new_src .=> new_second
        return isempty(new_p) ? [] : new_p
    else
        return p
    end
end

"""
    ByRow

A type used for selection operations to signal that the wrapped function should
be applied to each element (row) of the selection.

The wrapped function is called exactly once for each element.
This differs from `map` and `broadcast`, which assume for some types of
source vectors (e.g. `SparseVector`) that the wrapped function is pure,
allowing them to call the function only once for multiple equal values.
When using such types, for maximal performance with pure functions
which are relatively costly, use `x -> map(f, x)` instead of `ByRow(f)`.

Note that `ByRow` always collects values returned by `fun` in a vector.
"""
struct ByRow{T} <: Function
    fun::T
end

# invoke the generic AbstractVector function to ensure function is called
# exactly once for each element
(f::ByRow)(cols::AbstractVector...) =
    invoke(map,
           Tuple{typeof(f.fun), ntuple(i -> AbstractVector, length(cols))...},
           f.fun, cols...)
(f::ByRow)(table::NamedTuple) = [f.fun(nt) for nt in Tables.namedtupleiterator(table)]

# add a method to funname defined in other/utils.jl
funname(row::ByRow) = funname(row.fun)

make_pair_concrete(@nospecialize(x::Pair)) =
    make_pair_concrete(x.first) => make_pair_concrete(x.second)
make_pair_concrete(@nospecialize(x)) = x

normalize_selection(idx::AbstractIndex, @nospecialize(sel), renamecols::Bool) =
    try
        idx[sel]
    catch e
        if e isa MethodError && e.f === getindex && e.args === (idx, sel)
            throw(ArgumentError("Unrecognized column selector $sel in AsTable constructor"))
        else
            rethrow(e)
        end
    end

normalize_selection(idx::AbstractIndex, @nospecialize(sel::Base.Callable), renamecols::Bool) = sel
normalize_selection(idx::AbstractIndex, sel::Colon, renamecols::Bool) = idx[:]

normalize_selection(idx::AbstractIndex, sel::Pair{typeof(nrow), Symbol},
                    renamecols::Bool) =
    length(idx) == 0 ? (Int[] => (() -> 0) => last(sel)) : (1 => length => last(sel))
normalize_selection(idx::AbstractIndex, sel::Pair{typeof(nrow), <:AbstractString},
                    renamecols::Bool) =
    normalize_selection(idx, first(sel) => Symbol(last(sel)), renamecols)
normalize_selection(idx::AbstractIndex, sel::typeof(nrow), renamecols::Bool) =
    normalize_selection(idx, nrow => :nrow, renamecols)

normalize_selection(idx::AbstractIndex, sel::Pair{typeof(eachindex), Symbol},
                    renamecols::Bool) =
    length(idx) == 0 ? (Int[] => (() -> Base.OneTo(0)) => last(sel)) : (1 => eachindex => last(sel))
normalize_selection(idx::AbstractIndex, sel::Pair{typeof(eachindex), <:AbstractString},
                    renamecols::Bool) =
    normalize_selection(idx, first(sel) => Symbol(last(sel)), renamecols)
normalize_selection(idx::AbstractIndex, sel::typeof(eachindex), renamecols::Bool) =
    normalize_selection(idx, eachindex => :eachindex, renamecols)

normalize_selection(idx::AbstractIndex, sel::Pair{typeof(groupindices), Symbol},
                    renamecols::Bool) =
    Int[] => groupindices => last(sel)
normalize_selection(idx::AbstractIndex, sel::Pair{typeof(groupindices), <:AbstractString},
                    renamecols::Bool) =
    normalize_selection(idx, first(sel) => Symbol(last(sel)), renamecols)
normalize_selection(idx::AbstractIndex, sel::typeof(groupindices), renamecols::Bool) =
    normalize_selection(idx, groupindices => :groupindices, renamecols)

normalize_selection(idx::AbstractIndex, sel::Pair{typeof(proprow), Symbol},
                    renamecols::Bool) =
    Int[] => proprow => last(sel)
normalize_selection(idx::AbstractIndex, sel::Pair{typeof(proprow), <:AbstractString},
                    renamecols::Bool) =
    normalize_selection(idx, first(sel) => Symbol(last(sel)), renamecols)
normalize_selection(idx::AbstractIndex, sel::typeof(proprow), renamecols::Bool) =
    normalize_selection(idx, proprow => :proprow, renamecols)

function normalize_selection(idx::AbstractIndex, sel::ColumnIndex, renamecols::Bool)
    c = idx[sel]
    return c => identity => _names(idx)[c]
end

function normalize_selection(idx::AbstractIndex, sel::Pair{<:ColumnIndex, Symbol},
                             renamecols::Bool)
    c = idx[first(sel)]
    return c => identity => last(sel)
end

normalize_selection(idx::AbstractIndex, sel::Pair{<:ColumnIndex, <:AbstractString},
                    renamecols::Bool) =
    normalize_selection(idx, first(sel) => Symbol(last(sel)), renamecols)

normalize_selection(idx::AbstractIndex, sel::Pair{<:ColumnIndex,
                                                  <:Union{AbstractVector{Symbol},
                                                          AbstractVector{<:AbstractString}}},
                    renamecols::Bool) =
    normalize_selection(idx, first(sel) => identity => last(sel), renamecols)

function normalize_selection(idx::AbstractIndex,
                             @nospecialize(sel::Pair{<:ColumnIndex,
                                                     <:Pair{<:Base.Callable,
                                                            <:Union{Symbol, AbstractString}}}),
                             renamecols::Bool)
    src, (fun, dst) = sel
    return idx[src] => fun => Symbol(dst)
end

function normalize_selection(idx::AbstractIndex,
                             @nospecialize(sel::Pair{<:Any,
                                                     <:Pair{<:Base.Callable,
                                                            <:Union{Symbol, AbstractString, DataType,
                                                                    AbstractVector{Symbol},
                                                                    AbstractVector{<:AbstractString},
                                                                    Function}}}),
                             renamecols::Bool)
    lls = last(last(sel))

    if lls isa DataType
        lls === AsTable || throw(ArgumentError("Only DataType supported as target is AsTable"))
    end

    if first(sel) isa AsTable
        rawc = first(sel).cols
        wanttable = true
    else
        rawc = first(sel)
        wanttable = false
    end

    if rawc isa AbstractVector{Int}
        c = rawc
    elseif rawc isa Union{AbstractVector{Symbol}, AbstractVector{<:AbstractString}}
        c = [idx[n] for n in rawc]
    else
        c = try
                idx[rawc]
            catch e
                if e isa MethodError && e.f === getindex && e.args === (idx, rawc)
                    throw(ArgumentError("Unrecognized column selector: $rawc"))
                else
                    rethrow(e)
                end
            end
    end

    if lls isa Function
        fun_colnames = _names(idx)[c]
        # if AsTable was used as source we always treat it as multicolumn selector
        if wanttable && fun_colnames isa Symbol
            fun_colnames = [fun_colnames]
        end
        lls = lls(string.(fun_colnames))
        if !(lls isa Union{Symbol, AbstractString, AbstractVector{Symbol},
                           AbstractVector{<:AbstractString}})
            throw(ArgumentError("function producing target column names must " *
                                "return a Symbol, a string, a vector of Symbols " *
                                "or a vector of strings"))
        end
    end
    if lls isa AbstractString
        combine_target_col = Symbol(lls)
    elseif lls isa AbstractVector{<:AbstractString}
        combine_target_col = Symbol.(lls)
    else
        combine_target_col = lls
    end

    if combine_target_col isa AbstractVector{Symbol}
        allunique(combine_target_col) || throw(ArgumentError("target column names must be unique"))
    end

    if wanttable
        combine_src = AsTable(c)
    else
        combine_src = (length(c) == 1 ? only(c) : c)
    end

    combine_func = first(last(sel))

    return combine_src => combine_func => combine_target_col
end

function normalize_selection(idx::AbstractIndex,
                             @nospecialize(sel::Pair{<:ColumnIndex, <:Base.Callable}), renamecols::Bool)
    c = idx[first(sel)]
    fun = last(sel)

    if fun === AsTable
        return normalize_selection(idx, first(sel) => identity => AsTable, renamecols)
    end

    if renamecols
        newcol = Symbol(_names(idx)[c], "_", funname(fun))
    else
        newcol = _names(idx)[c]
    end
    return c => fun => newcol
end

function normalize_selection(idx::AbstractIndex,
                             @nospecialize(sel::Pair{<:Any, <:Base.Callable}), renamecols::Bool)
    if first(sel) isa AsTable
        rawc = first(sel).cols
        wanttable = true
    else
        rawc = first(sel)
        wanttable = false
    end
    if rawc isa AbstractVector{Int}
        c = rawc
    elseif rawc isa Union{AbstractVector{Symbol}, AbstractVector{<:AbstractString}}
        c = [idx[n] for n in rawc]
    else
        c = try
                idx[rawc]
            catch e
                if e isa MethodError && e.f === getindex && e.args === (idx, rawc)
                    throw(ArgumentError("Unrecognized column selector: $rawc"))
                else
                    rethrow(e)
                end
            end
    end
    fun = last(sel)

    fun === AsTable && throw(ArgumentError("Passing AsTable in $sel is not supported"))

    if length(c) > 3
        prefix = join(@views(_names(idx)[c[1:2]]), '_')
        if renamecols
            newcol = Symbol(prefix, "_etc_", funname(fun))
        else
            newcol = Symbol(prefix, "_etc")
        end
    elseif isempty(c)
        renamecols || throw(ArgumentError("when renamecols=false target column name " *
                                          "must be passed if there are no input columns"))
        newcol = Symbol(funname(fun))
    else
        prefix = join(view(_names(idx), c), '_')
        if renamecols
            newcol = Symbol(prefix, '_', funname(fun))
        else
            newcol = Symbol(prefix)
        end
    end

    if wanttable
        combine_src = AsTable(c)
    else
        combine_src = (length(c) == 1 ? only(c) : c)
    end

    return combine_src => fun => newcol
end

_transformation_helper(df::AbstractDataFrame, col_idx::Nothing, (fun,)::Ref{Any}) =
    fun(df)
_transformation_helper(df::AbstractDataFrame, col_idx::Int, (fun,)::Ref{Any}) =
    fun(df[!, col_idx])

_empty_astable_helper(fun, len) = [fun(NamedTuple()) for _ in 1:len]

function _transformation_helper(df::AbstractDataFrame, col_idx::AsTable, (fun,)::Ref{Any})
    cols = index(df)[col_idx.cols]
    df_sel = select(df, cols, copycols=false)
    if ncol(df_sel) == 0
        if fun isa ByRow
            # work around fact that length∘skipmissing is not supported in Julia Base yet
            if fun === ByRow(length∘skipmissing)
                return _empty_astable_helper(length, nrow(df))
            else
                return _empty_astable_helper(fun.fun, nrow(df))
            end
        else
            return fun(NamedTuple())
        end
    else
        return table_transformation(df_sel, fun)
    end
end

_empty_selector_helper(fun, len) = [fun() for _ in 1:len]

function _transformation_helper(df::AbstractDataFrame, col_idx::AbstractVector{Int}, (fun,)::Ref{Any})
    if isempty(col_idx)
        if fun isa ByRow
            return _empty_selector_helper(fun.fun, nrow(df))
        else
            return fun()
        end
    else
        cdf = eachcol(df)
        cols = map(c -> cdf[c], col_idx)
        if (fun === +) || fun === ByRow(+) # removing parentheses leads to a parsing error
            return reduce(+, cols)
        elseif fun === ByRow(min)
            return _minmax_row_fast(cols, min)
        elseif fun === ByRow(max)
            return _minmax_row_fast(cols, max)
        else
            return fun(cols...)
        end
    end
end

function _gen_colnames(@nospecialize(res), newname::Union{AbstractVector{Symbol},
                                                          Type{AsTable}, Nothing})
    if res isa AbstractMatrix
        colnames = gennames(size(res, 2))
    else
        colnames = propertynames(res)
    end

    if newname !== AsTable && newname !== nothing
        if length(colnames) != length(newname)
            throw(ArgumentError("Number of returned columns is $(length(colnames)) " *
                                "and it does not match the number of provided output " *
                                "names which is $(length(newname))"))
        end
        colnames = newname
    end

    # fix the type to avoid unnecessary compilations of methods
    # this should be cheap
    return colnames isa Vector{Symbol} ? colnames : collect(Symbol, colnames)
end

function _insert_row_multicolumn(newdf::DataFrame, df::AbstractDataFrame,
                                 allow_resizing_newdf::Ref{Bool}, colnames::AbstractVector{Symbol},
                                 @nospecialize(res::Union{NamedTuple, DataFrameRow}))
    if ncol(newdf) == 0
        # if allow_resizing_newdf[] is false we know this is select or transform
        rows = allow_resizing_newdf[] ? 1 : nrow(df)
    else
        # allow squashing a scalar to 0 rows
        rows = nrow(newdf)
    end
    @assert length(colnames) == length(res)
    for (newname, v) in zip(colnames, res)
        # note that newdf potentially can contain newname in general
        newdf[!, newname] = fill!(Tables.allocatecolumn(typeof(v), rows), v)
    end
end

function _fix_existing_columns_for_vector(newdf::DataFrame, df::AbstractDataFrame,
                                          allow_resizing_newdf::Ref{Bool}, lr::Int,
                                          (fun,)::Ref{Any})
    # allow shortening to 0 rows
    if allow_resizing_newdf[] && nrow(newdf) == 1
        newdfcols = _columns(newdf)
        for (i, col) in enumerate(newdfcols)
            newcol = fill!(similar(col, lr), first(col))
            firstindex(newcol) != 1 && _onebased_check_error()
            newdfcols[i] = newcol
        end
    end
    # !allow_resizing_newdf[] && ncol(newdf) == 0
    # means that we use `select` or `transform` not `combine`
    if !allow_resizing_newdf[] && ncol(newdf) == 0 && lr != nrow(df)
        throw(ArgumentError("length $(lr) of vector returned from " *
                            "function $fun is different from number of rows " *
                            "$(nrow(df)) of the source data frame."))
    end
    allow_resizing_newdf[] = false
end

function _add_col_check_copy(newdf::DataFrame, df::AbstractDataFrame,
                             col_idx::Union{Nothing, Int, AbstractVector{Int}, AsTable},
                             copycols::Bool, (fun,)::Ref{Any},
                             newname::Symbol, v::AbstractVector,
                             column_to_copy::BitVector)
    cdf = eachcol(df)
    vpar = parent(v)
    parent_cols = col_idx isa AsTable ? col_idx.cols : something(col_idx, 1:ncol(df))
    # note that if col_idx is AsTable thanks to normalization in preprocessing
    # we know that cols is vector of integers here
    @assert parent_cols isa Union{Int, AbstractVector{Int}}
    if copycols
        if !(fun isa ByRow) && (v isa SubArray || any(i -> vpar === parent(cdf[i]), parent_cols))
            newdf[!, newname] = copy(v)
        else
            newdf[!, newname] = v
        end
    else
        if fun isa ByRow
            newdf[!, newname] = v
        else
            must_copy = false
            for i in parent_cols
                # there might be multiple aliases of the same column
                if v === cdf[i]
                    if column_to_copy[i]
                        must_copy = true
                        break
                    else
                        column_to_copy[i] = true
                    end
                end
            end
            newdf[!, newname] = must_copy ? copy(v) : v
        end
    end
end

function _add_multicol_res(res::AbstractDataFrame, newdf::DataFrame, df::AbstractDataFrame,
                           colnames::AbstractVector{Symbol},
                           allow_resizing_newdf::Ref{Bool}, wfun::Ref{Any},
                           col_idx::Union{Nothing, Int, AbstractVector{Int}, AsTable},
                           copycols::Bool, newname::Union{Nothing, Type{AsTable}, AbstractVector{Symbol}},
                           column_to_copy::BitVector)
    lr = nrow(res)
    _fix_existing_columns_for_vector(newdf, df, allow_resizing_newdf, lr, wfun)
    @assert length(colnames) == ncol(res)
    for (newname, v) in zip(colnames, eachcol(res))
        _add_col_check_copy(newdf, df, col_idx, copycols, wfun, newname, v, column_to_copy)
    end
end

function _add_multicol_res(res::AbstractMatrix, newdf::DataFrame, df::AbstractDataFrame,
                           colnames::AbstractVector{Symbol},
                           allow_resizing_newdf::Ref{Bool}, wfun::Ref{Any},
                           col_idx::Union{Nothing, Int, AbstractVector{Int}, AsTable},
                           copycols::Bool, newname::Union{Nothing, Type{AsTable}, AbstractVector{Symbol}},
                           column_to_copy::BitVector)
    lr = size(res, 1)
    _fix_existing_columns_for_vector(newdf, df, allow_resizing_newdf, lr, wfun)
    @assert length(colnames) == size(res, 2)
    for (i, newname) in enumerate(colnames)
        newdf[!, newname] = res[:, i]
    end
end

function _add_multicol_res(@nospecialize(res::NamedTuple{<:Any, <:Tuple{Vararg{AbstractVector}}}),
                           newdf::DataFrame, df::AbstractDataFrame,
                           colnames::AbstractVector{Symbol},
                           allow_resizing_newdf::Ref{Bool}, wfun::Ref{Any},
                           col_idx::Union{Nothing, Int, AbstractVector{Int}, AsTable},
                           copycols::Bool, newname::Union{Nothing, Type{AsTable}, AbstractVector{Symbol}},
                           column_to_copy::BitVector)
    lr = length(res[1])
    _fix_existing_columns_for_vector(newdf, df, allow_resizing_newdf, lr, wfun)
    @assert length(colnames) == length(res)
    for (newname, v) in zip(colnames, res)
        _add_col_check_copy(newdf, df, col_idx, copycols, wfun, newname, v, column_to_copy)
    end
end

function _add_multicol_res(@nospecialize(res::NamedTuple), newdf::DataFrame, df::AbstractDataFrame,
                           colnames::AbstractVector{Symbol},
                           allow_resizing_newdf::Ref{Bool}, wfun::Ref{Any},
                           col_idx::Union{Nothing, Int, AbstractVector{Int}, AsTable},
                           copycols::Bool, newname::Union{Nothing, Type{AsTable}, AbstractVector{Symbol}},
                           column_to_copy::BitVector)
    if any(v -> v isa AbstractVector, res)
        throw(ArgumentError("mixing single values and vectors in a named tuple is not allowed"))
    else
        _insert_row_multicolumn(newdf, df, allow_resizing_newdf, colnames, res)
    end
end

function _add_multicol_res(res::DataFrameRow, newdf::DataFrame, df::AbstractDataFrame,
                           colnames::AbstractVector{Symbol},
                           allow_resizing_newdf::Ref{Bool}, wfun::Ref{Any},
                           col_idx::Union{Nothing, Int, AbstractVector{Int}, AsTable},
                           copycols::Bool, newname::Union{Nothing, Type{AsTable}, AbstractVector{Symbol}},
                           column_to_copy::BitVector)
    _insert_row_multicolumn(newdf, df, allow_resizing_newdf, colnames, res)
end

function select_transform!((nc,)::Ref{Any}, df::AbstractDataFrame, newdf::DataFrame,
                           transformed_cols::Set{Symbol}, copycols::Bool,
                           allow_resizing_newdf::Ref{Bool},
                           column_to_copy::BitVector)
    @assert nc isa Union{Base.Callable,
                         Pair{<:Union{Int, AbstractVector{Int}, AsTable},
                              <:Pair{<:Base.Callable, <:Union{Symbol, AbstractVector{Symbol}, DataType}}}}
    if nc isa Base.Callable
        col_idx, fun, newname = nothing, nc, nothing
    else
        col_idx, (fun, newname) = nc
    end
    wfun = Ref{Any}(fun)

    if newname isa DataType
        newname === AsTable || throw(ArgumentError("Only DataType supported as target is AsTable"))
    end
    # It is allowed to request a tranformation operation into a newname column
    # only once. This is ensured by the logic related to transformed_cols dictionaly
    # in _manipulate, therefore in select_transform! such a duplicate should not happen
    res = _transformation_helper(df, col_idx, Ref{Any}(fun))

    if newname === AsTable || newname isa AbstractVector{Symbol}
        if res isa AbstractVector && !isempty(res)
            kp1 = keys(res[1])
            prepend = all(x -> x isa Integer, kp1)
            if !(prepend || all(x -> x isa Symbol, kp1) || all(x -> x isa AbstractString, kp1))
                throw(ArgumentError("keys of the returned elements must be " *
                                    "`Symbol`s, strings or integers"))
            end
            if any(x -> !isequal(keys(x), kp1), res)
                throw(ArgumentError("keys of the returned elements must be identical"))
            end
            newres = DataFrame()
            for n in kp1
                newres[!, prepend ? Symbol("x", n) : Symbol(n)] = [x[n] for x in res]
            end
            res = newres
        elseif !(res isa Union{AbstractDataFrame, NamedTuple, DataFrameRow, AbstractMatrix})
            res = Tables.columntable(res)
        end
    end

    if res isa Union{AbstractDataFrame, NamedTuple, DataFrameRow, AbstractMatrix}
        if newname isa Symbol
            throw(ArgumentError("Table returned but a single output column was expected"))
        end
        colnames = _gen_colnames(res, newname)
        isempty(colnames) && return # nothing to do

        if any(in(transformed_cols), colnames)
            throw(ArgumentError("Duplicate column name(s) returned: :" *
                                "$(join(intersect(colnames, transformed_cols), ", :"))"))
        else
            startlen = length(transformed_cols)
            union!(transformed_cols, colnames)
            @assert startlen + length(colnames) == length(transformed_cols)
        end
        _add_multicol_res(res, newdf, df, colnames, allow_resizing_newdf, wfun,
                          col_idx, copycols, newname, column_to_copy)
    elseif res isa AbstractVector
        if newname === nothing
            newname = :x1
        end
        if newname in transformed_cols
            throw(ArgumentError("duplicate output column name: :$newname"))
        else
            push!(transformed_cols, newname)
        end
        lr = length(res)
        _fix_existing_columns_for_vector(newdf, df, allow_resizing_newdf, lr, wfun)
        _add_col_check_copy(newdf, df, col_idx, copycols, wfun, newname, res, column_to_copy)
    else
        if newname === nothing
            newname = :x1
        end
        if newname in transformed_cols
            throw(ArgumentError("duplicate output column name: :$newname"))
        else
            push!(transformed_cols, newname)
        end
        res_unwrap = res isa Union{AbstractArray{<:Any, 0}, Ref} ? res[] : res
        if ncol(newdf) == 0
            # if allow_resizing_newdf[] is false we know this is select or transform
            rows = allow_resizing_newdf[] ? 1 : nrow(df)
        else
            # allow squashing a scalar to 0 rows
            rows = nrow(newdf)
        end
        newdf[!, newname] = fill!(Tables.allocatecolumn(typeof(res_unwrap), rows),
                                  res_unwrap)
    end
end

"""
    select!(df::AbstractDataFrame, args...;
            renamecols::Bool=true, threads::Bool=true)
    select!(args::Base.Callable, df::DataFrame;
            renamecols::Bool=true, threads::Bool=true)
    select!(gd::GroupedDataFrame, args...; ungroup::Bool=true,
            renamecols::Bool=true, threads::Bool=true)
    select!(f::Base.Callable, gd::GroupedDataFrame; ungroup::Bool=true,
            renamecols::Bool=true, threads::Bool=true)

Mutate `df` or `gd` in place to retain only columns or transformations specified by `args...` and
return it. The result is guaranteed to have the same number of rows as `df` or
parent of `gd`, except when no columns are selected (in which case the result
has zero rows).

If a `SubDataFrame` or `GroupedDataFrame{SubDataFrame}` is passed, the parent data frame
is updated using columns generated by `args...`, following the same rules as indexing:
- for existing columns filtered-out rows are filled with values present in the
  old columns
- for new columns (which is only allowed if `SubDataFrame` was created with `:`
  as column selector) filtered-out rows are filled with `missing`
- if `SubDataFrame` was not created with `:` as column selector then `select!`
  is only allowed if the transformations keep exactly the same sequence of column
  names as is in the passed `df`

If a `GroupedDataFrame` is passed then it is updated to reflect the new rows of its updated
parent. If there are independent `GroupedDataFrame` objects constructed using
the same parent data frame they might get corrupt.

$TRANSFORMATION_COMMON_RULES

# Keyword arguments
- `renamecols::Bool=true` : whether in the `cols => function` form automatically generated
  column names should include the name of transformation functions or not.
- `ungroup::Bool=true` : whether the return value of the operation on `gd` should be a data
  frame or a `GroupedDataFrame`.
- `threads::Bool=true` : whether transformations may be run in separate tasks which
  can execute in parallel (possibly being applied to multiple rows or groups at the same time).
  Whether or not tasks are actually spawned and their number are determined automatically.
  Set to `false` if some transformations require serial execution or are not thread-safe.

See [`select`](@ref) for examples.
"""
<<<<<<< HEAD
select!(df::DataFrame, @nospecialize(args...); renamecols::Bool=true) =
    _replace_columns!(df, select(df, args..., copycols=false, renamecols=renamecols))

select!(df::SubDataFrame, @nospecialize(args...); renamecols::Bool=true) =
    _replace_columns!(df, select(df, args..., copycols=true, renamecols=renamecols), keep_present=false)

function select!(@nospecialize(arg::Base.Callable), df::AbstractDataFrame; renamecols::Bool=true)
=======
select!(df::DataFrame, @nospecialize(args...);
        renamecols::Bool=true, threads::Bool=true) =
    _replace_columns!(df, select(df, args..., copycols=false,
                                 renamecols=renamecols, threads=threads))

select!(df::SubDataFrame, @nospecialize(args...);
        renamecols::Bool=true, threads::Bool=true) =
    _replace_columns!(df, select(df, args..., copycols=true,
                                 renamecols=renamecols, threads=threads))

function select!(@nospecialize(arg::Base.Callable), df::AbstractDataFrame;
                 renamecols::Bool=true, threads::Bool=true)
>>>>>>> a6820227
    if arg isa Colon
        throw(ArgumentError("First argument must be a transformation if the second argument is a data frame"))
    end
    return select!(df, arg, threads=threads)
end

"""
    transform!(df::AbstractDataFrame, args...;
               renamecols::Bool=true, threads::Bool=true)
    transform!(args::Callable, df::AbstractDataFrame;
               renamecols::Bool=true, threads::Bool=true)
    transform!(gd::GroupedDataFrame, args...;
               ungroup::Bool=true, renamecols::Bool=true, threads::Bool=true)
    transform!(f::Base.Callable, gd::GroupedDataFrame;
               ungroup::Bool=true, renamecols::Bool=true, threads::Bool=true)

Mutate `df` or `gd` in place to add columns specified by `args...` and return it.
The result is guaranteed to have the same number of rows as `df`.
Equivalent to `select!(df, :, args...)` or `select!(gd, :, args...)`,
except that column renaming performs a copy.

$TRANSFORMATION_COMMON_RULES

# Keyword arguments
- `renamecols::Bool=true` : whether in the `cols => function` form automatically generated
  column names should include the name of transformation functions or not.
- `ungroup::Bool=true` : whether the return value of the operation on `gd` should be a data
  frame or a `GroupedDataFrame`.
- `threads::Bool=true` : whether transformations may be run in separate tasks which
  can execute in parallel (possibly being applied to multiple rows or groups at the same time).
  Whether or not tasks are actually spawned and their number are determined automatically.
  Set to `false` if some transformations require serial execution or are not thread-safe.

See [`select`](@ref) for examples.
"""
<<<<<<< HEAD
transform!(df::DataFrame, @nospecialize(args...); renamecols::Bool=true) =
    _replace_columns!(df, select(df, :, args..., copycols=false, renamecols=renamecols))

transform!(df::SubDataFrame, @nospecialize(args...); renamecols::Bool=true) =
    _replace_columns!(df, select(df, args..., copycols=true, renamecols=renamecols), keep_present=true)
=======
transform!(df::AbstractDataFrame, @nospecialize(args...);
           renamecols::Bool=true, threads::Bool=true) =
    select!(df, :, args..., renamecols=renamecols, threads=threads)
>>>>>>> a6820227

function transform!(@nospecialize(arg::Base.Callable), df::AbstractDataFrame;
                    renamecols::Bool=true, threads::Bool=true)
    if arg isa Colon
        throw(ArgumentError("First argument must be a transformation if the second argument is a data frame"))
    end
    return transform!(df, arg, threads=threads)
end

"""
    select(df::AbstractDataFrame, args...;
           copycols::Bool=true, renamecols::Bool=true, threads::Bool=true)
    select(args::Callable, df::DataFrame;
           renamecols::Bool=true, threads::Bool=true)
    select(gd::GroupedDataFrame, args...;
           copycols::Bool=true, keepkeys::Bool=true, ungroup::Bool=true,
           renamecols::Bool=true, threads::Bool=true)
    select(f::Base.Callable, gd::GroupedDataFrame;
           copycols::Bool=true, keepkeys::Bool=true, ungroup::Bool=true,
           renamecols::Bool=true, threads::Bool=true)

Create a new data frame that contains columns from `df` or `gd` specified by
`args` and return it. The result is guaranteed to have the same number of rows
as `df`, except when no columns are selected (in which case the result has zero
rows).

$TRANSFORMATION_COMMON_RULES

# Keyword arguments
- `copycols::Bool=true` : whether columns of the source data frame should be copied if
  no transformation is applied to them.
- `renamecols::Bool=true` : whether in the `cols => function` form automatically generated
  column names should include the name of transformation functions or not.
- `keepkeys::Bool=true` : whether grouping columns of `gd` should be kept in the returned
  data frame.
- `ungroup::Bool=true` : whether the return value of the operation on `gd` should be a data
  frame or a `GroupedDataFrame`.
- `threads::Bool=true` : whether transformations may be run in separate tasks which
  can execute in parallel (possibly being applied to multiple rows or groups at the same time).
  Whether or not tasks are actually spawned and their number are determined automatically.
  Set to `false` if some transformations require serial execution or are not thread-safe.


# Examples
```jldoctest
julia> df = DataFrame(a=1:3, b=4:6)
3×2 DataFrame
 Row │ a      b
     │ Int64  Int64
─────┼──────────────
   1 │     1      4
   2 │     2      5
   3 │     3      6

julia> select(df, 2)
3×1 DataFrame
 Row │ b
     │ Int64
─────┼───────
   1 │     4
   2 │     5
   3 │     6

julia> select(df, :a => ByRow(sin) => :c, :b)
3×2 DataFrame
 Row │ c         b
     │ Float64   Int64
─────┼─────────────────
   1 │ 0.841471      4
   2 │ 0.909297      5
   3 │ 0.14112       6

julia> select(df, :, [:a, :b] => (a, b) -> a .+ b .- sum(b)/length(b))
3×3 DataFrame
 Row │ a      b      a_b_function
     │ Int64  Int64  Float64
─────┼────────────────────────────
   1 │     1      4           0.0
   2 │     2      5           2.0
   3 │     3      6           4.0

julia> select(df, All() .=> [minimum maximum])
3×4 DataFrame
 Row │ a_minimum  b_minimum  a_maximum  b_maximum
     │ Int64      Int64      Int64      Int64
─────┼────────────────────────────────────────────
   1 │         1          4          3          6
   2 │         1          4          3          6
   3 │         1          4          3          6

julia> using Statistics

julia> select(df, AsTable(:) => ByRow(mean), renamecols=false)
3×1 DataFrame
 Row │ a_b
     │ Float64
─────┼─────────
   1 │     2.5
   2 │     3.5
   3 │     4.5

julia> select(df, AsTable(:) => ByRow(mean) => x -> join(x, "_"))
3×1 DataFrame
 Row │ a_b
     │ Float64
─────┼─────────
   1 │     2.5
   2 │     3.5
   3 │     4.5

julia> select(first, df)
3×2 DataFrame
 Row │ a      b
     │ Int64  Int64
─────┼──────────────
   1 │     1      4
   2 │     1      4
   3 │     1      4

julia> df = DataFrame(a=1:3, b=4:6, c=7:9)
3×3 DataFrame
 Row │ a      b      c
     │ Int64  Int64  Int64
─────┼─────────────────────
   1 │     1      4      7
   2 │     2      5      8
   3 │     3      6      9

julia> select(df, AsTable(:) => ByRow(x -> (mean=mean(x), std=std(x))) => :stats,
              AsTable(:) => ByRow(x -> (mean=mean(x), std=std(x))) => AsTable)
3×3 DataFrame
 Row │ stats                    mean     std
     │ NamedTup…                Float64  Float64
─────┼───────────────────────────────────────────
   1 │ (mean = 4.0, std = 3.0)      4.0      3.0
   2 │ (mean = 5.0, std = 3.0)      5.0      3.0
   3 │ (mean = 6.0, std = 3.0)      6.0      3.0

julia> df = DataFrame(a=[1, 1, 1, 2, 2, 1, 1, 2],
                      b=repeat([2, 1], outer=[4]),
                      c=1:8)
8×3 DataFrame
 Row │ a      b      c
     │ Int64  Int64  Int64
─────┼─────────────────────
   1 │     1      2      1
   2 │     1      1      2
   3 │     1      2      3
   4 │     2      1      4
   5 │     2      2      5
   6 │     1      1      6
   7 │     1      2      7
   8 │     2      1      8

julia> gd = groupby(df, :a)
GroupedDataFrame with 2 groups based on key: a
First Group (5 rows): a = 1
 Row │ a      b      c
     │ Int64  Int64  Int64
─────┼─────────────────────
   1 │     1      2      1
   2 │     1      1      2
   3 │     1      2      3
   4 │     1      1      6
   5 │     1      2      7
⋮
Last Group (3 rows): a = 2
 Row │ a      b      c
     │ Int64  Int64  Int64
─────┼─────────────────────
   1 │     2      1      4
   2 │     2      2      5
   3 │     2      1      8
```

# specifying a name for target column
```jldoctest
julia> df = DataFrame(a=[1, 1, 1, 2, 2, 1, 1, 2],
                      b=repeat([2, 1], outer=[4]),
                      c=1:8);

julia> gd = groupby(df, :a);

julia> select(gd, :c => (x -> sum(log, x)) => :sum_log_c)
8×2 DataFrame
 Row │ a      sum_log_c
     │ Int64  Float64
─────┼──────────────────
   1 │     1    5.52943
   2 │     1    5.52943
   3 │     1    5.52943
   4 │     2    5.07517
   5 │     2    5.07517
   6 │     1    5.52943
   7 │     1    5.52943
   8 │     2    5.07517

julia> select(gd, [:b, :c] .=> sum) # passing a vector of pairs
8×3 DataFrame
 Row │ a      b_sum  c_sum
     │ Int64  Int64  Int64
─────┼─────────────────────
   1 │     1      8     19
   2 │     1      8     19
   3 │     1      8     19
   4 │     2      4     17
   5 │     2      4     17
   6 │     1      8     19
   7 │     1      8     19
   8 │     2      4     17
```

# multiple arguments, renaming and keepkeys
```jldoctest
julia> df = DataFrame(a=[1, 1, 1, 2, 2, 1, 1, 2],
                      b=repeat([2, 1], outer=[4]),
                      c=1:8);

julia> gd = groupby(df, :a);

julia> select(gd, :b => :b1, :c => :c1, [:b, :c] => +, keepkeys=false)
8×3 DataFrame
 Row │ b1     c1     b_c_+
     │ Int64  Int64  Int64
─────┼─────────────────────
   1 │     2      1      3
   2 │     1      2      3
   3 │     2      3      5
   4 │     1      4      5
   5 │     2      5      7
   6 │     1      6      7
   7 │     2      7      9
   8 │     1      8      9
```

# broadcasting and column expansion
```jldoctest
julia> df = DataFrame(a=[1, 1, 1, 2, 2, 1, 1, 2],
                      b=repeat([2, 1], outer=[4]),
                      c=1:8);

julia> gd = groupby(df, :a);

julia> select(gd, :b, AsTable([:b, :c]) => ByRow(extrema) => [:min, :max])
8×4 DataFrame
 Row │ a      b      min    max
     │ Int64  Int64  Int64  Int64
─────┼────────────────────────────
   1 │     1      2      1      2
   2 │     1      1      1      2
   3 │     1      2      2      3
   4 │     2      1      1      4
   5 │     2      2      2      5
   6 │     1      1      1      6
   7 │     1      2      2      7
   8 │     2      1      1      8

julia> select(gd, :, AsTable(Not(:a)) => sum, renamecols=false)
8×4 DataFrame
 Row │ a      b      c      b_c
     │ Int64  Int64  Int64  Int64
─────┼────────────────────────────
   1 │     1      2      1      3
   2 │     1      1      2      3
   3 │     1      2      3      5
   4 │     2      1      4      5
   5 │     2      2      5      7
   6 │     1      1      6      7
   7 │     1      2      7      9
   8 │     2      1      8      9
```

# special convenience transformations
```jldoctest
julia> df = DataFrame(a=[1, 1, 1, 2, 2, 1, 1, 2],
                      b=repeat([2, 1], outer=[4]),
                      c=1:8);

julia> gd = groupby(df, :a);

julia> select(gd, nrow, proprow, groupindices, eachindex)
8×5 DataFrame
 Row │ a      nrow   proprow  groupindices  eachindex
     │ Int64  Int64  Float64  Int64         Int64
─────┼────────────────────────────────────────────────
   1 │     1      5    0.625             1          1
   2 │     1      5    0.625             1          2
   3 │     1      5    0.625             1          3
   4 │     2      3    0.375             2          1
   5 │     2      3    0.375             2          2
   6 │     1      5    0.625             1          4
   7 │     1      5    0.625             1          5
   8 │     2      3    0.375             2          3
```
"""
select(df::AbstractDataFrame, @nospecialize(args...);
       copycols::Bool=true, renamecols::Bool=true, threads::Bool=true) =
    manipulate(df, map(x -> broadcast_pair(df, x), args)...,
               copycols=copycols, keeprows=true, renamecols=renamecols)

function select(@nospecialize(arg::Base.Callable), df::AbstractDataFrame;
                renamecols::Bool=true, threads::Bool=true)
    if arg isa Colon
        throw(ArgumentError("First argument must be a transformation if the second argument is a data frame"))
    end
    return select(df, arg, threads=threads)
end

"""
    transform(df::AbstractDataFrame, args...;
              copycols::Bool=true, renamecols::Bool=true, threads::Bool=true)
    transform(f::Callable, df::DataFrame;
              renamecols::Bool=true, threads::Bool=true)
    transform(gd::GroupedDataFrame, args...;
              copycols::Bool=true, keepkeys::Bool=true, ungroup::Bool=true,
              renamecols::Bool=true, threads::Bool=true)
    transform(f::Base.Callable, gd::GroupedDataFrame;
              copycols::Bool=true, keepkeys::Bool=true, ungroup::Bool=true,
              renamecols::Bool=true, threads::Bool=true)

Create a new data frame that contains columns from `df` or `gd` plus columns
specified by `args` and return it. The result is guaranteed to have the same
number of rows as `df`. Equivalent to `select(df, :, args...)` or `select(gd, :, args...)`.

$TRANSFORMATION_COMMON_RULES

# Keyword arguments
- `copycols::Bool=true` : whether columns of the source data frame should be copied if
  no transformation is applied to them.
- `renamecols::Bool=true` : whether in the `cols => function` form automatically generated
  column names should include the name of transformation functions or not.
- `keepkeys::Bool=true` : whether grouping columns of `gd` should be kept in the returned
  data frame.
- `ungroup::Bool=true` : whether the return value of the operation on `gd` should be a data
  frame or a `GroupedDataFrame`.
- `threads::Bool=true` : whether transformations may be run in separate tasks which
  can execute in parallel (possibly being applied to multiple rows or groups at the same time).
  Whether or not tasks are actually spawned and their number are determined automatically.
  Set to `false` if some transformations require serial execution or are not thread-safe.


Note that when the first argument is a `GroupedDataFrame`, `keepkeys=false`
is needed to be able to return a different value for the grouping column:

```jldoctest
julia> gdf = groupby(DataFrame(x=1:2), :x)
GroupedDataFrame with 2 groups based on key: x
First Group (1 row): x = 1
 Row │ x
     │ Int64
─────┼───────
   1 │     1
⋮
Last Group (1 row): x = 2
 Row │ x
     │ Int64
─────┼───────
   1 │     2

julia> transform(gdf, x -> (x=10,), keepkeys=false)
2×1 DataFrame
 Row │ x
     │ Int64
─────┼───────
   1 │    10
   2 │    10

julia> transform(gdf, x -> (x=10,), keepkeys=true)
ERROR: ArgumentError: column :x in returned data frame is not equal to grouping key :x
```

See [`select`](@ref) for more examples.
"""
transform(df::AbstractDataFrame, @nospecialize(args...);
          copycols::Bool=true, renamecols::Bool=true, threads::Bool=true) =
    select(df, :, args..., copycols=copycols,
           renamecols=renamecols, threads=threads)

function transform(@nospecialize(arg::Base.Callable), df::AbstractDataFrame;
                   renamecols::Bool=true, threads::Bool=true)
    if arg isa Colon
        throw(ArgumentError("First argument to must be a transformation if the second argument is a data frame"))
    end
    return transform(df, arg, threads=threads)
end

"""
    combine(df::AbstractDataFrame, args...;
            renamecols::Bool=true, threads::Bool=true)
    combine(f::Callable, df::AbstractDataFrame;
            renamecols::Bool=true, threads::Bool=true)
    combine(gd::GroupedDataFrame, args...;
            keepkeys::Bool=true, ungroup::Bool=true,
            renamecols::Bool=true, threads::Bool=true)
    combine(f::Base.Callable, gd::GroupedDataFrame;
            keepkeys::Bool=true, ungroup::Bool=true,
            renamecols::Bool=true, threads::Bool=true)

Create a new data frame that contains columns from `df` or `gd` specified by
`args` and return it. The result can have any number of rows that is determined
by the values returned by passed transformations.

$TRANSFORMATION_COMMON_RULES

# Keyword arguments
- `renamecols::Bool=true` : whether in the `cols => function` form automatically generated
  column names should include the name of transformation functions or not.
- `keepkeys::Bool=true` : whether grouping columns of `gd` should be kept in the returned
  data frame.
- `ungroup::Bool=true` : whether the return value of the operation on `gd` should be a data
  frame or a `GroupedDataFrame`.
- `threads::Bool=true` : whether transformations may be run in separate tasks which
  can execute in parallel (possibly being applied to multiple rows or groups at the same time).
  Whether or not tasks are actually spawned and their number are determined automatically.
  Set to `false` if some transformations require serial execution or are not thread-safe.


# Examples
```jldoctest
julia> df = DataFrame(a=1:3, b=4:6)
3×2 DataFrame
 Row │ a      b
     │ Int64  Int64
─────┼──────────────
   1 │     1      4
   2 │     2      5
   3 │     3      6

julia> combine(df, :a => sum, nrow, renamecols=false)
1×2 DataFrame
 Row │ a      nrow
     │ Int64  Int64
─────┼──────────────
   1 │     6      3

julia> combine(df, :a => ByRow(sin) => :c, :b)
3×2 DataFrame
 Row │ c         b
     │ Float64   Int64
─────┼─────────────────
   1 │ 0.841471      4
   2 │ 0.909297      5
   3 │ 0.14112       6

julia> combine(df, :, [:a, :b] => (a, b) -> a .+ b .- sum(b)/length(b))
3×3 DataFrame
 Row │ a      b      a_b_function
     │ Int64  Int64  Float64
─────┼────────────────────────────
   1 │     1      4           0.0
   2 │     2      5           2.0
   3 │     3      6           4.0

julia> combine(df, All() .=> [minimum maximum])
1×4 DataFrame
 Row │ a_minimum  b_minimum  a_maximum  b_maximum
     │ Int64      Int64      Int64      Int64
─────┼────────────────────────────────────────────
   1 │         1          4          3          6

julia> using Statistics

julia> combine(df, AsTable(:) => ByRow(mean), renamecols=false)
3×1 DataFrame
 Row │ a_b
     │ Float64
─────┼─────────
   1 │     2.5
   2 │     3.5
   3 │     4.5

julia> combine(df, AsTable(:) => ByRow(mean) => x -> join(x, "_"))
3×1 DataFrame
 Row │ a_b
     │ Float64
─────┼─────────
   1 │     2.5
   2 │     3.5
   3 │     4.5

julia> combine(first, df)
1×2 DataFrame
 Row │ a      b
     │ Int64  Int64
─────┼──────────────
   1 │     1      4

julia> df = DataFrame(a=1:3, b=4:6, c=7:9)
3×3 DataFrame
 Row │ a      b      c
     │ Int64  Int64  Int64
─────┼─────────────────────
   1 │     1      4      7
   2 │     2      5      8
   3 │     3      6      9

julia> combine(df, AsTable(:) => ByRow(x -> (mean=mean(x), std=std(x))) => :stats,
               AsTable(:) => ByRow(x -> (mean=mean(x), std=std(x))) => AsTable)
3×3 DataFrame
 Row │ stats                    mean     std
     │ NamedTup…                Float64  Float64
─────┼───────────────────────────────────────────
   1 │ (mean = 4.0, std = 3.0)      4.0      3.0
   2 │ (mean = 5.0, std = 3.0)      5.0      3.0
   3 │ (mean = 6.0, std = 3.0)      6.0      3.0

julia> df = DataFrame(a=repeat([1, 2, 3, 4], outer=[2]),
                      b=repeat([2, 1], outer=[4]),
                      c=1:8);

julia> gd = groupby(df, :a);

julia> combine(gd, :c => sum, nrow)
4×3 DataFrame
 Row │ a      c_sum  nrow
     │ Int64  Int64  Int64
─────┼─────────────────────
   1 │     1      6      2
   2 │     2      8      2
   3 │     3     10      2
   4 │     4     12      2

julia> combine(gd, :c => sum, nrow, ungroup=false)
GroupedDataFrame with 4 groups based on key: a
First Group (1 row): a = 1
 Row │ a      c_sum  nrow
     │ Int64  Int64  Int64
─────┼─────────────────────
   1 │     1      6      2
⋮
Last Group (1 row): a = 4
 Row │ a      c_sum  nrow
     │ Int64  Int64  Int64
─────┼─────────────────────
   1 │     4     12      2

julia> combine(gd) do d # do syntax for the slower variant
           sum(d.c)
       end
4×2 DataFrame
 Row │ a      x1
     │ Int64  Int64
─────┼──────────────
   1 │     1      6
   2 │     2      8
   3 │     3     10
   4 │     4     12

julia> combine(gd, :c => (x -> sum(log, x)) => :sum_log_c) # specifying a name for target column
4×2 DataFrame
 Row │ a      sum_log_c
     │ Int64  Float64
─────┼──────────────────
   1 │     1    1.60944
   2 │     2    2.48491
   3 │     3    3.04452
   4 │     4    3.46574

julia> combine(gd, [:b, :c] .=> sum) # passing a vector of pairs
4×3 DataFrame
 Row │ a      b_sum  c_sum
     │ Int64  Int64  Int64
─────┼─────────────────────
   1 │     1      4      6
   2 │     2      2      8
   3 │     3      4     10
   4 │     4      2     12

julia> combine(gd) do sdf # dropping group when DataFrame() is returned
          sdf.c[1] != 1 ? sdf : DataFrame()
       end
6×3 DataFrame
 Row │ a      b      c
     │ Int64  Int64  Int64
─────┼─────────────────────
   1 │     2      1      2
   2 │     2      1      6
   3 │     3      2      3
   4 │     3      2      7
   5 │     4      1      4
   6 │     4      1      8
```

# auto-splatting, renaming and keepkeys
```jldoctest
julia> df = DataFrame(a=repeat([1, 2, 3, 4], outer=[2]),
                      b=repeat([2, 1], outer=[4]),
                      c=1:8);

julia> gd = groupby(df, :a);

julia> combine(gd, :b => :b1, :c => :c1, [:b, :c] => +, keepkeys=false)
8×3 DataFrame
 Row │ b1     c1     b_c_+
     │ Int64  Int64  Int64
─────┼─────────────────────
   1 │     2      1      3
   2 │     2      5      7
   3 │     1      2      3
   4 │     1      6      7
   5 │     2      3      5
   6 │     2      7      9
   7 │     1      4      5
   8 │     1      8      9
```

# broadcasting and column expansion
```jldoctest
julia> df = DataFrame(a=repeat([1, 2, 3, 4], outer=[2]),
                      b=repeat([2, 1], outer=[4]),
                      c=1:8);

julia> gd = groupby(df, :a);

julia> combine(gd, :b, AsTable([:b, :c]) => ByRow(extrema) => [:min, :max])
8×4 DataFrame
 Row │ a      b      min    max
     │ Int64  Int64  Int64  Int64
─────┼────────────────────────────
   1 │     1      2      1      2
   2 │     1      2      2      5
   3 │     2      1      1      2
   4 │     2      1      1      6
   5 │     3      2      2      3
   6 │     3      2      2      7
   7 │     4      1      1      4
   8 │     4      1      1      8

julia> combine(gd, [:b, :c] .=> Ref) # preventing vector from being spread across multiple rows
4×3 DataFrame
 Row │ a      b_Ref      c_Ref
     │ Int64  SubArray…  SubArray…
─────┼─────────────────────────────
   1 │     1  [2, 2]     [1, 5]
   2 │     2  [1, 1]     [2, 6]
   3 │     3  [2, 2]     [3, 7]
   4 │     4  [1, 1]     [4, 8]

julia> combine(gd, AsTable(Not(:a)) => Ref) # protecting result
4×2 DataFrame
 Row │ a      b_c_Ref
     │ Int64  NamedTup…
─────┼─────────────────────────────────
   1 │     1  (b = [2, 2], c = [1, 5])
   2 │     2  (b = [1, 1], c = [2, 6])
   3 │     3  (b = [2, 2], c = [3, 7])
   4 │     4  (b = [1, 1], c = [4, 8])

julia> combine(gd, :, AsTable(Not(:a)) => sum, renamecols=false)
8×4 DataFrame
 Row │ a      b      c      b_c
     │ Int64  Int64  Int64  Int64
─────┼────────────────────────────
   1 │     1      2      1      3
   2 │     1      2      5      7
   3 │     2      1      2      3
   4 │     2      1      6      7
   5 │     3      2      3      5
   6 │     3      2      7      9
   7 │     4      1      4      5
   8 │     4      1      8      9
```
"""
combine(df::AbstractDataFrame, @nospecialize(args...);
        renamecols::Bool=true, threads::Bool=true) =
    manipulate(df, map(x -> broadcast_pair(df, x), args)...,
               copycols=true, keeprows=false, renamecols=renamecols)

function combine(@nospecialize(arg::Base.Callable), df::AbstractDataFrame;
                 renamecols::Bool=true, threads::Bool=true)
    if arg isa Colon
        throw(ArgumentError("First argument to select! must be a transformation if the second argument is a data frame"))
    end
    return combine(df, arg, threads=threads)
end

combine(@nospecialize(f::Pair), gd::AbstractDataFrame;
        renamecols::Bool=true, threads::Bool=true) =
    throw(ArgumentError("First argument must be a transformation if the second argument is a data frame. " *
                        "You can pass a `Pair` as the second argument of the transformation. If you want the return " *
                        "value to be processed as having multiple columns add `=> AsTable` suffix to the pair."))

function manipulate(df::DataFrame, @nospecialize(cs...); copycols::Bool, keeprows::Bool, renamecols::Bool)
    cs_vec = []
    for v in cs
        if v isa AbstractVecOrMat{<:Pair}
            append!(cs_vec, v)
        else
            push!(cs_vec, v)
        end
    end
    return _manipulate(df, Any[normalize_selection(index(df), make_pair_concrete(c), renamecols) for c in cs_vec],
                       copycols, keeprows)
end

function _manipulate(df::AbstractDataFrame, normalized_cs::Vector{Any}, copycols::Bool, keeprows::Bool)
    @assert !(df isa SubDataFrame && copycols==false)
    newdf = DataFrame()
    # the role of transformed_cols is the following
    # * make sure that we do not use the same target column name twice in transformations;
    #   note though that it can appear in no-transformation selection like
    #   `select(df, :, :a => ByRow(sin) => :a), where :a is produced both by `:`
    #   and by `:a => ByRow(sin) => :a`
    # * make sure that if some column is produced by transformation like
    #   `:a => ByRow(sin) => :a` and it appears earlier or later in non-transforming
    #   selection like `:` or `:a` then the transformation is computed and inserted
    #   in to the target data frame once and only once the first time the target column
    #   is requested to be produced.
    #
    # For example in:
    #
    # julia> df = DataFrame(a=1:2, b=3:4)
    # 2×2 DataFrame
    #  Row │ a      b
    #      │ Int64  Int64
    # ─────┼──────────────
    #    1 │     1      3
    #    2 │     2      4
    #
    # julia> select(df, :, :a => ByRow(sin) => :a)
    # 2×2 DataFrame
    #  Row │ a         b
    #      │ Float64   Int64
    # ─────┼─────────────────
    #    1 │ 0.841471      3
    #    2 │ 0.909297      4
    #
    # julia> select(df, :, :a => ByRow(sin) => :a, :a)
    # ERROR: ArgumentError: duplicate output column name: :a
    #
    # transformed_cols keeps a set of columns that were generated via a transformation
    # up till the point. Note that single column selection and column renaming is
    # considered to be a transformation
    transformed_cols = Set{Symbol}()
    # we allow resizing newdf only if up to some point only scalars were put
    # in it. The moment we put any vector into newdf its number of rows becomes fixed
    # Also if keeprows is true then we make sure to produce nrow(df) rows so resizing
    # is not allowed
    allow_resizing_newdf = Ref(!keeprows)
    # keep track of the fact if single column transformation like
    # :x or :x => :y or :x => identity
    # should make a copy
    # this ensures that we store a column from a source data frame in a
    # destination data frame without copying at most once
    column_to_copy = copycols ? trues(ncol(df)) : falses(ncol(df))

    for nc in normalized_cs
        if nc isa AbstractVector{Int} # only this case is NOT considered to be a transformation
            allunique(nc) || throw(ArgumentError("duplicate column names selected"))
            for i in nc
                newname = _names(df)[i]
                # as nc is a multiple column selection without transformations
                # we allow duplicate column names with selections applied earlier
                # and ignore them for convinience, to allow for e.g. select(df, :x1, :)
                if !hasproperty(newdf, newname)
                    # allow shortening to 0 rows
                    if allow_resizing_newdf[] && nrow(newdf) == 1
                        newdfcols = _columns(newdf)
                        for (i, col) in enumerate(newdfcols)
                            newcol = fill!(similar(col, nrow(df)), first(col))
                            firstindex(newcol) != 1 && _onebased_check_error()
                            newdfcols[i] = newcol
                        end
                    end
                    # here even if keeprows is true all is OK
                    newdf[!, newname] = column_to_copy[i] ? df[:, i] : df[!, i]
                    column_to_copy[i] = true
                    allow_resizing_newdf[] = false
                end
            end
        else
            select_transform!(Ref{Any}(nc), df, newdf, transformed_cols, copycols,
                              allow_resizing_newdf, column_to_copy)
        end
    end
    return newdf
end

function manipulate(dfv::SubDataFrame, @nospecialize(args...); copycols::Bool, keeprows::Bool,
                    renamecols::Bool)
    if copycols
        cs_vec = []
        for v in args
            if v isa AbstractVecOrMat{<:Pair}
                append!(cs_vec, v)
            else
                push!(cs_vec, v)
            end
        end
        return _manipulate(dfv, Any[normalize_selection(index(dfv),
                                    make_pair_concrete(c), renamecols) for c in cs_vec],
                           true, keeprows)
    else
        # we do not support transformations here
        # newinds contains only indexing; making it Vector{Any} avoids some compilation
        newinds = []
        seen_single_column = Set{Int}()
        for ind in args
            if ind isa ColumnIndex
                ind_idx = index(dfv)[ind]
                if ind_idx in seen_single_column
                    throw(ArgumentError("selecting the same column multiple times " *
                                        "using Symbol, string or integer is not allowed " *
                                        "($ind was passed more than once"))
                else
                    push!(seen_single_column, ind_idx)
                end
            else
                newind = normalize_selection(index(dfv), make_pair_concrete(ind), renamecols)
                if newind isa Pair
                    throw(ArgumentError("transforming and renaming columns of a " *
                                        "SubDataFrame is not allowed when `copycols=false`"))
                end
                push!(newinds, newind)
            end
        end
        return view(dfv, :, Cols(newinds...))
    end
end

manipulate(df::DataFrame, args::AbstractVector{Int}; copycols::Bool, keeprows::Bool,
           renamecols::Bool) =
    DataFrame(_columns(df)[args], Index(_names(df)[args]), copycols=copycols)

function manipulate(df::DataFrame, c::MultiColumnIndex; copycols::Bool, keeprows::Bool,
                    renamecols::Bool)
    if c isa AbstractVector{<:Pair}
        return manipulate(df, c..., copycols=copycols, keeprows=keeprows,
                          renamecols=renamecols)
    else
        return manipulate(df, index(df)[c], copycols=copycols, keeprows=keeprows,
                          renamecols=renamecols)
    end
end

function manipulate(dfv::SubDataFrame, args::MultiColumnIndex;
                    copycols::Bool, keeprows::Bool, renamecols::Bool)
    if args isa AbstractVector{<:Pair}
        return manipulate(dfv, args..., copycols=copycols, keeprows=keeprows,
                          renamecols=renamecols)
    else
        return copycols ? dfv[:, args] : view(dfv, :, args)
    end
end

manipulate(df::DataFrame, c::ColumnIndex; copycols::Bool, keeprows::Bool,
           renamecols::Bool) =
    manipulate(df, Int[index(df)[c]], copycols=copycols, keeprows=keeprows, renamecols=renamecols)

manipulate(dfv::SubDataFrame, c::ColumnIndex; copycols::Bool, keeprows::Bool,
           renamecols::Bool) =
    manipulate(dfv, Int[index(dfv)[c]], copycols=copycols, keeprows=keeprows, renamecols=renamecols)<|MERGE_RESOLUTION|>--- conflicted
+++ resolved
@@ -921,15 +921,6 @@
 
 See [`select`](@ref) for examples.
 """
-<<<<<<< HEAD
-select!(df::DataFrame, @nospecialize(args...); renamecols::Bool=true) =
-    _replace_columns!(df, select(df, args..., copycols=false, renamecols=renamecols))
-
-select!(df::SubDataFrame, @nospecialize(args...); renamecols::Bool=true) =
-    _replace_columns!(df, select(df, args..., copycols=true, renamecols=renamecols), keep_present=false)
-
-function select!(@nospecialize(arg::Base.Callable), df::AbstractDataFrame; renamecols::Bool=true)
-=======
 select!(df::DataFrame, @nospecialize(args...);
         renamecols::Bool=true, threads::Bool=true) =
     _replace_columns!(df, select(df, args..., copycols=false,
@@ -938,11 +929,11 @@
 select!(df::SubDataFrame, @nospecialize(args...);
         renamecols::Bool=true, threads::Bool=true) =
     _replace_columns!(df, select(df, args..., copycols=true,
-                                 renamecols=renamecols, threads=threads))
+                                 renamecols=renamecols, threads=threads),
+                      keep_present=false)
 
 function select!(@nospecialize(arg::Base.Callable), df::AbstractDataFrame;
                  renamecols::Bool=true, threads::Bool=true)
->>>>>>> a6820227
     if arg isa Colon
         throw(ArgumentError("First argument must be a transformation if the second argument is a data frame"))
     end
@@ -978,17 +969,12 @@
 
 See [`select`](@ref) for examples.
 """
-<<<<<<< HEAD
-transform!(df::DataFrame, @nospecialize(args...); renamecols::Bool=true) =
-    _replace_columns!(df, select(df, :, args..., copycols=false, renamecols=renamecols))
-
-transform!(df::SubDataFrame, @nospecialize(args...); renamecols::Bool=true) =
-    _replace_columns!(df, select(df, args..., copycols=true, renamecols=renamecols), keep_present=true)
-=======
-transform!(df::AbstractDataFrame, @nospecialize(args...);
-           renamecols::Bool=true, threads::Bool=true) =
-    select!(df, :, args..., renamecols=renamecols, threads=threads)
->>>>>>> a6820227
+transform!(df::DataFrame, @nospecialize(args...); renamecols::Bool=true, threads::Bool=true) =
+    _replace_columns!(df, select(df, :, args..., copycols=false, renamecols=renamecols, threads=threads))
+
+transform!(df::SubDataFrame, @nospecialize(args...); renamecols::Bool=true, threads::Bool=true) =
+    _replace_columns!(df, select(df, args..., copycols=true, renamecols=renamecols, threads=threads),
+                      keep_present=true)
 
 function transform!(@nospecialize(arg::Base.Callable), df::AbstractDataFrame;
                     renamecols::Bool=true, threads::Bool=true)
