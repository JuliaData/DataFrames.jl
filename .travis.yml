--- conflicted
+++ resolved
@@ -18,13 +18,6 @@
 before_script:
   - export PATH=$HOME/.local/bin:$PATH
 
-<<<<<<< HEAD
-=======
-script:
-  - if [[ -a .git/shallow ]]; then git fetch --unshallow; fi
-  - julia --check-bounds=yes -e 'using Pkg; Pkg.clone(pwd()); Pkg.build("DataFrames"); Pkg.test("DataFrames"; coverage=true)'
->>>>>>> f01eaa4e
-
 ## uncomment the following lines to override the default test script
 #script:
 #  - julia -e 'Pkg.build(); Pkg.test(; coverage=true)'
