--- conflicted
+++ resolved
@@ -4,13 +4,7 @@
 StatsBase 0.11.0
 SortingAlgorithms
 Reexport
-<<<<<<< HEAD
-WeakRefStrings 0.3.0
-DataStreams 0.2.0
-GZip
-Compat 0.32.0
-=======
 WeakRefStrings 0.4.0
 DataStreams 0.3.0
 GZip
->>>>>>> 2d29d2a1
+Compat 0.32.0