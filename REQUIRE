--- conflicted
+++ resolved
@@ -1,13 +1,4 @@
 julia 0.6
-<<<<<<< HEAD
-NullableArrays 0.1.1
-CategoricalArrays 0.1.2
-StatsBase 0.11.0
-SortingAlgorithms
-Reexport
-WeakRefStrings 0.1.3
-DataStreams 0.1.0
-=======
 Nulls 0.0.6
 CategoricalArrays 0.2.0
 StatsBase 0.11.0
@@ -16,5 +7,4 @@
 Compat 0.19.0
 WeakRefStrings 0.3.0
 DataStreams 0.2.0
-CSV 0.2.0
->>>>>>> b196630f
+CSV 0.2.0