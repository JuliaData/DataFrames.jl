--- conflicted
+++ resolved
@@ -4,10 +4,5 @@
 GZip
 SortingAlgorithms
 Reexport
-<<<<<<< HEAD
 FileIO 0.1.2
-=======
-Compat 0.18.0
-FileIO 0.1.2
-DataStreams
->>>>>>> 4445a8f5
+DataStreams