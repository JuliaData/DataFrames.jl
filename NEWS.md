# DataFrames.jl v1.4 Release Notes

## New functionalities

* `subset` and `subset!` now allow passing zero column selectors
   ([#3025](https://github.com/JuliaData/DataFrames.jl/pull/3025))
* `subset` and `subset!` processing `GroupedDataFrame` allow using a scalar as
  a subsetting condition (this will result in including/excluding a whole group);
  for `AbstractDataFrame` processing only `AbstractVector` subsetting condition is
  allowed as accepting scalars can lead to hard to catch bugs in users' code
  ([#3032](https://github.com/JuliaData/DataFrames.jl/pull/3032))
* `permutedims` now supports a `strict` keyword argument that allows
  for a more flexible handling of values stored in a column that will
  become a new header
  ([#3004](https://github.com/JuliaData/DataFrames.jl/issues/3004))
* `unstack` now allows passing a function in `valuestransform` keyword argument;
  this allows for a convenient creation of two dimensional pivot tables
  ([#2998](https://github.com/JuliaData/DataFrames.jl/issues/2998))
* `filter` for `GroupedDataFrame` now accepts `ungroup` keyword argument
  ([#3021](https://github.com/JuliaData/DataFrames.jl/issues/3021))
* Add special syntax for `eachindex`, `groupindices`, and `proprow`
  to transformation mini-language
  ([#3001](https://github.com/JuliaData/DataFrames.jl/pull/3001)).
* Add support for `reverse!`, `permute!`, `invpermute!`, `shuffle`,
  and `shuffle!` functions. Improve functionality of `reverse`.
  ([#3010](https://github.com/JuliaData/DataFrames.jl/pull/3010)).
* `first` and `last` for `GroupedDataFrame` now support passing number of elements to get
  ([#3006](https://github.com/JuliaData/DataFrames.jl/issues/3006))
* Add `insertcols`, which is a version of `insertcols!` that creates a new data frame
  ([#3020](https://github.com/JuliaData/DataFrames.jl/issues/3020))
* Add `fillcombinations` function that generates all combinations of
  levels of selected columns of a data frame
  ([#3012](https://github.com/JuliaData/DataFrames.jl/issues/3012))
* Guarantee that `permute!` and `invpermute!` throw on invalid input
  ([#3035](https://github.com/JuliaData/DataFrames.jl/pull/3035))
<<<<<<< HEAD
* New `multithreaded` argument allows disabling multithreading in
  `combine`, `select`, `select!`, `transform`, `transform!`, `subset` and `subset!`
  ([#3030](https://github.com/JuliaData/DataFrames.jl/pull/3030))
=======
* Add `allcombinations` function that returns a data frame created
  from all combinations of the passed vectors
  ([#3031](https://github.com/JuliaData/DataFrames.jl/pull/3031))
>>>>>>> 05b26d23

## Previously announced breaking changes

* On Julia 1.7 or newer broadcasting assignment
  into an existing column of a data frame replaces it. Under Julia 1.6
  or older it is an in place operation.
  ([#3022](https://github.com/JuliaData/DataFrames.jl/pull/3022))

## Performance

* Speed up `permute!` and `invpermute!` (and therefore sorting) 2x-8x
  for large tables by using cycle notation
  ([#3035](https://github.com/JuliaData/DataFrames.jl/pull/3035))
* Make one-dimensional multi-element indexing of `DataFrameRows` return
  `DataFrameRows`
  ([#3037](https://github.com/JuliaData/DataFrames.jl/pull/3037))

# DataFrames.jl v1.3.4 Patch Release Notes

## Bug fixes

* Fix handling of `variable_eltype` in `stack`
  ([#3043](https://github.com/JuliaData/DataFrames.jl/issues/3043))

# DataFrames.jl v1.3.3 Patch Release Notes

## Bug fixes

* Fix handling of `matchmissing` keyword argument in joins
  ([#3040](https://github.com/JuliaData/DataFrames.jl/issues/3040))

# DataFrames.jl v1.3.2 Patch Release Notes

## Bug fixes

* Make sure that `select!`/`transform!` and `select`/`transform`
  (with `copycols=false`) do not produce aliases of the same source column
  consistently (currently only `transform[!]` ensured it for an unwrapped
  column renaming operation)
  ([#2983](https://github.com/JuliaData/DataFrames.jl/issues/2983))
* Fix aliasing detection in `sort!` (now only identical columns passing `===`
  test are considered aliases)
  ([#2981](https://github.com/JuliaData/DataFrames.jl/issues/2981))
* Make sure `ByRow` calls wrapped function exactly once for each element
  in all cases
  ([#2982](https://github.com/JuliaData/DataFrames.jl/issues/2982))

# DataFrames.jl v1.3.1 Patch Release Notes

## Bug fixes

* Fix `getindex` that incorrectly allowed vectors of `Pair`s
  ([#2970](https://github.com/JuliaData/DataFrames.jl/issues/2970))

# DataFrames.jl v1.3 Release Notes

## New functionalities

* Improve `sort` keyword argument in `groupby`
  ([#2812](https://github.com/JuliaData/DataFrames.jl/pull/2812)).

  In the `groupby` function the `sort` keyword argument now allows three values:
  - `nothing` (the default) leaves the order of groups undefined and allows
    `groupby` to pick the fastest available grouping algorithm;
  - `true` sorts groups by key columns;
  - `false` creates groups in the order of their appearance in the parent data
    frame;

  In previous versions, the `sort` keyword argument allowed only `Bool` values
  and `false` (which was the default) corresponded to the new
  behavior when `nothing` is passed. Therefore only the user visible change
  affecting existing code is when `sort=false` is passed explicitly.
  The order of groups was undefined in that case, but in practice
  groups were already created in their order of appearance, *except*
  when grouping columns implemented the `DataAPI.refpool` API
  (notably `PooledArray` and `CategoricalArray`) or when they contained only
  integers in a small range.
  ([#2812](https://github.com/JuliaData/DataFrames.jl/pull/2812))
* the `unstack` function receives new keyword argument `fill`
  (with `missing` default) that is used to fill combinations of not encountered
  rows and columns. This feature allows to distinguish between missings in
  value column and just missing row/column combinations and to easily fill
  with zeros non existing combinations in case of counting.
  ([#2828](https://github.com/JuliaData/DataFrames.jl/pull/2828))

* Allow adding new columns to a `SubDataFrame` created with `:` as column selector
  ([#2794](https://github.com/JuliaData/DataFrames.jl/pull/2794)).

  If `sdf` is a `SubDataFrame` created with `:` as a column selector then
  `insertcols!`, `setindex!`, and broadcasted assignment allow for creation
  of new columns, automatically filling filtered-out rows with `missing` values;

* Allow replacing existing columns in a `SubDataFrame` with `!` as row selector
  in assignment and broadcasted assignment
  ([#2794](https://github.com/JuliaData/DataFrames.jl/pull/2794)).

  Assignment to existing columns allocates a new column.
  Values already stored in filtered-out rows are copied.

* Allow `SubDataFrame` to be passed as an argument to `select!` and `transform!`
  (also on `GroupedDataFrame` created from a `SubDataFrame`)
  ([#2794](https://github.com/JuliaData/DataFrames.jl/pull/2794)).

  Assignment to existing columns allocates a new column.
  Values already stored in filtered-out rows are copied.
  In case of creation of new columns, filtered-out rows are automatically
  filled with `missing` values.
  If `SubDataFrame` was not created with `:` as column selector the resulting operation
  must produce the same column names as stored in the source `SubDataFrame` or an error is thrown.

* `Tables.materializer` when passed the following types or their subtypes:
  `AbstractDataFrame`, `DataFrameRows`, `DataFrameColumns` returns `DataFrame`.
  ([#2839](https://github.com/JuliaData/DataFrames.jl/pull/2839))
* the `insertcols!` function receives new keyword argument `after`
  (with `false` default) that specifies if columns should be inserted after
  or before `col`.
  ([#2829](https://github.com/JuliaData/DataFrames.jl/pull/2829))
* Added support for `deleteat!`
  ([#2854](https://github.com/JuliaData/DataFrames.jl/issues/2854))
* `leftjoin!` performing a left join of two data frame objects by updating the
  left data frame with the joined columns from right data frame.
  ([#2843](https://github.com/JuliaData/DataFrames.jl/pull/2843))
* the `DataFrame` constructor when column names are passed to it as a second
  argument now determines if a passed vector of column names is valid based on
  its contents and not element type
  ([#2859](https://github.com/JuliaData/DataFrames.jl/pull/2859))
* the `DataFrame` constructor when matrix is passed to it as a first
  argument now allows `copycols` keyword argument
  ([#2859](https://github.com/JuliaData/DataFrames.jl/pull/2859))
* `Cols` now accepts a predicate accepting column names as strings.
  ([#2881](https://github.com/JuliaData/DataFrames.jl/pull/2881))
* In `source => transformation => destination` transformation specification
  minilanguage now `destination` can be also a `Function` generating
  target column names and taking column names specified by `source`
  as an argument.
  ([#2897](https://github.com/JuliaData/DataFrames.jl/pull/2897))
* `subset` and `subset!` now allow passing multiple column selectors and
  vectors or matrices of `Pair`s as specifications of selection conditions
  ([#2926](https://github.com/JuliaData/DataFrames.jl/pull/2926))
* When using broadcasting in `source .=> transformation .=> destination`
  transformation specification minilanguage now `All`, `Cols`, `Between`, and
  `Not` selectors when used as `source` or `destination` are properly expanded
  to selected column names within the call data frame scope.
  ([#2918](https://github.com/JuliaData/DataFrames.jl/pull/2918))
* `describe` now accepts `:detailed` as the `stats` argument
  to compute standard deviation and quartiles
  in addition to statistics that are reported by default.
  ([#2459](https://github.com/JuliaData/DataFrames.jl/pull/2459))
* `sort!` now supports general `AbstractDataFrame`
  ([#2946](https://github.com/JuliaData/DataFrames.jl/pull/2946))
* `filter` now supports `view` keyword argument
  ([#2951](https://github.com/JuliaData/DataFrames.jl/pull/2951))

## Bug fixes

* fix a problem with `unstack` on empty data frame
  ([#2842](https://github.com/JuliaData/DataFrames.jl/issues/2842))
* fix a problem with not specialized `Pair` arguments passed as transformations
  ([#2889](https://github.com/JuliaData/DataFrames.jl/issues/2889))
* sorting related functions now more carefully check passed arguments for
  correctness. Now all keyword arguments are correctly checked to be either
  scalars of vectors of scalars.
  ([#2946](https://github.com/JuliaData/DataFrames.jl/pull/2946))

## Performance improvements

* for selected common transformation specifications like e.g.
  `AsTable(...) => ByRow(sum)` use a custom implementations that
  lead to lower compilation latency and faster computation
  ([#2869](https://github.com/JuliaData/DataFrames.jl/pull/2869)),
  ([#2919](https://github.com/JuliaData/DataFrames.jl/pull/2919))

## Deprecations

* `delete!` is deprecated in favor of `deleteat!`
  ([#2854](https://github.com/JuliaData/DataFrames.jl/issues/2854))
* In `sort`, `sort!`, `issorted` and `sortperm` it is now documented
  that the result of passing an empty column selector uses lexicographic
  ordering of all columns, but this behavior is deprecated.
  ([#2941](https://github.com/JuliaData/DataFrames.jl/issues/2941))

## Planned changes

* In DataFrames.jl 1.4 release on Julia 1.7 or newer broadcasting assignment
  into an existing column of a data frame will replace it. Under Julia 1.6
  or older it will be an in place operation.
  ([#2937](https://github.com/JuliaData/DataFrames.jl/pull/2937)

# DataFrames.jl v1.2.2 Patch Release Notes

## Bug fixes

* fix a bug in `crossjoin` if the first argument is `SubDataFrame` and
  `makeunique=true`
  ([#2826](https://github.com/JuliaData/DataFrames.jl/issues/2826))

# DataFrames.jl v1.2.1 Patch Release Notes

## Bug fixes

* Add workaround for `deleteat!` bug in Julia Base in `delete!` function
  ([#2820](https://github.com/JuliaData/DataFrames.jl/issues/2820))

# DataFrames.jl v1.2 Release Notes

## New functionalities

* add option `matchmissing=:notequal` in joins;
  in `leftjoin`, `semijoin` and `antijoin` missings are dropped in right data frame,
  but preserved in left; in `rightjoin` missings are dropped in left data frame,
  but preserved in right; in `innerjoin` missings are dropped in both data frames;
  in `outerjoin` this value of keyword argument is not supported
  ([#2724](https://github.com/JuliaData/DataFrames.jl/pull/2724))
* correctly handle selectors of the form `:col => AsTable` and `:col => cols`
  by expanding a single column into multiple columns
  ([#2780](https://github.com/JuliaData/DataFrames.jl/pull/2780))
* if `subset!` is passed a `GroupedDataFrame` the grouping in the passed object
  gets updated to reflect rows removed from the parent data frame
  ([#2809](https://github.com/JuliaData/DataFrames.jl/pull/2809))

## Bug fixes

* fix bug in how `groupby` handles grouping of float columns;
  now `-0.0` is treated as *not integer* when deciding on which
  grouping algorithm should be used
  ([#2791](https://github.com/JuliaData/DataFrames.jl/pull/2791))
* fix bug in how `issorted` handles custom orderings and improve performance
  of sorting when complex custom orderings are passed
  ([#2746](https://github.com/JuliaData/DataFrames.jl/pull/2746))
* fix bug in `combine`, `select`, `select!`, `transform`, and `transform!`
  that incorrectly disallowed matrices of `Pair`s in `GroupedDataFrame` processing
  ([#2782](https://github.com/JuliaData/DataFrames.jl/pull/2782))
* fix location of summary in `text/html` output
  ([#2801](https://github.com/JuliaData/DataFrames.jl/pull/2801))

## Performance improvements

* `SubDataFrame`, `filter!`, `unique!`, `getindex`, `delete!`, `leftjoin`,
  `rightjoin`, and `outerjoin` are now more efficient if rows selected
  in internal operations form a continuous block
  ([#2727](https://github.com/JuliaData/DataFrames.jl/pull/2727),
   [#2769](https://github.com/JuliaData/DataFrames.jl/pull/2769))

## Deprecated

* `hcat` of a data frame with a vector is now deprecated to allow consistent
  handling of horizontal concatenation of data frame with Tables.jl tables
  in the future
  ([#2777](https://github.com/JuliaData/DataFrames.jl/pull/2777))

## Other changes

* `text/plain` rendering of columns containing complex numbers is now improved
  ([#2756](https://github.com/JuliaData/DataFrames.jl/pull/2756))
* in `text/html` display of a data frame show full type information when
  hovering over the shortened type with a mouse
  ([#2774](https://github.com/JuliaData/DataFrames.jl/pull/2774))

# DataFrames.jl v1.1.1 Patch Release Notes

## Performance improvements

* fix performance issue when aggregation function produces multiple rows
  in split-apply-combine
  ([2749](https://github.com/JuliaData/DataFrames.jl/pull/2749))
* `completecases` is now optimized and only processes columns that
  can contain missing values; additionally it is now type stable and
  always returns a `BitVector`
  ([#2726](https://github.com/JuliaData/DataFrames.jl/pull/2726))
* fix performance bottleneck when displaying wide tables
  ([#2750](https://github.com/JuliaData/DataFrames.jl/pull/2750))

# DataFrames.jl v1.1 Release Notes

## Functionality changes

* make sure `subset` checks if the passed condition function
  returns a vector of values (in the 1.0 release also returning scalar `true`,
  `false`, or `missing` was allowed which was unintended and error prone)
  ([#2744](https://github.com/JuliaData/DataFrames.jl/pull/2744))


# DataFrames.jl v1.0.2 Patch Release Notes

## Performance improvements

* fix of performance issue of `groupby` when using multi-threading
  ([#2736](https://github.com/JuliaData/DataFrames.jl/pull/2736))
* fix of performance issue of `groupby` when using `PooledVector`
  ([2733](https://github.com/JuliaData/DataFrames.jl/pull/2733))

# DataFrames.jl v1.0 Release Notes

## Breaking changes

* No breaking changes are planned for v1.0 release

## Bug fixes

* DataFrames.jl now checks that passed columns are 1-based as this is a current
  design assumption ([#2594](https://github.com/JuliaData/DataFrames.jl/pull/2594))
* `mapcols!` makes sure not to create columns being `AbstractRange` consistently
  with other methods that add columns to a `DataFrame`
  ([#2594](https://github.com/JuliaData/DataFrames.jl/pull/2594))
* `transform` and `transform!` always copy columns when column renaming transformation
  is passed. If similar issues are identified after 1.0 release (i.e. that a
  copy of data is not made in scenarios where it normally should be made these
  will be considered bugs and fixed as non-breaking changes)
  ([#2721](https://github.com/JuliaData/DataFrames.jl/pull/2721))

## New functionalities

* `firstindex`, `lastindex`, `size`, `ndims`, and `axes` are now consistently defined
  and documented in the manual for `AbstractDataFrame`, `DataFrameRow`,
  `DataFrameRows`, `DataFrameColumns`, `GroupedDataFrame`, `GroupKeys`, and `GroupKey`
  ([#2573](https://github.com/JuliaData/DataFrames.jl/pull/2573))
* add `subset` and `subset!` functions that allow to subset rows
  ([#2496](https://github.com/JuliaData/DataFrames.jl/pull/2496))
* `names` now allows passing a predicate as a column selector
  ([#2417](https://github.com/JuliaData/DataFrames.jl/pull/2417))
* `vcat` now allows a `source` keyword argument that specifies the
  additional column to be added in the last position in the resulting data frame
  that will identify the source data frame.
  ([#2649](https://github.com/JuliaData/DataFrames.jl/pull/2649))
* `GroupKey` and `DataFrameRow` are consistently behaving like `NamedTuple`
  in comparisons and they now implement: `hash`, `==`, `isequal`, `<`, `isless`
  ([#2669](https://github.com/JuliaData/DataFrames.jl/pull/2669)])
* since Julia 1.7 using broadcasting assignment on a `DataFrame` column
  selected as a property (e.g. `df.col .= 1`) is allowed when column does not
  exist and it allocates a fresh column
  ([#2655](https://github.com/JuliaData/DataFrames.jl/pull/2655))
* `delete!` now correctly handles the case when columns of a data frame are aliased
  ([#2690](https://github.com/JuliaData/DataFrames.jl/pull/2690))

## Deprecated

* in `leftjoin`, `rightjoin`, and `outerjoin` the `indicator` keyword argument
  is deprecated in favor of `source` keyword argument; `indicator` will be removed
  in 2.0 release ([2649](https://github.com/JuliaData/DataFrames.jl/pull/2649))
* Using broadcasting assignment on a `SubDataFrames` column selected as a property
  (e.g. `sdf.col .= 1`) is deprecated; it will be disallowed in the future.
  ([#2655](https://github.com/JuliaData/DataFrames.jl/pull/2655))
* Broadcasting assignment to an existing column of a `DataFrame`
  selected as a property (e.g. `df.col .= 1`) being an in-place
  operation is deprecated. It will allocate a fresh column in the future
  ([#2655](https://github.com/JuliaData/DataFrames.jl/pull/2655))
* all deprecations present in 0.22 release now throw an error
  ([#2554](https://github.com/JuliaData/DataFrames.jl/pull/2554));
  in particular `convert` methods, `map` on `GroupedDataFrame`
  that were deprecated in 0.22.6 release now throw an error
  ([#2679](https://github.com/JuliaData/DataFrames.jl/pull/2679))

## Other relevant changes

* `innerjoin`, `leftjoin`, `rightjoin`, `outerjoin`, `semijoin`, and `antijoin`
  are now much faster and check if passed data frames are sorted by the `on`
  columns and take into account if shorter data frame that is joined has unique
  values in `on` columns. These aspects of input data frames might affect the
  order of rows produced in the output
  ([#2612](https://github.com/JuliaData/DataFrames.jl/pull/2612),
   [#2622](https://github.com/JuliaData/DataFrames.jl/pull/2622))
* `DataFrame` constructor, `copy`, `getindex`, `select`, `select!`, `transform`,
  `transform!`, `combine`, `sort`, and join functions now use multiple threads
  in selected operations
  ([#2647](https://github.com/JuliaData/DataFrames.jl/pull/2647),
   [#2588](https://github.com/JuliaData/DataFrames.jl/pull/2588),
   [#2574](https://github.com/JuliaData/DataFrames.jl/pull/2574),
   [#2664](https://github.com/JuliaData/DataFrames.jl/pull/2664))

# DataFrames.jl v0.22.7 Release notes

* `convert` methods from `AbstractDataFrame`, `DataFrameRow` and `GroupKey`
  to `Array`, `Matrix`, `Vector` and `Tuple`, as well as from `AbstractDict` to
  `DataFrame`, are now deprecated: use corresponding
  constructors instead. The only conversions that are
  retained are `convert(::Type{NamedTuple}, dfr::DataFrameRow)`,
  `convert(::Type{NamedTuple}, key::GroupKey)`, and
  `convert(::Type{DataFrame}, sdf::SubDataFrame)`; the deprecated methods will be
  removed in 1.0 release
* as a bug fix `eltype` of vector returned by `eachrow` is now `DataFrameRow`
  ([#2662](https://github.com/JuliaData/DataFrames.jl/pull/2662))
* applying `map` to `GroupedDataFrame` is now deprecated. It will
  be an error in 1.0 release.
  ([#2662](https://github.com/JuliaData/DataFrames.jl/pull/2662))
* `copycols` keyword argument is now respected when building a `DataFrame` from
  `Tables.CopiedColumns`
  ([#2656](https://github.com/JuliaData/DataFrames.jl/pull/2656))

# DataFrames.jl v0.22 Release Notes

## Breaking changes

* the rules for transformations passed to `select`/`select!`, `transform`/`transform!`,
  and `combine` have been made more flexible; in particular now it is allowed to
  return multiple columns from a transformation function
  ([#2461](https://github.com/JuliaData/DataFrames.jl/pull/2461) and
  [#2481](https://github.com/JuliaData/DataFrames.jl/pull/2481))
* CategoricalArrays.jl is no longer reexported: call `using CategoricalArrays`
  to use it [#2404]((https://github.com/JuliaData/DataFrames.jl/pull/2404)).
  In the same vein, the `categorical` and `categorical!` functions
  have been deprecated in favor of
  `transform(df, cols .=> categorical .=> cols)` and similar syntaxes
  [#2394]((https://github.com/JuliaData/DataFrames.jl/pull/2394)).
  `stack` now creates a `PooledVector{String}` variable column rather than
  a `CategoricalVector{String}` column by default;
  pass `variable_eltype=CategoricalValue{String}` to get the previous behavior
  ([#2391](https://github.com/JuliaData/DataFrames.jl/pull/2391))
* `isless` for `DataFrameRow`s now checks column names
([#2292](https://github.com/JuliaData/DataFrames.jl/pull/2292))
* `DataFrameColumns` is now not a subtype of `AbstractVector`
  ([#2291](https://github.com/JuliaData/DataFrames.jl/pull/2291))
* `nunique` is not reported now by `describe` by default
  ([#2339](https://github.com/JuliaData/DataFrames.jl/pull/2339))
* stop reordering columns of the parent in `transform` and `transform!`;
  always generate columns that were specified to be computed even for
  `GroupedDataFrame` with zero rows
  ([#2324](https://github.com/JuliaData/DataFrames.jl/pull/2324))
* improve the rule for automatically generated column names in
  `combine`/`select(!)`/`transform(!)` with composed functions
  ([#2274](https://github.com/JuliaData/DataFrames.jl/pull/2274))
* `:nmissing` in `describe` now produces `0` if the column does not allow
  missing values; earlier `nothing` was produced in this case
  ([#2360](https://github.com/JuliaData/DataFrames.jl/pull/2360))
* fast aggregation functions in for `GroupedDataFrame` now correctly
  choose the fast path only when it is safe; this resolves inconsistencies
  with what the same functions not using fast path produce
  ([#2357](https://github.com/JuliaData/DataFrames.jl/pull/2357))
* joins now return `PooledVector` not `CategoricalVector` in indicator column
  ([#2505](https://github.com/JuliaData/DataFrames.jl/pull/2505))
* `GroupKeys` now supports `in` for `GroupKey`, `Tuple`, `NamedTuple` and dictionaries
  ([2392](https://github.com/JuliaData/DataFrames.jl/pull/2392))
* in `describe` the specification of custom aggregation is now `function => name`;
  old `name => function` order is now deprecated
  ([#2401](https://github.com/JuliaData/DataFrames.jl/pull/2401))
* in joins passing `NaN` or real or imaginary `-0.0` in `on` column now throws an
  error; passing `missing` thows an error unless `matchmissing=:equal` keyword argument
  is passed ([#2504](https://github.com/JuliaData/DataFrames.jl/pull/2504))
* `unstack` now produces row and column keys in the order of their first appearance
   and has two new keyword arguments `allowmissing` and `allowduplicates`
  ([#2494](https://github.com/JuliaData/DataFrames.jl/pull/2494))
* [PrettyTables.jl](https://github.com/ronisbr/PrettyTables.jl) is now the
  default back-end to print DataFrames to text/plain; the print option
  `splitcols` was removed and the output format was changed
  ([#2429](https://github.com/JuliaData/DataFrames.jl/pull/2429))

## New functionalities

* add `filter` to `GroupedDataFrame` ([#2279](https://github.com/JuliaData/DataFrames.jl/pull/2279))
* add `empty` and `empty!` function for `DataFrame` that remove all rows from it,
  but keep columns ([#2262](https://github.com/JuliaData/DataFrames.jl/pull/2262))
* make `indicator` keyword argument in joins allow passing a string
  ([#2284](https://github.com/JuliaData/DataFrames.jl/pull/2284),
   [#2296](https://github.com/JuliaData/DataFrames.jl/pull/2296))
* add new functions to `GroupKey` API to make it more consistent with `DataFrameRow`
  ([#2308](https://github.com/JuliaData/DataFrames.jl/pull/2308))
* allow column renaming in joins
  ([#2313](https://github.com/JuliaData/DataFrames.jl/pull/2313) and
  ([#2398](https://github.com/JuliaData/DataFrames.jl/pull/2398))
* add `rownumber` to `DataFrameRow` ([#2356](https://github.com/JuliaData/DataFrames.jl/pull/2356))
* allow passing column name to specify the position where a new columns should be
  inserted in `insertcols!` ([#2365](https://github.com/JuliaData/DataFrames.jl/pull/2365))
* allow `GroupedDataFrame`s to be indexed using a dictionary, which can use `Symbol` or string keys and
  are not dependent on the order of keys. ([#2281](https://github.com/JuliaData/DataFrames.jl/pull/2281))
* add `isapprox` method to check for approximate equality between two dataframes
  ([#2373](https://github.com/JuliaData/DataFrames.jl/pull/2373))
* add `columnindex` for `DataFrameRow`
  ([#2380](https://github.com/JuliaData/DataFrames.jl/pull/2380))
* `names` now accepts `Type` as a column selector
  ([#2400](https://github.com/JuliaData/DataFrames.jl/pull/2400))
* `select`, `select!`, `transform`, `transform!` and `combine` now allow `renamecols`
  keyword argument that makes it possible to avoid adding transformation function name
  as a suffix in automatically generated column names
  ([#2397](https://github.com/JuliaData/DataFrames.jl/pull/2397))
* `filter`, `sort`, `dropmissing`, and `unique` now support a `view` keyword argument
  which if set to `true` makes them retun a `SubDataFrame` view into the passed
  data frame.
* add `only` method for `AbstractDataFrame` ([#2449](https://github.com/JuliaData/DataFrames.jl/pull/2449))
* passing empty sets of columns in `filter`/`filter!` and in `select`/`transform`/`combine`
  with `ByRow` is now accepted ([#2476](https://github.com/JuliaData/DataFrames.jl/pull/2476))
* add `permutedims` method for `AbstractDataFrame` ([#2447](https://github.com/JuliaData/DataFrames.jl/pull/2447))
* add support for `Cols` from DataAPI.jl ([#2495](https://github.com/JuliaData/DataFrames.jl/pull/2495))
* add `reverse` function for `AbstractDataFrame` that reverses the rows
  ([#2944](https://github.com/JuliaData/DataFrames.jl/pull/2944))

## Deprecated

* `DataFrame!` is now deprecated ([#2338](https://github.com/JuliaData/DataFrames.jl/pull/2338))
* several in-standard `DataFrame` constructors are now deprecated
  ([#2464](https://github.com/JuliaData/DataFrames.jl/pull/2464))
* all old deprecations now throw an error
  ([#2350](https://github.com/JuliaData/DataFrames.jl/pull/2350))

## Dependency changes

* Tables.jl version 1.2 is now required.
* DataAPI.jl version 1.4 is now required. It implies that `All(args...)` is
  deprecated and `Cols(args...)` is recommended instead. `All()` is still supported.

## Other relevant changes

* Documentation is now available also in *Dark* mode
  ([#2315](https://github.com/JuliaData/DataFrames.jl/pull/2315))
* add rich display support for Markdown cell entries in HTML and LaTeX
  ([#2346](https://github.com/JuliaData/DataFrames.jl/pull/2346))
* limit the maximal display width the output can use in `text/plain` before
  being truncated (in the `textwidth` sense, excluding `…`) to `32` per column
  by default and fix a corner case when no columns are printed in situations when
  they are too wide ([#2403](https://github.com/JuliaData/DataFrames.jl/pull/2403))
* Common methods are now precompiled to improve responsiveness the first time a method
  is called in a Julia session. Precompilation takes up to 30 seconds
  after installing the package
  ([#2456](https://github.com/JuliaData/DataFrames.jl/pull/2456)).<|MERGE_RESOLUTION|>--- conflicted
+++ resolved
@@ -33,15 +33,12 @@
   ([#3012](https://github.com/JuliaData/DataFrames.jl/issues/3012))
 * Guarantee that `permute!` and `invpermute!` throw on invalid input
   ([#3035](https://github.com/JuliaData/DataFrames.jl/pull/3035))
-<<<<<<< HEAD
+* Add `allcombinations` function that returns a data frame created
+  from all combinations of the passed vectors
+  ([#3031](https://github.com/JuliaData/DataFrames.jl/pull/3031))
 * New `multithreaded` argument allows disabling multithreading in
   `combine`, `select`, `select!`, `transform`, `transform!`, `subset` and `subset!`
   ([#3030](https://github.com/JuliaData/DataFrames.jl/pull/3030))
-=======
-* Add `allcombinations` function that returns a data frame created
-  from all combinations of the passed vectors
-  ([#3031](https://github.com/JuliaData/DataFrames.jl/pull/3031))
->>>>>>> 05b26d23
 
 ## Previously announced breaking changes
 
