# DataFrames.jl v1.3 Release Notes

## New functionalities

* Improve `sort` keyword argument in `groupby`
  ([#2812](https://github.com/JuliaData/DataFrames.jl/pull/2812)).

  In the `groupby` function the `sort` keyword argument now allows three values:
  - `nothing` (the default) leaves the order of groups undefined and allows
    `groupby` to pick the fastest available grouping algorithm;
  - `true` sorts groups by key columns;
  - `false` creates groups in the order of their appearance in the parent data
    frame;

  In previous versions, the `sort` keyword argument allowed only `Bool` values
  and `false` (which was the default) corresponded to the new
  behavior when `nothing` is passed. Therefore only the user visible change
  affecting existing code is when `sort=false` is passed explicitly.
  The order of groups was undefined in that case, but in practice
  groups were already created in their order of appearance, *except*
  when grouping columns implemented the `DataAPI.refpool` API
  (notably `PooledArray` and `CategoricalArray`) or when they contained only
  integers in a small range.
  ([#2812](https://github.com/JuliaData/DataFrames.jl/pull/2812))
* the `unstack` function receives new keyword argument `fill`
  (with `missing` default) that is used to fill combinations of not encountered
  rows and columns. This feature allows to distinguish between missings in
  value column and just missing row/column combinations and to easily fill
  with zeros non existing combinations in case of counting.
  ([#2828](https://github.com/JuliaData/DataFrames.jl/pull/2828))

* Allow adding new columns to a `SubDataFrame` created with `:` as column selector
  ([#2794](https://github.com/JuliaData/DataFrames.jl/pull/2794)).

  If `sdf` is a `SubDataFrame` created with `:` as a column selector then
  `insertcols!`, `setindex!`, and broadcasted assignment allow for creation
  of new columns, automatically filling filtered-out rows with `missing` values;

* Allow replacing existing columns in a `SubDataFrame` with `!` as row selector
  in assignment and broadcasted assignment
  ([#2794](https://github.com/JuliaData/DataFrames.jl/pull/2794)).

  Assignment to existing columns allocates a new column.
  Values already stored in filtered-out rows are copied.

* Allow `SubDataFrame` to be passed as an argument to `select!` and `transform!`
  (also on `GroupedDataFrame` created from a `SubDataFrame`)
  ([#2794](https://github.com/JuliaData/DataFrames.jl/pull/2794)).

  Assignment to existing columns allocates a new column.
  Values already stored in filtered-out rows are copied.
  In case of creation of new columns, filtered-out rows are automatically
  filled with `missing` values.
  If `SubDataFrame` was not created with `:` as column selector the resulting operation
  must produce the same column names as stored in the source `SubDataFrame` or an error is thrown.

* `Tables.materializer` when passed the following types or their subtypes:
  `AbstractDataFrame`, `DataFrameRows`, `DataFrameColumns` returns `DataFrame`.
  ([#2839](https://github.com/JuliaData/DataFrames.jl/pull/2839))
* the `insertcols!` function receives new keyword argument `after`
  (with `false` default) that specifies if columns should be inserted after
  or before `col`.
  ([#2829](https://github.com/JuliaData/DataFrames.jl/pull/2829))
* Added support for `deleteat!`
  ([#2854](https://github.com/JuliaData/DataFrames.jl/issues/2854))
* `leftjoin!` performing a left join of two data frame objects by updating the
  left data frame with the joined columns from right data frame.
  ([#2843](https://github.com/JuliaData/DataFrames.jl/pull/2843))
* the `DataFrame` constructor when column names are passed to it as a second
  argument now determines if a passed vector of column names is valid based on
  its contents and not element type
  ([#2859](https://github.com/JuliaData/DataFrames.jl/pull/2859))
* the `DataFrame` constructor when matrix is passed to it as a first
  argument now allows `copycols` keyword argument
  ([#2859](https://github.com/JuliaData/DataFrames.jl/pull/2859))
* `Cols` now accepts a predicate accepting column names as strings.
  ([#2881](https://github.com/JuliaData/DataFrames.jl/pull/2881))
* In `source => transformation => destination` transformation specification
  minilanguage now `destination` can be also a `Function` generating
  target column names and taking column names specified by `source`
  as an argument.
  ([#2897](https://github.com/JuliaData/DataFrames.jl/pull/2897))
* `subset` and `subset!` now allow passing multiple column selectors and
  vectors or matrices of `Pair`s as specifications of selection conditions
  ([#2926](https://github.com/JuliaData/DataFrames.jl/pull/2926))
* When using broadcasting in `source .=> transformation .=> destination`
  transformation specification minilanguage now `All`, `Cols`, `Between`, and
  `Not` selectors when used as `source` or `destination` are properly expanded
  to selected column names within the call data frame scope.
  ([#2918](https://github.com/JuliaData/DataFrames.jl/pull/2918))
* `describe` now accepts `:detailed` as the `stats` argument
  to compute standard deviation and quartiles
  in addition to statistics that are reported by default.
  ([#2459](https://github.com/JuliaData/DataFrames.jl/pull/2459))

## Bug fixes

* fix a problem with `unstack` on empty data frame
  ([#2842](https://github.com/JuliaData/DataFrames.jl/issues/2842))
* fix a problem with not specialized `Pair` arguments passed as transformations
  ([#2889](https://github.com/JuliaData/DataFrames.jl/issues/2889))

## Performance improvements

* for selected common transformation specifications like e.g.
  `AsTable(...) => ByRow(sum)` use a custom implementations that
  lead to lower compilation latency and faster computation
  ([#2869](https://github.com/JuliaData/DataFrames.jl/pull/2869)),
  ([#2919](https://github.com/JuliaData/DataFrames.jl/pull/2919))

<<<<<<< HEAD
## Deprecations

* `delete!` is deprecated in favor of `deleteat!`
  ([#2854](https://github.com/JuliaData/DataFrames.jl/issues/2854))
=======
## Planned changes

* In DataFrames.jl 1.4 release on Julia 1.7 or newer broadcasting assignment
  into an existing column of a data frame will replace it. Under Julia 1.6
  or older it will be an in place operation.
  ([#2937](https://github.com/JuliaData/DataFrames.jl/pull/2937)
>>>>>>> 46d0ff26

# DataFrames.jl v1.2.2 Patch Release Notes

## Bug fixes

* fix a bug in `crossjoin` if the first argument is `SubDataFrame` and
  `makeunique=true`
  ([#2826](https://github.com/JuliaData/DataFrames.jl/issues/2826))

# DataFrames.jl v1.2.1 Patch Release Notes

## Bug fixes

* Add workaround for `deleteat!` bug in Julia Base in `delete!` function
  ([#2820](https://github.com/JuliaData/DataFrames.jl/issues/2820))

# DataFrames.jl v1.2 Release Notes

## New functionalities

* add option `matchmissing=:notequal` in joins;
  in `leftjoin`, `semijoin` and `antijoin` missings are dropped in right data frame,
  but preserved in left; in `rightjoin` missings are dropped in left data frame,
  but preserved in right; in `innerjoin` missings are dropped in both data frames;
  in `outerjoin` this value of keyword argument is not supported
  ([#2724](https://github.com/JuliaData/DataFrames.jl/pull/2724))
* correctly handle selectors of the form `:col => AsTable` and `:col => cols`
  by expanding a single column into multiple columns
  ([#2780](https://github.com/JuliaData/DataFrames.jl/pull/2780))
* if `subset!` is passed a `GroupedDataFrame` the grouping in the passed object
  gets updated to reflect rows removed from the parent data frame
  ([#2809](https://github.com/JuliaData/DataFrames.jl/pull/2809))

## Bug fixes

* fix bug in how `groupby` handles grouping of float columns;
  now `-0.0` is treated as *not integer* when deciding on which
  grouping algorithm should be used
  ([#2791](https://github.com/JuliaData/DataFrames.jl/pull/2791))
* fix bug in how `issorted` handles custom orderings and improve performance
  of sorting when complex custom orderings are passed
  ([#2746](https://github.com/JuliaData/DataFrames.jl/pull/2746))
* fix bug in `combine`, `select`, `select!`, `transform`, and `transform!`
  that incorrectly disallowed matrices of `Pair`s in `GroupedDataFrame` processing
  ([#2782](https://github.com/JuliaData/DataFrames.jl/pull/2782))
* fix location of summary in `text/html` output
  ([#2801](https://github.com/JuliaData/DataFrames.jl/pull/2801))

## Performance improvements

* `SubDataFrame`, `filter!`, `unique!`, `getindex`, `delete!`, `leftjoin`,
  `rightjoin`, and `outerjoin` are now more efficient if rows selected
  in internal operations form a continuous block
  ([#2727](https://github.com/JuliaData/DataFrames.jl/pull/2727),
   [#2769](https://github.com/JuliaData/DataFrames.jl/pull/2769))

## Deprecated

* `hcat` of a data frame with a vector is now deprecated to allow consistent
  handling of horizontal concatenation of data frame with Tables.jl tables
  in the future
  ([#2777](https://github.com/JuliaData/DataFrames.jl/pull/2777))

## Other changes

* `text/plain` rendering of columns containing complex numbers is now improved
  ([#2756](https://github.com/JuliaData/DataFrames.jl/pull/2756))
* in `text/html` display of a data frame show full type information when
  hovering over the shortened type with a mouse
  ([#2774](https://github.com/JuliaData/DataFrames.jl/pull/2774))

# DataFrames.jl v1.1.1 Patch Release Notes

## Performance improvements

* fix performance issue when aggregation function produces multiple rows
  in split-apply-combine
  ([2749](https://github.com/JuliaData/DataFrames.jl/pull/2749))
* `completecases` is now optimized and only processes columns that
  can contain missing values; additionally it is now type stable and
  always returns a `BitVector`
  ([#2726](https://github.com/JuliaData/DataFrames.jl/pull/2726))
* fix performance bottleneck when displaying wide tables
  ([#2750](https://github.com/JuliaData/DataFrames.jl/pull/2750))

# DataFrames.jl v1.1 Release Notes

## Functionality changes

* make sure `subset` checks if the passed condition function
  returns a vector of values (in the 1.0 release also returning scalar `true`,
  `false`, or `missing` was allowed which was unintended and error prone)
  ([#2744](https://github.com/JuliaData/DataFrames.jl/pull/2744))


# DataFrames.jl v1.0.2 Patch Release Notes

## Performance improvements

* fix of performance issue of `groupby` when using multi-threading
  ([#2736](https://github.com/JuliaData/DataFrames.jl/pull/2736))
* fix of performance issue of `groupby` when using `PooledVector`
  ([2733](https://github.com/JuliaData/DataFrames.jl/pull/2733))

# DataFrames.jl v1.0 Release Notes

## Breaking changes

* No breaking changes are planned for v1.0 release

## Bug fixes

* DataFrames.jl now checks that passed columns are 1-based as this is a current
  design assumption ([#2594](https://github.com/JuliaData/DataFrames.jl/pull/2594))
* `mapcols!` makes sure not to create columns being `AbstractRange` consistently
  with other methods that add columns to a `DataFrame`
  ([#2594](https://github.com/JuliaData/DataFrames.jl/pull/2594))
* `transform` and `transform!` always copy columns when column renaming transformation
  is passed. If similar issues are identified after 1.0 release (i.e. that a
  copy of data is not made in scenarios where it normally should be made these
  will be considered bugs and fixed as non-breaking changes)
  ([#2721](https://github.com/JuliaData/DataFrames.jl/pull/2721))

## New functionalities

* `firstindex`, `lastindex`, `size`, `ndims`, and `axes` are now consistently defined
  and documented in the manual for `AbstractDataFrame`, `DataFrameRow`,
  `DataFrameRows`, `DataFrameColumns`, `GroupedDataFrame`, `GroupKeys`, and `GroupKey`
  ([#2573](https://github.com/JuliaData/DataFrames.jl/pull/2573))
* add `subset` and `subset!` functions that allow to subset rows
  ([#2496](https://github.com/JuliaData/DataFrames.jl/pull/2496))
* `names` now allows passing a predicate as a column selector
  ([#2417](https://github.com/JuliaData/DataFrames.jl/pull/2417))
* `vcat` now allows a `source` keyword argument that specifies the
  additional column to be added in the last position in the resulting data frame
  that will identify the source data frame.
  ([#2649](https://github.com/JuliaData/DataFrames.jl/pull/2649))
* `GroupKey` and `DataFrameRow` are consistently behaving like `NamedTuple`
  in comparisons and they now implement: `hash`, `==`, `isequal`, `<`, `isless`
  ([#2669](https://github.com/JuliaData/DataFrames.jl/pull/2669)])
* since Julia 1.7 using broadcasting assignment on a `DataFrame` column
  selected as a property (e.g. `df.col .= 1`) is allowed when column does not
  exist and it allocates a fresh column
  ([#2655](https://github.com/JuliaData/DataFrames.jl/pull/2655))
* `delete!` now correctly handles the case when columns of a data frame are aliased
  ([#2690](https://github.com/JuliaData/DataFrames.jl/pull/2690))

## Deprecated

* in `leftjoin`, `rightjoin`, and `outerjoin` the `indicator` keyword argument
  is deprecated in favor of `source` keyword argument; `indicator` will be removed
  in 2.0 release ([2649](https://github.com/JuliaData/DataFrames.jl/pull/2649))
* Using broadcasting assignment on a `SubDataFrames` column selected as a property
  (e.g. `sdf.col .= 1`) is deprecated; it will be disallowed in the future.
  ([#2655](https://github.com/JuliaData/DataFrames.jl/pull/2655))
* Broadcasting assignment to an existing column of a `DataFrame`
  selected as a property (e.g. `df.col .= 1`) being an in-place
  operation is deprecated. It will allocate a fresh column in the future
  ([#2655](https://github.com/JuliaData/DataFrames.jl/pull/2655))
* all deprecations present in 0.22 release now throw an error
  ([#2554](https://github.com/JuliaData/DataFrames.jl/pull/2554));
  in particular `convert` methods, `map` on `GroupedDataFrame`
  that were deprecated in 0.22.6 release now throw an error
  ([#2679](https://github.com/JuliaData/DataFrames.jl/pull/2679))

## Other relevant changes

* `innerjoin`, `leftjoin`, `rightjoin`, `outerjoin`, `semijoin`, and `antijoin`
  are now much faster and check if passed data frames are sorted by the `on`
  columns and take into account if shorter data frame that is joined has unique
  values in `on` columns. These aspects of input data frames might affect the
  order of rows produced in the output
  ([#2612](https://github.com/JuliaData/DataFrames.jl/pull/2612),
   [#2622](https://github.com/JuliaData/DataFrames.jl/pull/2622))
* `DataFrame` constructor, `copy`, `getindex`, `select`, `select!`, `transform`,
  `transform!`, `combine`, `sort`, and join functions now use multiple threads
  in selected operations
  ([#2647](https://github.com/JuliaData/DataFrames.jl/pull/2647),
   [#2588](https://github.com/JuliaData/DataFrames.jl/pull/2588),
   [#2574](https://github.com/JuliaData/DataFrames.jl/pull/2574),
   [#2664](https://github.com/JuliaData/DataFrames.jl/pull/2664))

# DataFrames.jl v0.22.7 Release notes

* `convert` methods from `AbstractDataFrame`, `DataFrameRow` and `GroupKey`
  to `Array`, `Matrix`, `Vector` and `Tuple`, as well as from `AbstractDict` to
  `DataFrame`, are now deprecated: use corresponding
  constructors instead. The only conversions that are
  retained are `convert(::Type{NamedTuple}, dfr::DataFrameRow)`,
  `convert(::Type{NamedTuple}, key::GroupKey)`, and
  `convert(::Type{DataFrame}, sdf::SubDataFrame)`; the deprecated methods will be
  removed in 1.0 release
* as a bug fix `eltype` of vector returned by `eachrow` is now `DataFrameRow`
  ([#2662](https://github.com/JuliaData/DataFrames.jl/pull/2662))
* applying `map` to `GroupedDataFrame` is now deprecated. It will
  be an error in 1.0 release.
  ([#2662](https://github.com/JuliaData/DataFrames.jl/pull/2662))
* `copycols` keyword argument is now respected when building a `DataFrame` from
  `Tables.CopiedColumns`
  ([#2656](https://github.com/JuliaData/DataFrames.jl/pull/2656))

# DataFrames.jl v0.22 Release Notes

## Breaking changes

* the rules for transformations passed to `select`/`select!`, `transform`/`transform!`,
  and `combine` have been made more flexible; in particular now it is allowed to
  return multiple columns from a transformation function
  ([#2461](https://github.com/JuliaData/DataFrames.jl/pull/2461) and
  [#2481](https://github.com/JuliaData/DataFrames.jl/pull/2481))
* CategoricalArrays.jl is no longer reexported: call `using CategoricalArrays`
  to use it [#2404]((https://github.com/JuliaData/DataFrames.jl/pull/2404)).
  In the same vein, the `categorical` and `categorical!` functions
  have been deprecated in favor of
  `transform(df, cols .=> categorical .=> cols)` and similar syntaxes
  [#2394]((https://github.com/JuliaData/DataFrames.jl/pull/2394)).
  `stack` now creates a `PooledVector{String}` variable column rather than
  a `CategoricalVector{String}` column by default;
  pass `variable_eltype=CategoricalValue{String}` to get the previous behavior
  ([#2391](https://github.com/JuliaData/DataFrames.jl/pull/2391))
* `isless` for `DataFrameRow`s now checks column names
([#2292](https://github.com/JuliaData/DataFrames.jl/pull/2292))
* `DataFrameColumns` is now not a subtype of `AbstractVector`
  ([#2291](https://github.com/JuliaData/DataFrames.jl/pull/2291))
* `nunique` is not reported now by `describe` by default
  ([#2339](https://github.com/JuliaData/DataFrames.jl/pull/2339))
* stop reordering columns of the parent in `transform` and `transform!`;
  always generate columns that were specified to be computed even for
  `GroupedDataFrame` with zero rows
  ([#2324](https://github.com/JuliaData/DataFrames.jl/pull/2324))
* improve the rule for automatically generated column names in
  `combine`/`select(!)`/`transform(!)` with composed functions
  ([#2274](https://github.com/JuliaData/DataFrames.jl/pull/2274))
* `:nmissing` in `describe` now produces `0` if the column does not allow
  missing values; earlier `nothing` was produced in this case
  ([#2360](https://github.com/JuliaData/DataFrames.jl/pull/2360))
* fast aggregation functions in for `GroupedDataFrame` now correctly
  choose the fast path only when it is safe; this resolves inconsistencies
  with what the same functions not using fast path produce
  ([#2357](https://github.com/JuliaData/DataFrames.jl/pull/2357))
* joins now return `PooledVector` not `CategoricalVector` in indicator column
  ([#2505](https://github.com/JuliaData/DataFrames.jl/pull/2505))
* `GroupKeys` now supports `in` for `GroupKey`, `Tuple`, `NamedTuple` and dictionaries
  ([2392](https://github.com/JuliaData/DataFrames.jl/pull/2392))
* in `describe` the specification of custom aggregation is now `function => name`;
  old `name => function` order is now deprecated
  ([#2401](https://github.com/JuliaData/DataFrames.jl/pull/2401))
* in joins passing `NaN` or real or imaginary `-0.0` in `on` column now throws an
  error; passing `missing` thows an error unless `matchmissing=:equal` keyword argument
  is passed ([#2504](https://github.com/JuliaData/DataFrames.jl/pull/2504))
* `unstack` now produces row and column keys in the order of their first appearance
   and has two new keyword arguments `allowmissing` and `allowduplicates`
  ([#2494](https://github.com/JuliaData/DataFrames.jl/pull/2494))
* [PrettyTables.jl](https://github.com/ronisbr/PrettyTables.jl) is now the
  default back-end to print DataFrames to text/plain; the print option
  `splitcols` was removed and the output format was changed
  ([#2429](https://github.com/JuliaData/DataFrames.jl/pull/2429))

## New functionalities

* add `filter` to `GroupedDataFrame` ([#2279](https://github.com/JuliaData/DataFrames.jl/pull/2279))
* add `empty` and `empty!` function for `DataFrame` that remove all rows from it,
  but keep columns ([#2262](https://github.com/JuliaData/DataFrames.jl/pull/2262))
* make `indicator` keyword argument in joins allow passing a string
  ([#2284](https://github.com/JuliaData/DataFrames.jl/pull/2284),
   [#2296](https://github.com/JuliaData/DataFrames.jl/pull/2296))
* add new functions to `GroupKey` API to make it more consistent with `DataFrameRow`
  ([#2308](https://github.com/JuliaData/DataFrames.jl/pull/2308))
* allow column renaming in joins
  ([#2313](https://github.com/JuliaData/DataFrames.jl/pull/2313) and
  ([#2398](https://github.com/JuliaData/DataFrames.jl/pull/2398))
* add `rownumber` to `DataFrameRow` ([#2356](https://github.com/JuliaData/DataFrames.jl/pull/2356))
* allow passing column name to specify the position where a new columns should be
  inserted in `insertcols!` ([#2365](https://github.com/JuliaData/DataFrames.jl/pull/2365))
* allow `GroupedDataFrame`s to be indexed using a dictionary, which can use `Symbol` or string keys and
  are not dependent on the order of keys. ([#2281](https://github.com/JuliaData/DataFrames.jl/pull/2281))
* add `isapprox` method to check for approximate equality between two dataframes
  ([#2373](https://github.com/JuliaData/DataFrames.jl/pull/2373))
* add `columnindex` for `DataFrameRow`
  ([#2380](https://github.com/JuliaData/DataFrames.jl/pull/2380))
* `names` now accepts `Type` as a column selector
  ([#2400](https://github.com/JuliaData/DataFrames.jl/pull/2400))
* `select`, `select!`, `transform`, `transform!` and `combine` now allow `renamecols`
  keyword argument that makes it possible to avoid adding transformation function name
  as a suffix in automatically generated column names
  ([#2397](https://github.com/JuliaData/DataFrames.jl/pull/2397))
* `filter`, `sort`, `dropmissing`, and `unique` now support a `view` keyword argument
  which if set to `true` makes them retun a `SubDataFrame` view into the passed
  data frame.
* add `only` method for `AbstractDataFrame` ([#2449](https://github.com/JuliaData/DataFrames.jl/pull/2449))
* passing empty sets of columns in `filter`/`filter!` and in `select`/`transform`/`combine`
  with `ByRow` is now accepted ([#2476](https://github.com/JuliaData/DataFrames.jl/pull/2476))
* add `permutedims` method for `AbstractDataFrame` ([#2447](https://github.com/JuliaData/DataFrames.jl/pull/2447))
* add support for `Cols` from DataAPI.jl ([#2495](https://github.com/JuliaData/DataFrames.jl/pull/2495))

## Deprecated

* `DataFrame!` is now deprecated ([#2338](https://github.com/JuliaData/DataFrames.jl/pull/2338))
* several in-standard `DataFrame` constructors are now deprecated
  ([#2464](https://github.com/JuliaData/DataFrames.jl/pull/2464))
* all old deprecations now throw an error
  ([#2350](https://github.com/JuliaData/DataFrames.jl/pull/2350))

## Dependency changes

* Tables.jl version 1.2 is now required.
* DataAPI.jl version 1.4 is now required. It implies that `All(args...)` is
  deprecated and `Cols(args...)` is recommended instead. `All()` is still supported.

## Other relevant changes

* Documentation is now available also in *Dark* mode
  ([#2315](https://github.com/JuliaData/DataFrames.jl/pull/2315))
* add rich display support for Markdown cell entries in HTML and LaTeX
  ([#2346](https://github.com/JuliaData/DataFrames.jl/pull/2346))
* limit the maximal display width the output can use in `text/plain` before
  being truncated (in the `textwidth` sense, excluding `…`) to `32` per column
  by default and fix a corner case when no columns are printed in situations when
  they are too wide ([#2403](https://github.com/JuliaData/DataFrames.jl/pull/2403))
* Common methods are now precompiled to improve responsiveness the first time a method
  is called in a Julia session. Precompilation takes up to 30 seconds
  after installing the package
  ([#2456](https://github.com/JuliaData/DataFrames.jl/pull/2456)).<|MERGE_RESOLUTION|>--- conflicted
+++ resolved
@@ -108,19 +108,17 @@
   ([#2869](https://github.com/JuliaData/DataFrames.jl/pull/2869)),
   ([#2919](https://github.com/JuliaData/DataFrames.jl/pull/2919))
 
-<<<<<<< HEAD
 ## Deprecations
 
 * `delete!` is deprecated in favor of `deleteat!`
   ([#2854](https://github.com/JuliaData/DataFrames.jl/issues/2854))
-=======
+
 ## Planned changes
 
 * In DataFrames.jl 1.4 release on Julia 1.7 or newer broadcasting assignment
   into an existing column of a data frame will replace it. Under Julia 1.6
   or older it will be an in place operation.
   ([#2937](https://github.com/JuliaData/DataFrames.jl/pull/2937)
->>>>>>> 46d0ff26
 
 # DataFrames.jl v1.2.2 Patch Release Notes
 
