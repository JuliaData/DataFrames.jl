<<<<<<< HEAD
# DataFrames.jl v1.5 Release Notes

* add `allunique` and allow transformations in `cols` argument of `describe`
  and `nonunique` when working with `SubDataFrame`
  ([3232](https://github.com/JuliaData/DataFrames.jl/pull/3232))
=======
# DataFrames.jl v1.4.4 Patch Release Notes

## Bug fixes

* Fix bug in `select` and `transform` with `copycols=false` on `SubDataFrame`
  that incorrectly allowed passing transformations
  ([#3231](https://github.com/JuliaData/DataFrames.jl/pull/3231))
>>>>>>> cea26199

# DataFrames.jl v1.4.3 Patch Release Notes

## Bug fixes

* Fix incorrect handling of column metadata in `insertcols!` and `insertcols`
  ([#3220](https://github.com/JuliaData/DataFrames.jl/pull/3220))
* Correctly handle `GroupedDataFrame` with no groups in multi-column
  operation specification syntax
  ([#3122](https://github.com/JuliaData/DataFrames.jl/issues/3122))

## Display improvements

* Improve printing of grouping keys when displaying `GroupedDataFrame`
  ([#3213](https://github.com/JuliaData/DataFrames.jl/pull/3213))

## Integration changes

* Support updates of metadata API introduced in DataAPI.jl 1.13.0
  ([3216](https://github.com/JuliaData/DataFrames.jl/pull/3216))

# DataFrames.jl v1.4.2 Patch Release Notes

## Bug fixes

* Make sure `flatten` works correctly on a data frame with zero rows
  ([#3198](https://github.com/JuliaData/DataFrames.jl/issues/3198))

# DataFrames.jl v1.4.1 Patch Release Notes

## Bug fixes

* Make sure we always copy the indexing value when calling `getindex` on
  `DataFrameRows` object
  ([#3192](https://github.com/JuliaData/DataFrames.jl/issues/3192))

# DataFrames.jl v1.4 Release Notes

## Julia compatibility change

* DataFrames.jl 1.4 requires Julia 1.6
  ([#3145](https://github.com/JuliaData/DataFrames.jl/pull/3145))

## New functionalities

* `subset` and `subset!` now allow passing zero column selectors
   ([#3025](https://github.com/JuliaData/DataFrames.jl/pull/3025))
* `subset` and `subset!` processing `GroupedDataFrame` allow using a scalar as
  a subsetting condition (this will result in including/excluding a whole group);
  for `AbstractDataFrame` processing only `AbstractVector` subsetting condition is
  allowed as accepting scalars can lead to hard to catch bugs in users' code
  ([#3032](https://github.com/JuliaData/DataFrames.jl/pull/3032))
* `permutedims` now supports a `strict` keyword argument that allows
  for a more flexible handling of values stored in a column that will
  become a new header
  ([#3004](https://github.com/JuliaData/DataFrames.jl/issues/3004))
* `unstack` now allows passing a function in `combine` keyword argument;
  this allows for a convenient creation of two dimensional pivot tables
  ([#2998](https://github.com/JuliaData/DataFrames.jl/issues/2998),
   [#3185](https://github.com/JuliaData/DataFrames.jl/pull/3185))
* `filter` for `GroupedDataFrame` now accepts `ungroup` keyword argument
  ([#3021](https://github.com/JuliaData/DataFrames.jl/issues/3021))
* Add special syntax for `eachindex`, `groupindices`, and `proprow`
  to transformation mini-language
  ([#3001](https://github.com/JuliaData/DataFrames.jl/pull/3001)).
* Add support for `reverse!`, `permute!`, `invpermute!`, `shuffle`,
  and `shuffle!` functions. Improve functionality of `reverse`.
  ([#3010](https://github.com/JuliaData/DataFrames.jl/pull/3010)).
* `first` and `last` for `GroupedDataFrame` now support passing number of elements to get
  ([#3006](https://github.com/JuliaData/DataFrames.jl/issues/3006))
* Add `insertcols`, which is a version of `insertcols!` that creates a new data frame
  ([#3020](https://github.com/JuliaData/DataFrames.jl/issues/3020))
* Add `fillcombinations` function that generates all combinations of
  levels of selected columns of a data frame
  ([#3012](https://github.com/JuliaData/DataFrames.jl/issues/3012))
* Guarantee that `permute!` and `invpermute!` throw on invalid input
  ([#3035](https://github.com/JuliaData/DataFrames.jl/pull/3035))
* Add `allcombinations` function that returns a data frame created
  from all combinations of the passed vectors
  ([#3031](https://github.com/JuliaData/DataFrames.jl/pull/3031))
* Add `resize!`, `keepat!`, `pop!`, `popfirst!`, and `popat!`,
  make `deleteat!` signature more precise
   ([#3047](https://github.com/JuliaData/DataFrames.jl/pull/3047))
* Add `pushfirst!` and `insert!`
   ([#3072](https://github.com/JuliaData/DataFrames.jl/pull/3072))
* New `threads` argument allows disabling multithreading in
  `combine`, `select`, `select!`, `transform`, `transform!`, `subset` and `subset!`
  ([#3030](https://github.com/JuliaData/DataFrames.jl/pull/3030))
* Add support for table-level and column-level metadata using
  DataAPI.jl interface
  ([#3055](https://github.com/JuliaData/DataFrames.jl/pull/3055))
* `completecases` and `nonunique` no longer throw an error when data frame
  with no columns is passed
  ([#3055](https://github.com/JuliaData/DataFrames.jl/pull/3055))
* `describe` now accepts two predefined arguments: `:nnonmissing` and `:nuniqueall`
  ([#3146](https://github.com/JuliaData/DataFrames.jl/pull/3146))

## Previously announced breaking changes

* On Julia 1.7 or newer broadcasting assignment
  into an existing column of a data frame replaces it. Under Julia 1.6
  or older it is an in place operation.
  ([#3022](https://github.com/JuliaData/DataFrames.jl/pull/3022))

# Deprecations

* `allowduplicates` keyword argument in `unstack` is deprecated,
  `combine` keyword argument should be used instead
  ([#3185](https://github.com/JuliaData/DataFrames.jl/pull/3185))

## Internal changes

* `DataFrame` is now a `mutable struct` and has three new fields
  `metadata`, `colmetadata`, and `allnotemetadata`;
  this change makes `DataFrame` objects serialized under
  earlier versions of DataFrames.jl incompatible with version 1.4
  ([#3055](https://github.com/JuliaData/DataFrames.jl/pull/3055))

## Bug fixes

* fix dispatch ambiguity in `rename` and `rename!` when only
  source data frame is passed
  ([#3055](https://github.com/JuliaData/DataFrames.jl/pull/3055))
* Make sure that `AsTable` accepts only valid argument
  ([#3064](https://github.com/JuliaData/DataFrames.jl/pull/3064))
* Make sure we avoid aliasing when repeating the same column
  in `select[!]` and `transform[!]` on `GroupedDataFrame`
  ([#3070](https://github.com/JuliaData/DataFrames.jl/pull/3070))
* Make `vcat` correctly handle `cols` keyword argument if only
  data frames having no columns are passed
  ([#3081](https://github.com/JuliaData/DataFrames.jl/pull/3081))
* Make `subset` preserves group ordering when `ungroup=false` like `subset!` already does
  ([#3094](https://github.com/JuliaData/DataFrames.jl/pull/3094))
* Fix incorrect behavior of `GroupDataFrame` indexing in corner cases
  ([#3179](https://github.com/JuliaData/DataFrames.jl/pull/3179))
* Fix errors in `insertcols!` when no columns to add are passed
  ([#3179](https://github.com/JuliaData/DataFrames.jl/pull/3179))
* Fix errors in `minimum` and `maximum` aggregates
  when processing `GroupedDataFrame` with `combine` in corner cases
  ([#3179](https://github.com/JuliaData/DataFrames.jl/pull/3179))

## Performance

* Speed up `permute!` and `invpermute!` (and therefore sorting) 2x-8x
  for large tables by using cycle notation
  ([#3035](https://github.com/JuliaData/DataFrames.jl/pull/3035))
* Make one-dimensional multi-element indexing of `DataFrameRows` return
  `DataFrameRows`
  ([#3037](https://github.com/JuliaData/DataFrames.jl/pull/3037))
* Make `transform!` on `SubDataFrame` faster
  ([#3070](https://github.com/JuliaData/DataFrames.jl/pull/3070))

## Integration changes

* Support `Tables.subset` and move `ByRow` definition to Tables.jl
  ([#3158](https://github.com/JuliaData/DataFrames.jl/pull/3158))

# DataFrames.jl v1.3.6 Patch Release Notes

## Bug fixes

* Fix overly restrictive type assertion in `filter` and `filter!`
  ([#3155](https://github.com/JuliaData/DataFrames.jl/pull/3155))

# DataFrames.jl v1.3.5 Patch Release Notes

## Integration change

* Allow version 4 of Compat.jl

# DataFrames.jl v1.3.4 Patch Release Notes

## Bug fixes

* Fix handling of `variable_eltype` in `stack`
  ([#3043](https://github.com/JuliaData/DataFrames.jl/issues/3043))

# DataFrames.jl v1.3.3 Patch Release Notes

## Bug fixes

* Fix handling of `matchmissing` keyword argument in joins
  ([#3040](https://github.com/JuliaData/DataFrames.jl/issues/3040))

# DataFrames.jl v1.3.2 Patch Release Notes

## Bug fixes

* Make sure that `select!`/`transform!` and `select`/`transform`
  (with `copycols=false`) do not produce aliases of the same source column
  consistently (currently only `transform[!]` ensured it for an unwrapped
  column renaming operation)
  ([#2983](https://github.com/JuliaData/DataFrames.jl/issues/2983))
* Fix aliasing detection in `sort!` (now only identical columns passing `===`
  test are considered aliases)
  ([#2981](https://github.com/JuliaData/DataFrames.jl/issues/2981))
* Make sure `ByRow` calls wrapped function exactly once for each element
  in all cases
  ([#2982](https://github.com/JuliaData/DataFrames.jl/issues/2982))

# DataFrames.jl v1.3.1 Patch Release Notes

## Bug fixes

* Fix `getindex` that incorrectly allowed vectors of `Pair`s
  ([#2970](https://github.com/JuliaData/DataFrames.jl/issues/2970))

# DataFrames.jl v1.3 Release Notes

## New functionalities

* Improve `sort` keyword argument in `groupby`
  ([#2812](https://github.com/JuliaData/DataFrames.jl/pull/2812)).

  In the `groupby` function the `sort` keyword argument now allows three values:
  - `nothing` (the default) leaves the order of groups undefined and allows
    `groupby` to pick the fastest available grouping algorithm;
  - `true` sorts groups by key columns;
  - `false` creates groups in the order of their appearance in the parent data
    frame;

  In previous versions, the `sort` keyword argument allowed only `Bool` values
  and `false` (which was the default) corresponded to the new
  behavior when `nothing` is passed. Therefore only the user visible change
  affecting existing code is when `sort=false` is passed explicitly.
  The order of groups was undefined in that case, but in practice
  groups were already created in their order of appearance, *except*
  when grouping columns implemented the `DataAPI.refpool` API
  (notably `PooledArray` and `CategoricalArray`) or when they contained only
  integers in a small range.
  ([#2812](https://github.com/JuliaData/DataFrames.jl/pull/2812))
* the `unstack` function receives new keyword argument `fill`
  (with `missing` default) that is used to fill combinations of not encountered
  rows and columns. This feature allows to distinguish between missings in
  value column and just missing row/column combinations and to easily fill
  with zeros non existing combinations in case of counting.
  ([#2828](https://github.com/JuliaData/DataFrames.jl/pull/2828))

* Allow adding new columns to a `SubDataFrame` created with `:` as column selector
  ([#2794](https://github.com/JuliaData/DataFrames.jl/pull/2794)).

  If `sdf` is a `SubDataFrame` created with `:` as a column selector then
  `insertcols!`, `setindex!`, and broadcasted assignment allow for creation
  of new columns, automatically filling filtered-out rows with `missing` values;

* Allow replacing existing columns in a `SubDataFrame` with `!` as row selector
  in assignment and broadcasted assignment
  ([#2794](https://github.com/JuliaData/DataFrames.jl/pull/2794)).

  Assignment to existing columns allocates a new column.
  Values already stored in filtered-out rows are copied.

* Allow `SubDataFrame` to be passed as an argument to `select!` and `transform!`
  (also on `GroupedDataFrame` created from a `SubDataFrame`)
  ([#2794](https://github.com/JuliaData/DataFrames.jl/pull/2794)).

  Assignment to existing columns allocates a new column.
  Values already stored in filtered-out rows are copied.
  In case of creation of new columns, filtered-out rows are automatically
  filled with `missing` values.
  If `SubDataFrame` was not created with `:` as column selector the resulting operation
  must produce the same column names as stored in the source `SubDataFrame` or an error is thrown.

* `Tables.materializer` when passed the following types or their subtypes:
  `AbstractDataFrame`, `DataFrameRows`, `DataFrameColumns` returns `DataFrame`.
  ([#2839](https://github.com/JuliaData/DataFrames.jl/pull/2839))
* the `insertcols!` function receives new keyword argument `after`
  (with `false` default) that specifies if columns should be inserted after
  or before `col`.
  ([#2829](https://github.com/JuliaData/DataFrames.jl/pull/2829))
* Added support for `deleteat!`
  ([#2854](https://github.com/JuliaData/DataFrames.jl/issues/2854))
* `leftjoin!` performing a left join of two data frame objects by updating the
  left data frame with the joined columns from right data frame.
  ([#2843](https://github.com/JuliaData/DataFrames.jl/pull/2843))
* the `DataFrame` constructor when column names are passed to it as a second
  argument now determines if a passed vector of column names is valid based on
  its contents and not element type
  ([#2859](https://github.com/JuliaData/DataFrames.jl/pull/2859))
* the `DataFrame` constructor when matrix is passed to it as a first
  argument now allows `copycols` keyword argument
  ([#2859](https://github.com/JuliaData/DataFrames.jl/pull/2859))
* `Cols` now accepts a predicate accepting column names as strings.
  ([#2881](https://github.com/JuliaData/DataFrames.jl/pull/2881))
* In `source => transformation => destination` transformation specification
  minilanguage now `destination` can be also a `Function` generating
  target column names and taking column names specified by `source`
  as an argument.
  ([#2897](https://github.com/JuliaData/DataFrames.jl/pull/2897))
* `subset` and `subset!` now allow passing multiple column selectors and
  vectors or matrices of `Pair`s as specifications of selection conditions
  ([#2926](https://github.com/JuliaData/DataFrames.jl/pull/2926))
* When using broadcasting in `source .=> transformation .=> destination`
  transformation specification minilanguage now `All`, `Cols`, `Between`, and
  `Not` selectors when used as `source` or `destination` are properly expanded
  to selected column names within the call data frame scope.
  ([#2918](https://github.com/JuliaData/DataFrames.jl/pull/2918))
* `describe` now accepts `:detailed` as the `stats` argument
  to compute standard deviation and quartiles
  in addition to statistics that are reported by default.
  ([#2459](https://github.com/JuliaData/DataFrames.jl/pull/2459))
* `sort!` now supports general `AbstractDataFrame`
  ([#2946](https://github.com/JuliaData/DataFrames.jl/pull/2946))
* `filter` now supports `view` keyword argument
  ([#2951](https://github.com/JuliaData/DataFrames.jl/pull/2951))

## Bug fixes

* fix a problem with `unstack` on empty data frame
  ([#2842](https://github.com/JuliaData/DataFrames.jl/issues/2842))
* fix a problem with not specialized `Pair` arguments passed as transformations
  ([#2889](https://github.com/JuliaData/DataFrames.jl/issues/2889))
* sorting related functions now more carefully check passed arguments for
  correctness. Now all keyword arguments are correctly checked to be either
  scalars of vectors of scalars.
  ([#2946](https://github.com/JuliaData/DataFrames.jl/pull/2946))

## Performance improvements

* for selected common transformation specifications like e.g.
  `AsTable(...) => ByRow(sum)` use a custom implementations that
  lead to lower compilation latency and faster computation
  ([#2869](https://github.com/JuliaData/DataFrames.jl/pull/2869)),
  ([#2919](https://github.com/JuliaData/DataFrames.jl/pull/2919))

## Deprecations

* `delete!` is deprecated in favor of `deleteat!`
  ([#2854](https://github.com/JuliaData/DataFrames.jl/issues/2854))
* In `sort`, `sort!`, `issorted` and `sortperm` it is now documented
  that the result of passing an empty column selector uses lexicographic
  ordering of all columns, but this behavior is deprecated.
  ([#2941](https://github.com/JuliaData/DataFrames.jl/issues/2941))

## Planned changes

* In DataFrames.jl 1.4 release on Julia 1.7 or newer broadcasting assignment
  into an existing column of a data frame will replace it. Under Julia 1.6
  or older it will be an in place operation.
  ([#2937](https://github.com/JuliaData/DataFrames.jl/pull/2937)

# DataFrames.jl v1.2.2 Patch Release Notes

## Bug fixes

* fix a bug in `crossjoin` if the first argument is `SubDataFrame` and
  `makeunique=true`
  ([#2826](https://github.com/JuliaData/DataFrames.jl/issues/2826))

# DataFrames.jl v1.2.1 Patch Release Notes

## Bug fixes

* Add workaround for `deleteat!` bug in Julia Base in `delete!` function
  ([#2820](https://github.com/JuliaData/DataFrames.jl/issues/2820))

# DataFrames.jl v1.2 Release Notes

## New functionalities

* add option `matchmissing=:notequal` in joins;
  in `leftjoin`, `semijoin` and `antijoin` missings are dropped in right data frame,
  but preserved in left; in `rightjoin` missings are dropped in left data frame,
  but preserved in right; in `innerjoin` missings are dropped in both data frames;
  in `outerjoin` this value of keyword argument is not supported
  ([#2724](https://github.com/JuliaData/DataFrames.jl/pull/2724))
* correctly handle selectors of the form `:col => AsTable` and `:col => cols`
  by expanding a single column into multiple columns
  ([#2780](https://github.com/JuliaData/DataFrames.jl/pull/2780))
* if `subset!` is passed a `GroupedDataFrame` the grouping in the passed object
  gets updated to reflect rows removed from the parent data frame
  ([#2809](https://github.com/JuliaData/DataFrames.jl/pull/2809))

## Bug fixes

* fix bug in how `groupby` handles grouping of float columns;
  now `-0.0` is treated as *not integer* when deciding on which
  grouping algorithm should be used
  ([#2791](https://github.com/JuliaData/DataFrames.jl/pull/2791))
* fix bug in how `issorted` handles custom orderings and improve performance
  of sorting when complex custom orderings are passed
  ([#2746](https://github.com/JuliaData/DataFrames.jl/pull/2746))
* fix bug in `combine`, `select`, `select!`, `transform`, and `transform!`
  that incorrectly disallowed matrices of `Pair`s in `GroupedDataFrame` processing
  ([#2782](https://github.com/JuliaData/DataFrames.jl/pull/2782))
* fix location of summary in `text/html` output
  ([#2801](https://github.com/JuliaData/DataFrames.jl/pull/2801))

## Performance improvements

* `SubDataFrame`, `filter!`, `unique!`, `getindex`, `delete!`, `leftjoin`,
  `rightjoin`, and `outerjoin` are now more efficient if rows selected
  in internal operations form a continuous block
  ([#2727](https://github.com/JuliaData/DataFrames.jl/pull/2727),
   [#2769](https://github.com/JuliaData/DataFrames.jl/pull/2769))

## Deprecated

* `hcat` of a data frame with a vector is now deprecated to allow consistent
  handling of horizontal concatenation of data frame with Tables.jl tables
  in the future
  ([#2777](https://github.com/JuliaData/DataFrames.jl/pull/2777))

## Other changes

* `text/plain` rendering of columns containing complex numbers is now improved
  ([#2756](https://github.com/JuliaData/DataFrames.jl/pull/2756))
* in `text/html` display of a data frame show full type information when
  hovering over the shortened type with a mouse
  ([#2774](https://github.com/JuliaData/DataFrames.jl/pull/2774))

# DataFrames.jl v1.1.1 Patch Release Notes

## Performance improvements

* fix performance issue when aggregation function produces multiple rows
  in split-apply-combine
  ([2749](https://github.com/JuliaData/DataFrames.jl/pull/2749))
* `completecases` is now optimized and only processes columns that
  can contain missing values; additionally it is now type stable and
  always returns a `BitVector`
  ([#2726](https://github.com/JuliaData/DataFrames.jl/pull/2726))
* fix performance bottleneck when displaying wide tables
  ([#2750](https://github.com/JuliaData/DataFrames.jl/pull/2750))

# DataFrames.jl v1.1 Release Notes

## Functionality changes

* make sure `subset` checks if the passed condition function
  returns a vector of values (in the 1.0 release also returning scalar `true`,
  `false`, or `missing` was allowed which was unintended and error prone)
  ([#2744](https://github.com/JuliaData/DataFrames.jl/pull/2744))


# DataFrames.jl v1.0.2 Patch Release Notes

## Performance improvements

* fix of performance issue of `groupby` when using multi-threading
  ([#2736](https://github.com/JuliaData/DataFrames.jl/pull/2736))
* fix of performance issue of `groupby` when using `PooledVector`
  ([2733](https://github.com/JuliaData/DataFrames.jl/pull/2733))

# DataFrames.jl v1.0 Release Notes

## Breaking changes

* No breaking changes are planned for v1.0 release

## Bug fixes

* DataFrames.jl now checks that passed columns are 1-based as this is a current
  design assumption ([#2594](https://github.com/JuliaData/DataFrames.jl/pull/2594))
* `mapcols!` makes sure not to create columns being `AbstractRange` consistently
  with other methods that add columns to a `DataFrame`
  ([#2594](https://github.com/JuliaData/DataFrames.jl/pull/2594))
* `transform` and `transform!` always copy columns when column renaming transformation
  is passed. If similar issues are identified after 1.0 release (i.e. that a
  copy of data is not made in scenarios where it normally should be made these
  will be considered bugs and fixed as non-breaking changes)
  ([#2721](https://github.com/JuliaData/DataFrames.jl/pull/2721))

## New functionalities

* `firstindex`, `lastindex`, `size`, `ndims`, and `axes` are now consistently defined
  and documented in the manual for `AbstractDataFrame`, `DataFrameRow`,
  `DataFrameRows`, `DataFrameColumns`, `GroupedDataFrame`, `GroupKeys`, and `GroupKey`
  ([#2573](https://github.com/JuliaData/DataFrames.jl/pull/2573))
* add `subset` and `subset!` functions that allow to subset rows
  ([#2496](https://github.com/JuliaData/DataFrames.jl/pull/2496))
* `names` now allows passing a predicate as a column selector
  ([#2417](https://github.com/JuliaData/DataFrames.jl/pull/2417))
* `vcat` now allows a `source` keyword argument that specifies the
  additional column to be added in the last position in the resulting data frame
  that will identify the source data frame.
  ([#2649](https://github.com/JuliaData/DataFrames.jl/pull/2649))
* `GroupKey` and `DataFrameRow` are consistently behaving like `NamedTuple`
  in comparisons and they now implement: `hash`, `==`, `isequal`, `<`, `isless`
  ([#2669](https://github.com/JuliaData/DataFrames.jl/pull/2669)])
* since Julia 1.7 using broadcasting assignment on a `DataFrame` column
  selected as a property (e.g. `df.col .= 1`) is allowed when column does not
  exist and it allocates a fresh column
  ([#2655](https://github.com/JuliaData/DataFrames.jl/pull/2655))
* `delete!` now correctly handles the case when columns of a data frame are aliased
  ([#2690](https://github.com/JuliaData/DataFrames.jl/pull/2690))

## Deprecated

* in `leftjoin`, `rightjoin`, and `outerjoin` the `indicator` keyword argument
  is deprecated in favor of `source` keyword argument; `indicator` will be removed
  in 2.0 release ([2649](https://github.com/JuliaData/DataFrames.jl/pull/2649))
* Using broadcasting assignment on a `SubDataFrames` column selected as a property
  (e.g. `sdf.col .= 1`) is deprecated; it will be disallowed in the future.
  ([#2655](https://github.com/JuliaData/DataFrames.jl/pull/2655))
* Broadcasting assignment to an existing column of a `DataFrame`
  selected as a property (e.g. `df.col .= 1`) being an in-place
  operation is deprecated. It will allocate a fresh column in the future
  ([#2655](https://github.com/JuliaData/DataFrames.jl/pull/2655))
* all deprecations present in 0.22 release now throw an error
  ([#2554](https://github.com/JuliaData/DataFrames.jl/pull/2554));
  in particular `convert` methods, `map` on `GroupedDataFrame`
  that were deprecated in 0.22.6 release now throw an error
  ([#2679](https://github.com/JuliaData/DataFrames.jl/pull/2679))

## Other relevant changes

* `innerjoin`, `leftjoin`, `rightjoin`, `outerjoin`, `semijoin`, and `antijoin`
  are now much faster and check if passed data frames are sorted by the `on`
  columns and take into account if shorter data frame that is joined has unique
  values in `on` columns. These aspects of input data frames might affect the
  order of rows produced in the output
  ([#2612](https://github.com/JuliaData/DataFrames.jl/pull/2612),
   [#2622](https://github.com/JuliaData/DataFrames.jl/pull/2622))
* `DataFrame` constructor, `copy`, `getindex`, `select`, `select!`, `transform`,
  `transform!`, `combine`, `sort`, and join functions now use multiple threads
  in selected operations
  ([#2647](https://github.com/JuliaData/DataFrames.jl/pull/2647),
   [#2588](https://github.com/JuliaData/DataFrames.jl/pull/2588),
   [#2574](https://github.com/JuliaData/DataFrames.jl/pull/2574),
   [#2664](https://github.com/JuliaData/DataFrames.jl/pull/2664))

# DataFrames.jl v0.22.7 Release notes

* `convert` methods from `AbstractDataFrame`, `DataFrameRow` and `GroupKey`
  to `Array`, `Matrix`, `Vector` and `Tuple`, as well as from `AbstractDict` to
  `DataFrame`, are now deprecated: use corresponding
  constructors instead. The only conversions that are
  retained are `convert(::Type{NamedTuple}, dfr::DataFrameRow)`,
  `convert(::Type{NamedTuple}, key::GroupKey)`, and
  `convert(::Type{DataFrame}, sdf::SubDataFrame)`; the deprecated methods will be
  removed in 1.0 release
* as a bug fix `eltype` of vector returned by `eachrow` is now `DataFrameRow`
  ([#2662](https://github.com/JuliaData/DataFrames.jl/pull/2662))
* applying `map` to `GroupedDataFrame` is now deprecated. It will
  be an error in 1.0 release.
  ([#2662](https://github.com/JuliaData/DataFrames.jl/pull/2662))
* `copycols` keyword argument is now respected when building a `DataFrame` from
  `Tables.CopiedColumns`
  ([#2656](https://github.com/JuliaData/DataFrames.jl/pull/2656))

# DataFrames.jl v0.22 Release Notes

## Breaking changes

* the rules for transformations passed to `select`/`select!`, `transform`/`transform!`,
  and `combine` have been made more flexible; in particular now it is allowed to
  return multiple columns from a transformation function
  ([#2461](https://github.com/JuliaData/DataFrames.jl/pull/2461) and
  [#2481](https://github.com/JuliaData/DataFrames.jl/pull/2481))
* CategoricalArrays.jl is no longer reexported: call `using CategoricalArrays`
  to use it [#2404]((https://github.com/JuliaData/DataFrames.jl/pull/2404)).
  In the same vein, the `categorical` and `categorical!` functions
  have been deprecated in favor of
  `transform(df, cols .=> categorical .=> cols)` and similar syntaxes
  [#2394]((https://github.com/JuliaData/DataFrames.jl/pull/2394)).
  `stack` now creates a `PooledVector{String}` variable column rather than
  a `CategoricalVector{String}` column by default;
  pass `variable_eltype=CategoricalValue{String}` to get the previous behavior
  ([#2391](https://github.com/JuliaData/DataFrames.jl/pull/2391))
* `isless` for `DataFrameRow`s now checks column names
([#2292](https://github.com/JuliaData/DataFrames.jl/pull/2292))
* `DataFrameColumns` is now not a subtype of `AbstractVector`
  ([#2291](https://github.com/JuliaData/DataFrames.jl/pull/2291))
* `nunique` is not reported now by `describe` by default
  ([#2339](https://github.com/JuliaData/DataFrames.jl/pull/2339))
* stop reordering columns of the parent in `transform` and `transform!`;
  always generate columns that were specified to be computed even for
  `GroupedDataFrame` with zero rows
  ([#2324](https://github.com/JuliaData/DataFrames.jl/pull/2324))
* improve the rule for automatically generated column names in
  `combine`/`select(!)`/`transform(!)` with composed functions
  ([#2274](https://github.com/JuliaData/DataFrames.jl/pull/2274))
* `:nmissing` in `describe` now produces `0` if the column does not allow
  missing values; earlier `nothing` was produced in this case
  ([#2360](https://github.com/JuliaData/DataFrames.jl/pull/2360))
* fast aggregation functions in for `GroupedDataFrame` now correctly
  choose the fast path only when it is safe; this resolves inconsistencies
  with what the same functions not using fast path produce
  ([#2357](https://github.com/JuliaData/DataFrames.jl/pull/2357))
* joins now return `PooledVector` not `CategoricalVector` in indicator column
  ([#2505](https://github.com/JuliaData/DataFrames.jl/pull/2505))
* `GroupKeys` now supports `in` for `GroupKey`, `Tuple`, `NamedTuple` and dictionaries
  ([2392](https://github.com/JuliaData/DataFrames.jl/pull/2392))
* in `describe` the specification of custom aggregation is now `function => name`;
  old `name => function` order is now deprecated
  ([#2401](https://github.com/JuliaData/DataFrames.jl/pull/2401))
* in joins passing `NaN` or real or imaginary `-0.0` in `on` column now throws an
  error; passing `missing` throws an error unless `matchmissing=:equal` keyword argument
  is passed ([#2504](https://github.com/JuliaData/DataFrames.jl/pull/2504))
* `unstack` now produces row and column keys in the order of their first appearance
   and has two new keyword arguments `allowmissing` and `allowduplicates`
  ([#2494](https://github.com/JuliaData/DataFrames.jl/pull/2494))
* [PrettyTables.jl](https://github.com/ronisbr/PrettyTables.jl) is now the
  default back-end to print DataFrames to text/plain; the print option
  `splitcols` was removed and the output format was changed
  ([#2429](https://github.com/JuliaData/DataFrames.jl/pull/2429))

## New functionalities

* add `filter` to `GroupedDataFrame` ([#2279](https://github.com/JuliaData/DataFrames.jl/pull/2279))
* add `empty` and `empty!` function for `DataFrame` that remove all rows from it,
  but keep columns ([#2262](https://github.com/JuliaData/DataFrames.jl/pull/2262))
* make `indicator` keyword argument in joins allow passing a string
  ([#2284](https://github.com/JuliaData/DataFrames.jl/pull/2284),
   [#2296](https://github.com/JuliaData/DataFrames.jl/pull/2296))
* add new functions to `GroupKey` API to make it more consistent with `DataFrameRow`
  ([#2308](https://github.com/JuliaData/DataFrames.jl/pull/2308))
* allow column renaming in joins
  ([#2313](https://github.com/JuliaData/DataFrames.jl/pull/2313) and
  ([#2398](https://github.com/JuliaData/DataFrames.jl/pull/2398))
* add `rownumber` to `DataFrameRow` ([#2356](https://github.com/JuliaData/DataFrames.jl/pull/2356))
* allow passing column name to specify the position where a new columns should be
  inserted in `insertcols!` ([#2365](https://github.com/JuliaData/DataFrames.jl/pull/2365))
* allow `GroupedDataFrame`s to be indexed using a dictionary, which can use `Symbol` or string keys and
  are not dependent on the order of keys. ([#2281](https://github.com/JuliaData/DataFrames.jl/pull/2281))
* add `isapprox` method to check for approximate equality between two dataframes
  ([#2373](https://github.com/JuliaData/DataFrames.jl/pull/2373))
* add `columnindex` for `DataFrameRow`
  ([#2380](https://github.com/JuliaData/DataFrames.jl/pull/2380))
* `names` now accepts `Type` as a column selector
  ([#2400](https://github.com/JuliaData/DataFrames.jl/pull/2400))
* `select`, `select!`, `transform`, `transform!` and `combine` now allow `renamecols`
  keyword argument that makes it possible to avoid adding transformation function name
  as a suffix in automatically generated column names
  ([#2397](https://github.com/JuliaData/DataFrames.jl/pull/2397))
* `filter`, `sort`, `dropmissing`, and `unique` now support a `view` keyword argument
  which if set to `true` makes them return a `SubDataFrame` view into the passed
  data frame.
* add `only` method for `AbstractDataFrame` ([#2449](https://github.com/JuliaData/DataFrames.jl/pull/2449))
* passing empty sets of columns in `filter`/`filter!` and in `select`/`transform`/`combine`
  with `ByRow` is now accepted ([#2476](https://github.com/JuliaData/DataFrames.jl/pull/2476))
* add `permutedims` method for `AbstractDataFrame` ([#2447](https://github.com/JuliaData/DataFrames.jl/pull/2447))
* add support for `Cols` from DataAPI.jl ([#2495](https://github.com/JuliaData/DataFrames.jl/pull/2495))
* add `reverse` function for `AbstractDataFrame` that reverses the rows
  ([#2944](https://github.com/JuliaData/DataFrames.jl/pull/2944))

## Deprecated

* `DataFrame!` is now deprecated ([#2338](https://github.com/JuliaData/DataFrames.jl/pull/2338))
* several in-standard `DataFrame` constructors are now deprecated
  ([#2464](https://github.com/JuliaData/DataFrames.jl/pull/2464))
* all old deprecations now throw an error
  ([#2350](https://github.com/JuliaData/DataFrames.jl/pull/2350))

## Dependency changes

* Tables.jl version 1.2 is now required.
* DataAPI.jl version 1.4 is now required. It implies that `All(args...)` is
  deprecated and `Cols(args...)` is recommended instead. `All()` is still supported.

## Other relevant changes

* Documentation is now available also in *Dark* mode
  ([#2315](https://github.com/JuliaData/DataFrames.jl/pull/2315))
* add rich display support for Markdown cell entries in HTML and LaTeX
  ([#2346](https://github.com/JuliaData/DataFrames.jl/pull/2346))
* limit the maximal display width the output can use in `text/plain` before
  being truncated (in the `textwidth` sense, excluding `…`) to `32` per column
  by default and fix a corner case when no columns are printed in situations when
  they are too wide ([#2403](https://github.com/JuliaData/DataFrames.jl/pull/2403))
* Common methods are now precompiled to improve responsiveness the first time a method
  is called in a Julia session. Precompilation takes up to 30 seconds
  after installing the package
  ([#2456](https://github.com/JuliaData/DataFrames.jl/pull/2456)).<|MERGE_RESOLUTION|>--- conflicted
+++ resolved
@@ -1,10 +1,9 @@
-<<<<<<< HEAD
 # DataFrames.jl v1.5 Release Notes
 
 * add `allunique` and allow transformations in `cols` argument of `describe`
   and `nonunique` when working with `SubDataFrame`
   ([3232](https://github.com/JuliaData/DataFrames.jl/pull/3232))
-=======
+
 # DataFrames.jl v1.4.4 Patch Release Notes
 
 ## Bug fixes
@@ -12,7 +11,6 @@
 * Fix bug in `select` and `transform` with `copycols=false` on `SubDataFrame`
   that incorrectly allowed passing transformations
   ([#3231](https://github.com/JuliaData/DataFrames.jl/pull/3231))
->>>>>>> cea26199
 
 # DataFrames.jl v1.4.3 Patch Release Notes
 
