<<<<<<< HEAD
# DataFrames.jl v1.5 Release Notes

## New functionalities

* Add `Iterators.partition` support
   ([#3212](https://github.com/JuliaData/DataFrames.jl/pull/3212))
=======
# DataFrames.jl v1.4.3 Patch Release Notes

## Bug fixes

* Fix incorrect handling of column metadata in `insertcols!` and `insertcols`
  ([#3220](https://github.com/JuliaData/DataFrames.jl/pull/3220))
* Correctly handle `GroupedDataFrame` with no groups in multi-column
  operation specification syntax
  ([#3122](https://github.com/JuliaData/DataFrames.jl/issues/3122))

## Display improvements

* Improve printing of grouping keys when displaying `GroupedDataFrame`
  ([#3213](https://github.com/JuliaData/DataFrames.jl/pull/3213))

## Integration changes

* Support updates of metadata API introduced in DataAPI.jl 1.13.0
  ([3216](https://github.com/JuliaData/DataFrames.jl/pull/3216))
>>>>>>> da7d84f5

# DataFrames.jl v1.4.2 Patch Release Notes

## Bug fixes

* Make sure `flatten` works correctly on a data frame with zero rows
  ([#3198](https://github.com/JuliaData/DataFrames.jl/issues/3198))

# DataFrames.jl v1.4.1 Patch Release Notes

## Bug fixes

* Make sure we always copy the indexing value when calling `getindex` on
  `DataFrameRows` object
  ([#3192](https://github.com/JuliaData/DataFrames.jl/issues/3192))

# DataFrames.jl v1.4 Release Notes

## Julia compatibility change

* DataFrames.jl 1.4 requires Julia 1.6
  ([#3145](https://github.com/JuliaData/DataFrames.jl/pull/3145))

## New functionalities

* `subset` and `subset!` now allow passing zero column selectors
   ([#3025](https://github.com/JuliaData/DataFrames.jl/pull/3025))
* `subset` and `subset!` processing `GroupedDataFrame` allow using a scalar as
  a subsetting condition (this will result in including/excluding a whole group);
  for `AbstractDataFrame` processing only `AbstractVector` subsetting condition is
  allowed as accepting scalars can lead to hard to catch bugs in users' code
  ([#3032](https://github.com/JuliaData/DataFrames.jl/pull/3032))
* `permutedims` now supports a `strict` keyword argument that allows
  for a more flexible handling of values stored in a column that will
  become a new header
  ([#3004](https://github.com/JuliaData/DataFrames.jl/issues/3004))
* `unstack` now allows passing a function in `combine` keyword argument;
  this allows for a convenient creation of two dimensional pivot tables
  ([#2998](https://github.com/JuliaData/DataFrames.jl/issues/2998),
   [#3185](https://github.com/JuliaData/DataFrames.jl/pull/3185))
* `filter` for `GroupedDataFrame` now accepts `ungroup` keyword argument
  ([#3021](https://github.com/JuliaData/DataFrames.jl/issues/3021))
* Add special syntax for `eachindex`, `groupindices`, and `proprow`
  to transformation mini-language
  ([#3001](https://github.com/JuliaData/DataFrames.jl/pull/3001)).
* Add support for `reverse!`, `permute!`, `invpermute!`, `shuffle`,
  and `shuffle!` functions. Improve functionality of `reverse`.
  ([#3010](https://github.com/JuliaData/DataFrames.jl/pull/3010)).
* `first` and `last` for `GroupedDataFrame` now support passing number of elements to get
  ([#3006](https://github.com/JuliaData/DataFrames.jl/issues/3006))
* Add `insertcols`, which is a version of `insertcols!` that creates a new data frame
  ([#3020](https://github.com/JuliaData/DataFrames.jl/issues/3020))
* Add `fillcombinations` function that generates all combinations of
  levels of selected columns of a data frame
  ([#3012](https://github.com/JuliaData/DataFrames.jl/issues/3012))
* Guarantee that `permute!` and `invpermute!` throw on invalid input
  ([#3035](https://github.com/JuliaData/DataFrames.jl/pull/3035))
* Add `allcombinations` function that returns a data frame created
  from all combinations of the passed vectors
  ([#3031](https://github.com/JuliaData/DataFrames.jl/pull/3031))
* Add `resize!`, `keepat!`, `pop!`, `popfirst!`, and `popat!`,
  make `deleteat!` signature more precise
   ([#3047](https://github.com/JuliaData/DataFrames.jl/pull/3047))
* Add `pushfirst!` and `insert!`
   ([#3072](https://github.com/JuliaData/DataFrames.jl/pull/3072))
* New `threads` argument allows disabling multithreading in
  `combine`, `select`, `select!`, `transform`, `transform!`, `subset` and `subset!`
  ([#3030](https://github.com/JuliaData/DataFrames.jl/pull/3030))
* Add support for table-level and column-level metadata using
  DataAPI.jl interface
  ([#3055](https://github.com/JuliaData/DataFrames.jl/pull/3055))
* `completecases` and `nonunique` no longer throw an error when data frame
  with no columns is passed
  ([#3055](https://github.com/JuliaData/DataFrames.jl/pull/3055))
* `describe` now accepts two predefined arguments: `:nnonmissing` and `:nuniqueall`
  ([#3146](https://github.com/JuliaData/DataFrames.jl/pull/3146))

## Previously announced breaking changes

* On Julia 1.7 or newer broadcasting assignment
  into an existing column of a data frame replaces it. Under Julia 1.6
  or older it is an in place operation.
  ([#3022](https://github.com/JuliaData/DataFrames.jl/pull/3022))

# Deprecations

* `allowduplicates` keyword argument in `unstack` is deprecated,
  `combine` keyword argument should be used instead
  ([#3185](https://github.com/JuliaData/DataFrames.jl/pull/3185))

## Internal changes

* `DataFrame` is now a `mutable struct` and has three new fields
  `metadata`, `colmetadata`, and `allnotemetadata`;
  this change makes `DataFrame` objects serialized under
  earlier versions of DataFrames.jl incompatible with version 1.4
  ([#3055](https://github.com/JuliaData/DataFrames.jl/pull/3055))

## Bug fixes

* fix dispatch ambiguity in `rename` and `rename!` when only
  source data frame is passed
  ([#3055](https://github.com/JuliaData/DataFrames.jl/pull/3055))
* Make sure that `AsTable` accepts only valid argument
  ([#3064](https://github.com/JuliaData/DataFrames.jl/pull/3064))
* Make sure we avoid aliasing when repeating the same column
  in `select[!]` and `transform[!]` on `GroupedDataFrame`
  ([#3070](https://github.com/JuliaData/DataFrames.jl/pull/3070))
* Make `vcat` correctly handle `cols` keyword argument if only
  data frames having no columns are passed
  ([#3081](https://github.com/JuliaData/DataFrames.jl/pull/3081))
* Make `subset` preserves group ordering when `ungroup=false` like `subset!` already does
  ([#3094](https://github.com/JuliaData/DataFrames.jl/pull/3094))
* Fix incorrect behavior of `GroupDataFrame` indexing in corner cases
  ([#3179](https://github.com/JuliaData/DataFrames.jl/pull/3179))
* Fix errors in `insertcols!` when no columns to add are passed
  ([#3179](https://github.com/JuliaData/DataFrames.jl/pull/3179))
* Fix errors in `minimum` and `maximum` aggregates
  when processing `GroupedDataFrame` with `combine` in corner cases
  ([#3179](https://github.com/JuliaData/DataFrames.jl/pull/3179))

## Performance

* Speed up `permute!` and `invpermute!` (and therefore sorting) 2x-8x
  for large tables by using cycle notation
  ([#3035](https://github.com/JuliaData/DataFrames.jl/pull/3035))
* Make one-dimensional multi-element indexing of `DataFrameRows` return
  `DataFrameRows`
  ([#3037](https://github.com/JuliaData/DataFrames.jl/pull/3037))
* Make `transform!` on `SubDataFrame` faster
  ([#3070](https://github.com/JuliaData/DataFrames.jl/pull/3070))

## Integration changes

* Support `Tables.subset` and move `ByRow` definition to Tables.jl
  ([#3158](https://github.com/JuliaData/DataFrames.jl/pull/3158))

# DataFrames.jl v1.3.6 Patch Release Notes

## Bug fixes

* Fix overly restrictive type assertion in `filter` and `filter!`
  ([#3155](https://github.com/JuliaData/DataFrames.jl/pull/3155))

# DataFrames.jl v1.3.5 Patch Release Notes

## Integration change

* Allow version 4 of Compat.jl

# DataFrames.jl v1.3.4 Patch Release Notes

## Bug fixes

* Fix handling of `variable_eltype` in `stack`
  ([#3043](https://github.com/JuliaData/DataFrames.jl/issues/3043))

# DataFrames.jl v1.3.3 Patch Release Notes

## Bug fixes

* Fix handling of `matchmissing` keyword argument in joins
  ([#3040](https://github.com/JuliaData/DataFrames.jl/issues/3040))

# DataFrames.jl v1.3.2 Patch Release Notes

## Bug fixes

* Make sure that `select!`/`transform!` and `select`/`transform`
  (with `copycols=false`) do not produce aliases of the same source column
  consistently (currently only `transform[!]` ensured it for an unwrapped
  column renaming operation)
  ([#2983](https://github.com/JuliaData/DataFrames.jl/issues/2983))
* Fix aliasing detection in `sort!` (now only identical columns passing `===`
  test are considered aliases)
  ([#2981](https://github.com/JuliaData/DataFrames.jl/issues/2981))
* Make sure `ByRow` calls wrapped function exactly once for each element
  in all cases
  ([#2982](https://github.com/JuliaData/DataFrames.jl/issues/2982))

# DataFrames.jl v1.3.1 Patch Release Notes

## Bug fixes

* Fix `getindex` that incorrectly allowed vectors of `Pair`s
  ([#2970](https://github.com/JuliaData/DataFrames.jl/issues/2970))

# DataFrames.jl v1.3 Release Notes

## New functionalities

* Improve `sort` keyword argument in `groupby`
  ([#2812](https://github.com/JuliaData/DataFrames.jl/pull/2812)).

  In the `groupby` function the `sort` keyword argument now allows three values:
  - `nothing` (the default) leaves the order of groups undefined and allows
    `groupby` to pick the fastest available grouping algorithm;
  - `true` sorts groups by key columns;
  - `false` creates groups in the order of their appearance in the parent data
    frame;

  In previous versions, the `sort` keyword argument allowed only `Bool` values
  and `false` (which was the default) corresponded to the new
  behavior when `nothing` is passed. Therefore only the user visible change
  affecting existing code is when `sort=false` is passed explicitly.
  The order of groups was undefined in that case, but in practice
  groups were already created in their order of appearance, *except*
  when grouping columns implemented the `DataAPI.refpool` API
  (notably `PooledArray` and `CategoricalArray`) or when they contained only
  integers in a small range.
  ([#2812](https://github.com/JuliaData/DataFrames.jl/pull/2812))
* the `unstack` function receives new keyword argument `fill`
  (with `missing` default) that is used to fill combinations of not encountered
  rows and columns. This feature allows to distinguish between missings in
  value column and just missing row/column combinations and to easily fill
  with zeros non existing combinations in case of counting.
  ([#2828](https://github.com/JuliaData/DataFrames.jl/pull/2828))

* Allow adding new columns to a `SubDataFrame` created with `:` as column selector
  ([#2794](https://github.com/JuliaData/DataFrames.jl/pull/2794)).

  If `sdf` is a `SubDataFrame` created with `:` as a column selector then
  `insertcols!`, `setindex!`, and broadcasted assignment allow for creation
  of new columns, automatically filling filtered-out rows with `missing` values;

* Allow replacing existing columns in a `SubDataFrame` with `!` as row selector
  in assignment and broadcasted assignment
  ([#2794](https://github.com/JuliaData/DataFrames.jl/pull/2794)).

  Assignment to existing columns allocates a new column.
  Values already stored in filtered-out rows are copied.

* Allow `SubDataFrame` to be passed as an argument to `select!` and `transform!`
  (also on `GroupedDataFrame` created from a `SubDataFrame`)
  ([#2794](https://github.com/JuliaData/DataFrames.jl/pull/2794)).

  Assignment to existing columns allocates a new column.
  Values already stored in filtered-out rows are copied.
  In case of creation of new columns, filtered-out rows are automatically
  filled with `missing` values.
  If `SubDataFrame` was not created with `:` as column selector the resulting operation
  must produce the same column names as stored in the source `SubDataFrame` or an error is thrown.

* `Tables.materializer` when passed the following types or their subtypes:
  `AbstractDataFrame`, `DataFrameRows`, `DataFrameColumns` returns `DataFrame`.
  ([#2839](https://github.com/JuliaData/DataFrames.jl/pull/2839))
* the `insertcols!` function receives new keyword argument `after`
  (with `false` default) that specifies if columns should be inserted after
  or before `col`.
  ([#2829](https://github.com/JuliaData/DataFrames.jl/pull/2829))
* Added support for `deleteat!`
  ([#2854](https://github.com/JuliaData/DataFrames.jl/issues/2854))
* `leftjoin!` performing a left join of two data frame objects by updating the
  left data frame with the joined columns from right data frame.
  ([#2843](https://github.com/JuliaData/DataFrames.jl/pull/2843))
* the `DataFrame` constructor when column names are passed to it as a second
  argument now determines if a passed vector of column names is valid based on
  its contents and not element type
  ([#2859](https://github.com/JuliaData/DataFrames.jl/pull/2859))
* the `DataFrame` constructor when matrix is passed to it as a first
  argument now allows `copycols` keyword argument
  ([#2859](https://github.com/JuliaData/DataFrames.jl/pull/2859))
* `Cols` now accepts a predicate accepting column names as strings.
  ([#2881](https://github.com/JuliaData/DataFrames.jl/pull/2881))
* In `source => transformation => destination` transformation specification
  minilanguage now `destination` can be also a `Function` generating
  target column names and taking column names specified by `source`
  as an argument.
  ([#2897](https://github.com/JuliaData/DataFrames.jl/pull/2897))
* `subset` and `subset!` now allow passing multiple column selectors and
  vectors or matrices of `Pair`s as specifications of selection conditions
  ([#2926](https://github.com/JuliaData/DataFrames.jl/pull/2926))
* When using broadcasting in `source .=> transformation .=> destination`
  transformation specification minilanguage now `All`, `Cols`, `Between`, and
  `Not` selectors when used as `source` or `destination` are properly expanded
  to selected column names within the call data frame scope.
  ([#2918](https://github.com/JuliaData/DataFrames.jl/pull/2918))
* `describe` now accepts `:detailed` as the `stats` argument
  to compute standard deviation and quartiles
  in addition to statistics that are reported by default.
  ([#2459](https://github.com/JuliaData/DataFrames.jl/pull/2459))
* `sort!` now supports general `AbstractDataFrame`
  ([#2946](https://github.com/JuliaData/DataFrames.jl/pull/2946))
* `filter` now supports `view` keyword argument
  ([#2951](https://github.com/JuliaData/DataFrames.jl/pull/2951))

## Bug fixes

* fix a problem with `unstack` on empty data frame
  ([#2842](https://github.com/JuliaData/DataFrames.jl/issues/2842))
* fix a problem with not specialized `Pair` arguments passed as transformations
  ([#2889](https://github.com/JuliaData/DataFrames.jl/issues/2889))
* sorting related functions now more carefully check passed arguments for
  correctness. Now all keyword arguments are correctly checked to be either
  scalars of vectors of scalars.
  ([#2946](https://github.com/JuliaData/DataFrames.jl/pull/2946))

## Performance improvements

* for selected common transformation specifications like e.g.
  `AsTable(...) => ByRow(sum)` use a custom implementations that
  lead to lower compilation latency and faster computation
  ([#2869](https://github.com/JuliaData/DataFrames.jl/pull/2869)),
  ([#2919](https://github.com/JuliaData/DataFrames.jl/pull/2919))

## Deprecations

* `delete!` is deprecated in favor of `deleteat!`
  ([#2854](https://github.com/JuliaData/DataFrames.jl/issues/2854))
* In `sort`, `sort!`, `issorted` and `sortperm` it is now documented
  that the result of passing an empty column selector uses lexicographic
  ordering of all columns, but this behavior is deprecated.
  ([#2941](https://github.com/JuliaData/DataFrames.jl/issues/2941))

## Planned changes

* In DataFrames.jl 1.4 release on Julia 1.7 or newer broadcasting assignment
  into an existing column of a data frame will replace it. Under Julia 1.6
  or older it will be an in place operation.
  ([#2937](https://github.com/JuliaData/DataFrames.jl/pull/2937)

# DataFrames.jl v1.2.2 Patch Release Notes

## Bug fixes

* fix a bug in `crossjoin` if the first argument is `SubDataFrame` and
  `makeunique=true`
  ([#2826](https://github.com/JuliaData/DataFrames.jl/issues/2826))

# DataFrames.jl v1.2.1 Patch Release Notes

## Bug fixes

* Add workaround for `deleteat!` bug in Julia Base in `delete!` function
  ([#2820](https://github.com/JuliaData/DataFrames.jl/issues/2820))

# DataFrames.jl v1.2 Release Notes

## New functionalities

* add option `matchmissing=:notequal` in joins;
  in `leftjoin`, `semijoin` and `antijoin` missings are dropped in right data frame,
  but preserved in left; in `rightjoin` missings are dropped in left data frame,
  but preserved in right; in `innerjoin` missings are dropped in both data frames;
  in `outerjoin` this value of keyword argument is not supported
  ([#2724](https://github.com/JuliaData/DataFrames.jl/pull/2724))
* correctly handle selectors of the form `:col => AsTable` and `:col => cols`
  by expanding a single column into multiple columns
  ([#2780](https://github.com/JuliaData/DataFrames.jl/pull/2780))
* if `subset!` is passed a `GroupedDataFrame` the grouping in the passed object
  gets updated to reflect rows removed from the parent data frame
  ([#2809](https://github.com/JuliaData/DataFrames.jl/pull/2809))

## Bug fixes

* fix bug in how `groupby` handles grouping of float columns;
  now `-0.0` is treated as *not integer* when deciding on which
  grouping algorithm should be used
  ([#2791](https://github.com/JuliaData/DataFrames.jl/pull/2791))
* fix bug in how `issorted` handles custom orderings and improve performance
  of sorting when complex custom orderings are passed
  ([#2746](https://github.com/JuliaData/DataFrames.jl/pull/2746))
* fix bug in `combine`, `select`, `select!`, `transform`, and `transform!`
  that incorrectly disallowed matrices of `Pair`s in `GroupedDataFrame` processing
  ([#2782](https://github.com/JuliaData/DataFrames.jl/pull/2782))
* fix location of summary in `text/html` output
  ([#2801](https://github.com/JuliaData/DataFrames.jl/pull/2801))

## Performance improvements

* `SubDataFrame`, `filter!`, `unique!`, `getindex`, `delete!`, `leftjoin`,
  `rightjoin`, and `outerjoin` are now more efficient if rows selected
  in internal operations form a continuous block
  ([#2727](https://github.com/JuliaData/DataFrames.jl/pull/2727),
   [#2769](https://github.com/JuliaData/DataFrames.jl/pull/2769))

## Deprecated

* `hcat` of a data frame with a vector is now deprecated to allow consistent
  handling of horizontal concatenation of data frame with Tables.jl tables
  in the future
  ([#2777](https://github.com/JuliaData/DataFrames.jl/pull/2777))

## Other changes

* `text/plain` rendering of columns containing complex numbers is now improved
  ([#2756](https://github.com/JuliaData/DataFrames.jl/pull/2756))
* in `text/html` display of a data frame show full type information when
  hovering over the shortened type with a mouse
  ([#2774](https://github.com/JuliaData/DataFrames.jl/pull/2774))

# DataFrames.jl v1.1.1 Patch Release Notes

## Performance improvements

* fix performance issue when aggregation function produces multiple rows
  in split-apply-combine
  ([2749](https://github.com/JuliaData/DataFrames.jl/pull/2749))
* `completecases` is now optimized and only processes columns that
  can contain missing values; additionally it is now type stable and
  always returns a `BitVector`
  ([#2726](https://github.com/JuliaData/DataFrames.jl/pull/2726))
* fix performance bottleneck when displaying wide tables
  ([#2750](https://github.com/JuliaData/DataFrames.jl/pull/2750))

# DataFrames.jl v1.1 Release Notes

## Functionality changes

* make sure `subset` checks if the passed condition function
  returns a vector of values (in the 1.0 release also returning scalar `true`,
  `false`, or `missing` was allowed which was unintended and error prone)
  ([#2744](https://github.com/JuliaData/DataFrames.jl/pull/2744))


# DataFrames.jl v1.0.2 Patch Release Notes

## Performance improvements

* fix of performance issue of `groupby` when using multi-threading
  ([#2736](https://github.com/JuliaData/DataFrames.jl/pull/2736))
* fix of performance issue of `groupby` when using `PooledVector`
  ([2733](https://github.com/JuliaData/DataFrames.jl/pull/2733))

# DataFrames.jl v1.0 Release Notes

## Breaking changes

* No breaking changes are planned for v1.0 release

## Bug fixes

* DataFrames.jl now checks that passed columns are 1-based as this is a current
  design assumption ([#2594](https://github.com/JuliaData/DataFrames.jl/pull/2594))
* `mapcols!` makes sure not to create columns being `AbstractRange` consistently
  with other methods that add columns to a `DataFrame`
  ([#2594](https://github.com/JuliaData/DataFrames.jl/pull/2594))
* `transform` and `transform!` always copy columns when column renaming transformation
  is passed. If similar issues are identified after 1.0 release (i.e. that a
  copy of data is not made in scenarios where it normally should be made these
  will be considered bugs and fixed as non-breaking changes)
  ([#2721](https://github.com/JuliaData/DataFrames.jl/pull/2721))

## New functionalities

* `firstindex`, `lastindex`, `size`, `ndims`, and `axes` are now consistently defined
  and documented in the manual for `AbstractDataFrame`, `DataFrameRow`,
  `DataFrameRows`, `DataFrameColumns`, `GroupedDataFrame`, `GroupKeys`, and `GroupKey`
  ([#2573](https://github.com/JuliaData/DataFrames.jl/pull/2573))
* add `subset` and `subset!` functions that allow to subset rows
  ([#2496](https://github.com/JuliaData/DataFrames.jl/pull/2496))
* `names` now allows passing a predicate as a column selector
  ([#2417](https://github.com/JuliaData/DataFrames.jl/pull/2417))
* `vcat` now allows a `source` keyword argument that specifies the
  additional column to be added in the last position in the resulting data frame
  that will identify the source data frame.
  ([#2649](https://github.com/JuliaData/DataFrames.jl/pull/2649))
* `GroupKey` and `DataFrameRow` are consistently behaving like `NamedTuple`
  in comparisons and they now implement: `hash`, `==`, `isequal`, `<`, `isless`
  ([#2669](https://github.com/JuliaData/DataFrames.jl/pull/2669)])
* since Julia 1.7 using broadcasting assignment on a `DataFrame` column
  selected as a property (e.g. `df.col .= 1`) is allowed when column does not
  exist and it allocates a fresh column
  ([#2655](https://github.com/JuliaData/DataFrames.jl/pull/2655))
* `delete!` now correctly handles the case when columns of a data frame are aliased
  ([#2690](https://github.com/JuliaData/DataFrames.jl/pull/2690))

## Deprecated

* in `leftjoin`, `rightjoin`, and `outerjoin` the `indicator` keyword argument
  is deprecated in favor of `source` keyword argument; `indicator` will be removed
  in 2.0 release ([2649](https://github.com/JuliaData/DataFrames.jl/pull/2649))
* Using broadcasting assignment on a `SubDataFrames` column selected as a property
  (e.g. `sdf.col .= 1`) is deprecated; it will be disallowed in the future.
  ([#2655](https://github.com/JuliaData/DataFrames.jl/pull/2655))
* Broadcasting assignment to an existing column of a `DataFrame`
  selected as a property (e.g. `df.col .= 1`) being an in-place
  operation is deprecated. It will allocate a fresh column in the future
  ([#2655](https://github.com/JuliaData/DataFrames.jl/pull/2655))
* all deprecations present in 0.22 release now throw an error
  ([#2554](https://github.com/JuliaData/DataFrames.jl/pull/2554));
  in particular `convert` methods, `map` on `GroupedDataFrame`
  that were deprecated in 0.22.6 release now throw an error
  ([#2679](https://github.com/JuliaData/DataFrames.jl/pull/2679))

## Other relevant changes

* `innerjoin`, `leftjoin`, `rightjoin`, `outerjoin`, `semijoin`, and `antijoin`
  are now much faster and check if passed data frames are sorted by the `on`
  columns and take into account if shorter data frame that is joined has unique
  values in `on` columns. These aspects of input data frames might affect the
  order of rows produced in the output
  ([#2612](https://github.com/JuliaData/DataFrames.jl/pull/2612),
   [#2622](https://github.com/JuliaData/DataFrames.jl/pull/2622))
* `DataFrame` constructor, `copy`, `getindex`, `select`, `select!`, `transform`,
  `transform!`, `combine`, `sort`, and join functions now use multiple threads
  in selected operations
  ([#2647](https://github.com/JuliaData/DataFrames.jl/pull/2647),
   [#2588](https://github.com/JuliaData/DataFrames.jl/pull/2588),
   [#2574](https://github.com/JuliaData/DataFrames.jl/pull/2574),
   [#2664](https://github.com/JuliaData/DataFrames.jl/pull/2664))

# DataFrames.jl v0.22.7 Release notes

* `convert` methods from `AbstractDataFrame`, `DataFrameRow` and `GroupKey`
  to `Array`, `Matrix`, `Vector` and `Tuple`, as well as from `AbstractDict` to
  `DataFrame`, are now deprecated: use corresponding
  constructors instead. The only conversions that are
  retained are `convert(::Type{NamedTuple}, dfr::DataFrameRow)`,
  `convert(::Type{NamedTuple}, key::GroupKey)`, and
  `convert(::Type{DataFrame}, sdf::SubDataFrame)`; the deprecated methods will be
  removed in 1.0 release
* as a bug fix `eltype` of vector returned by `eachrow` is now `DataFrameRow`
  ([#2662](https://github.com/JuliaData/DataFrames.jl/pull/2662))
* applying `map` to `GroupedDataFrame` is now deprecated. It will
  be an error in 1.0 release.
  ([#2662](https://github.com/JuliaData/DataFrames.jl/pull/2662))
* `copycols` keyword argument is now respected when building a `DataFrame` from
  `Tables.CopiedColumns`
  ([#2656](https://github.com/JuliaData/DataFrames.jl/pull/2656))

# DataFrames.jl v0.22 Release Notes

## Breaking changes

* the rules for transformations passed to `select`/`select!`, `transform`/`transform!`,
  and `combine` have been made more flexible; in particular now it is allowed to
  return multiple columns from a transformation function
  ([#2461](https://github.com/JuliaData/DataFrames.jl/pull/2461) and
  [#2481](https://github.com/JuliaData/DataFrames.jl/pull/2481))
* CategoricalArrays.jl is no longer reexported: call `using CategoricalArrays`
  to use it [#2404]((https://github.com/JuliaData/DataFrames.jl/pull/2404)).
  In the same vein, the `categorical` and `categorical!` functions
  have been deprecated in favor of
  `transform(df, cols .=> categorical .=> cols)` and similar syntaxes
  [#2394]((https://github.com/JuliaData/DataFrames.jl/pull/2394)).
  `stack` now creates a `PooledVector{String}` variable column rather than
  a `CategoricalVector{String}` column by default;
  pass `variable_eltype=CategoricalValue{String}` to get the previous behavior
  ([#2391](https://github.com/JuliaData/DataFrames.jl/pull/2391))
* `isless` for `DataFrameRow`s now checks column names
([#2292](https://github.com/JuliaData/DataFrames.jl/pull/2292))
* `DataFrameColumns` is now not a subtype of `AbstractVector`
  ([#2291](https://github.com/JuliaData/DataFrames.jl/pull/2291))
* `nunique` is not reported now by `describe` by default
  ([#2339](https://github.com/JuliaData/DataFrames.jl/pull/2339))
* stop reordering columns of the parent in `transform` and `transform!`;
  always generate columns that were specified to be computed even for
  `GroupedDataFrame` with zero rows
  ([#2324](https://github.com/JuliaData/DataFrames.jl/pull/2324))
* improve the rule for automatically generated column names in
  `combine`/`select(!)`/`transform(!)` with composed functions
  ([#2274](https://github.com/JuliaData/DataFrames.jl/pull/2274))
* `:nmissing` in `describe` now produces `0` if the column does not allow
  missing values; earlier `nothing` was produced in this case
  ([#2360](https://github.com/JuliaData/DataFrames.jl/pull/2360))
* fast aggregation functions in for `GroupedDataFrame` now correctly
  choose the fast path only when it is safe; this resolves inconsistencies
  with what the same functions not using fast path produce
  ([#2357](https://github.com/JuliaData/DataFrames.jl/pull/2357))
* joins now return `PooledVector` not `CategoricalVector` in indicator column
  ([#2505](https://github.com/JuliaData/DataFrames.jl/pull/2505))
* `GroupKeys` now supports `in` for `GroupKey`, `Tuple`, `NamedTuple` and dictionaries
  ([2392](https://github.com/JuliaData/DataFrames.jl/pull/2392))
* in `describe` the specification of custom aggregation is now `function => name`;
  old `name => function` order is now deprecated
  ([#2401](https://github.com/JuliaData/DataFrames.jl/pull/2401))
* in joins passing `NaN` or real or imaginary `-0.0` in `on` column now throws an
  error; passing `missing` throws an error unless `matchmissing=:equal` keyword argument
  is passed ([#2504](https://github.com/JuliaData/DataFrames.jl/pull/2504))
* `unstack` now produces row and column keys in the order of their first appearance
   and has two new keyword arguments `allowmissing` and `allowduplicates`
  ([#2494](https://github.com/JuliaData/DataFrames.jl/pull/2494))
* [PrettyTables.jl](https://github.com/ronisbr/PrettyTables.jl) is now the
  default back-end to print DataFrames to text/plain; the print option
  `splitcols` was removed and the output format was changed
  ([#2429](https://github.com/JuliaData/DataFrames.jl/pull/2429))

## New functionalities

* add `filter` to `GroupedDataFrame` ([#2279](https://github.com/JuliaData/DataFrames.jl/pull/2279))
* add `empty` and `empty!` function for `DataFrame` that remove all rows from it,
  but keep columns ([#2262](https://github.com/JuliaData/DataFrames.jl/pull/2262))
* make `indicator` keyword argument in joins allow passing a string
  ([#2284](https://github.com/JuliaData/DataFrames.jl/pull/2284),
   [#2296](https://github.com/JuliaData/DataFrames.jl/pull/2296))
* add new functions to `GroupKey` API to make it more consistent with `DataFrameRow`
  ([#2308](https://github.com/JuliaData/DataFrames.jl/pull/2308))
* allow column renaming in joins
  ([#2313](https://github.com/JuliaData/DataFrames.jl/pull/2313) and
  ([#2398](https://github.com/JuliaData/DataFrames.jl/pull/2398))
* add `rownumber` to `DataFrameRow` ([#2356](https://github.com/JuliaData/DataFrames.jl/pull/2356))
* allow passing column name to specify the position where a new columns should be
  inserted in `insertcols!` ([#2365](https://github.com/JuliaData/DataFrames.jl/pull/2365))
* allow `GroupedDataFrame`s to be indexed using a dictionary, which can use `Symbol` or string keys and
  are not dependent on the order of keys. ([#2281](https://github.com/JuliaData/DataFrames.jl/pull/2281))
* add `isapprox` method to check for approximate equality between two dataframes
  ([#2373](https://github.com/JuliaData/DataFrames.jl/pull/2373))
* add `columnindex` for `DataFrameRow`
  ([#2380](https://github.com/JuliaData/DataFrames.jl/pull/2380))
* `names` now accepts `Type` as a column selector
  ([#2400](https://github.com/JuliaData/DataFrames.jl/pull/2400))
* `select`, `select!`, `transform`, `transform!` and `combine` now allow `renamecols`
  keyword argument that makes it possible to avoid adding transformation function name
  as a suffix in automatically generated column names
  ([#2397](https://github.com/JuliaData/DataFrames.jl/pull/2397))
* `filter`, `sort`, `dropmissing`, and `unique` now support a `view` keyword argument
  which if set to `true` makes them return a `SubDataFrame` view into the passed
  data frame.
* add `only` method for `AbstractDataFrame` ([#2449](https://github.com/JuliaData/DataFrames.jl/pull/2449))
* passing empty sets of columns in `filter`/`filter!` and in `select`/`transform`/`combine`
  with `ByRow` is now accepted ([#2476](https://github.com/JuliaData/DataFrames.jl/pull/2476))
* add `permutedims` method for `AbstractDataFrame` ([#2447](https://github.com/JuliaData/DataFrames.jl/pull/2447))
* add support for `Cols` from DataAPI.jl ([#2495](https://github.com/JuliaData/DataFrames.jl/pull/2495))
* add `reverse` function for `AbstractDataFrame` that reverses the rows
  ([#2944](https://github.com/JuliaData/DataFrames.jl/pull/2944))

## Deprecated

* `DataFrame!` is now deprecated ([#2338](https://github.com/JuliaData/DataFrames.jl/pull/2338))
* several in-standard `DataFrame` constructors are now deprecated
  ([#2464](https://github.com/JuliaData/DataFrames.jl/pull/2464))
* all old deprecations now throw an error
  ([#2350](https://github.com/JuliaData/DataFrames.jl/pull/2350))

## Dependency changes

* Tables.jl version 1.2 is now required.
* DataAPI.jl version 1.4 is now required. It implies that `All(args...)` is
  deprecated and `Cols(args...)` is recommended instead. `All()` is still supported.

## Other relevant changes

* Documentation is now available also in *Dark* mode
  ([#2315](https://github.com/JuliaData/DataFrames.jl/pull/2315))
* add rich display support for Markdown cell entries in HTML and LaTeX
  ([#2346](https://github.com/JuliaData/DataFrames.jl/pull/2346))
* limit the maximal display width the output can use in `text/plain` before
  being truncated (in the `textwidth` sense, excluding `…`) to `32` per column
  by default and fix a corner case when no columns are printed in situations when
  they are too wide ([#2403](https://github.com/JuliaData/DataFrames.jl/pull/2403))
* Common methods are now precompiled to improve responsiveness the first time a method
  is called in a Julia session. Precompilation takes up to 30 seconds
  after installing the package
  ([#2456](https://github.com/JuliaData/DataFrames.jl/pull/2456)).<|MERGE_RESOLUTION|>--- conflicted
+++ resolved
@@ -1,11 +1,10 @@
-<<<<<<< HEAD
 # DataFrames.jl v1.5 Release Notes
 
 ## New functionalities
 
 * Add `Iterators.partition` support
    ([#3212](https://github.com/JuliaData/DataFrames.jl/pull/3212))
-=======
+
 # DataFrames.jl v1.4.3 Patch Release Notes
 
 ## Bug fixes
@@ -25,7 +24,6 @@
 
 * Support updates of metadata API introduced in DataAPI.jl 1.13.0
   ([3216](https://github.com/JuliaData/DataFrames.jl/pull/3216))
->>>>>>> da7d84f5
 
 # DataFrames.jl v1.4.2 Patch Release Notes
 
