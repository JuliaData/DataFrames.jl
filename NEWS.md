--- conflicted
+++ resolved
@@ -2,13 +2,11 @@
 
 ## Bug fixes
 
-<<<<<<< HEAD
-* Correctly handle `GroupedDataFrame` with no groups in multi column operation specification syntax
-  ([#3122](https://github.com/JuliaData/DataFrames.jl/issues/3122))
-=======
 * Fix incorrect handling of column metadata in `insertcols!` and `insertcols`
   ([#3220](https://github.com/JuliaData/DataFrames.jl/pull/3220))
->>>>>>> 330f9d3e
+* Correctly handle `GroupedDataFrame` with no groups in multi-column
+  operation specification syntax
+  ([#3122](https://github.com/JuliaData/DataFrames.jl/issues/3122))
 
 ## Display improvements
 
