--- conflicted
+++ resolved
@@ -7,7 +7,9 @@
 * Add `allunique` and allow transformations in `cols` argument of `describe`
   and `nonunique` when working with `SubDataFrame`
   ([3232](https://github.com/JuliaData/DataFrames.jl/pull/3232))
-<<<<<<< HEAD
+* Add support for `operator` keyword argument in `Cols`
+  to take a set operation to apply to passed selectors (`union` by default)
+  ([3224](https://github.com/JuliaData/DataFrames.jl/pull/3224))
 * Joining functions now support `order` keyword argument allowing the user
   to specify the order of the rows in the produced table
   ([#3233](https://github.com/JuliaData/DataFrames.jl/pull/3233))
@@ -17,11 +19,6 @@
 * passing very many data frames to `innerjoin` and `outerjoin`
   does not lead to stack overflow
   ([#3233](https://github.com/JuliaData/DataFrames.jl/pull/3233))
-=======
-* Add support for `operator` keyword argument in `Cols`
-  to take a set operation to apply to passed selectors (`union` by default)
-  ([3224](https://github.com/JuliaData/DataFrames.jl/pull/3224))
->>>>>>> b240458a
 
 # DataFrames.jl v1.4.4 Patch Release Notes
 
