# DataFrames v1.0 Release Notes

## Breaking changes

* No breaking changes are planned for v1.0 release

## Bug fixes

* DataFrames.jl now checks that passed columns are 1-based as this is a current
  design assumption ([#2594](https://github.com/JuliaData/DataFrames.jl/pull/2594))
* `mapcols!` makes sure not to create columns being `AbstractRange` consistently
  with other methods that add columns to a `DataFrame`
  ([#2594](https://github.com/JuliaData/DataFrames.jl/pull/2594))

## New functionalities

* `firstindex`, `lastindex`, `size`, `ndims`, and `axes` are now consistently defined
  and documented in the manual for `AbstractDataFrame`, `DataFrameRow`,
  `DataFrameRows`, `DataFrameColumns`, `GroupedDataFrame`, `GroupKeys`, and `GroupKey`
  ([#2573](https://github.com/JuliaData/DataFrames.jl/pull/2573))
* add `subset` and `subset!` functions that allow to subset rows
  ([#2496](https://github.com/JuliaData/DataFrames.jl/pull/2496))
* `names` now allows passing a predicate as a column selector
  ([#2417](https://github.com/JuliaData/DataFrames.jl/pull/2417))
* `vcat` now allows a `source` keyword argument that specifies the
  additional column to be added in the last position in the resulting data frame
  that will identify the source data frame.
  ([#2649](https://github.com/JuliaData/DataFrames.jl/pull/2649))
<<<<<<< HEAD
* `GroupKey` and `DataFrameRow` are consistently behaving like `NamedTuple`
  in comparisons and they now implement: `hash`, `==`, `isequal`, `<`, `isless`
  ([#2669](https://github.com/JuliaData/DataFrames.jl/pull/2669)])
=======
* since Julia 1.7 using broadcasting assignment on a `DataFrame` column
  selected as a property (e.g. `df.col .= 1`) is allowed when column does not
  exist and it allocates a fresh column
  ([#2655](https://github.com/JuliaData/DataFrames.jl/pull/2655))
>>>>>>> 34307bce

## Deprecated

* in `leftjoin`, `rightjoin`, and `outerjoin` the `indicator` keyword argument
  is deprecated in favor of `source` keyword argument; `indicator` will be removed
  in 2.0 release ([2649](https://github.com/JuliaData/DataFrames.jl/pull/2649))
* Using broadcasting assignment on a `SubDataFrames` column selected as a property
  (e.g. `sdf.col .= 1`) is deprecated; it will be disallowed in the future.
  ([#2655](https://github.com/JuliaData/DataFrames.jl/pull/2655))
* Broadcasting assignment to an existing column of a `DataFrame`
  selected as a property (e.g. `df.col .= 1`) being an in-place
  operation is deprecated. It will allocate a fresh column in the future
  ([#2655](https://github.com/JuliaData/DataFrames.jl/pull/2655))
* all deprecations present in 0.22 release now throw an error
  ([#2554](https://github.com/JuliaData/DataFrames.jl/pull/2554))

## Dependency changes


## Other relevant changes

* `innerjoin`, `leftjoin`, `rightjoin`, `outerjoin`, `semijoin`, and `antijoin`
  are now much faster and check if passed data frames are sorted by the `on`
  columns and take into account if shorter data frame that is joined has unique
  values in `on` columns. These aspects of input data frames might affect the
  order of rows produced in the output
  ([#2612](https://github.com/JuliaData/DataFrames.jl/pull/2612),
   [#2622](https://github.com/JuliaData/DataFrames.jl/pull/2622))
* `DataFrame` constructor, `copy`, `getindex`, `select`, `select!`, `transform`,
  `transform!`, `combine`, `sort`, and join functions now use multiple threads
  in selected operations
  ([#2647](https://github.com/JuliaData/DataFrames.jl/pull/2647),
   [#2588](https://github.com/JuliaData/DataFrames.jl/pull/2588),
   [#2574](https://github.com/JuliaData/DataFrames.jl/pull/2574),
   [#2664](https://github.com/JuliaData/DataFrames.jl/pull/2664))

# DataFrames v0.22.6 Release notes

* `convert` methods from `AbstractDataFrame`, `DataFrameRow` and `GroupKey`
  to `Array`, `Matrix`, `Vector` and `Tuple`, as well as from `AbstractDict` to
  `DataFrame`, are now deprecated: use corresponding
  constructors instead. The only conversions that are
  retained are `convert(::Type{NamedTuple}, dfr::DataFrameRow)`,
  `convert(::Type{NamedTuple}, key::GroupKey)`, and
  `convert(::Type{DataFrame}, sdf::SubDataFrame)`; the deprecated methods will be
  removed in 1.0 release
* as a bug fix `eltype` of vector returned by `eachrow` is now `DataFrameRow`
  ([#2662](https://github.com/JuliaData/DataFrames.jl/pull/2662))
* applying `map` to `GroupedDataFrame` is now deprecated. It will
  be an error in 1.0 release.
  ([#2662](https://github.com/JuliaData/DataFrames.jl/pull/2662))

# DataFrames v0.22 Release Notes

## Breaking changes

* the rules for transformations passed to `select`/`select!`, `transform`/`transform!`,
  and `combine` have been made more flexible; in particular now it is allowed to
  return multiple columns from a transformation function
  ([#2461](https://github.com/JuliaData/DataFrames.jl/pull/2461) and
  [#2481](https://github.com/JuliaData/DataFrames.jl/pull/2481))
* CategoricalArrays.jl is no longer reexported: call `using CategoricalArrays`
  to use it [#2404]((https://github.com/JuliaData/DataFrames.jl/pull/2404)).
  In the same vein, the `categorical` and `categorical!` functions
  have been deprecated in favor of
  `transform(df, cols .=> categorical .=> cols)` and similar syntaxes
  [#2394]((https://github.com/JuliaData/DataFrames.jl/pull/2394)).
  `stack` now creates a `PooledVector{String}` variable column rather than
  a `CategoricalVector{String}` column by default;
  pass `variable_eltype=CategoricalValue{String}` to get the previous behavior
  ([#2391](https://github.com/JuliaData/DataFrames.jl/pull/2391))
* `isless` for `DataFrameRow`s now checks column names
([#2292](https://github.com/JuliaData/DataFrames.jl/pull/2292))
* `DataFrameColumns` is now not a subtype of `AbstractVector`
  ([#2291](https://github.com/JuliaData/DataFrames.jl/pull/2291))
* `nunique` is not reported now by `describe` by default
  ([#2339](https://github.com/JuliaData/DataFrames.jl/pull/2339))
* stop reordering columns of the parent in `transform` and `transform!`;
  always generate columns that were specified to be computed even for
  `GroupedDataFrame` with zero rows
  ([#2324](https://github.com/JuliaData/DataFrames.jl/pull/2324))
* improve the rule for automatically generated column names in
  `combine`/`select(!)`/`transform(!)` with composed functions
  ([#2274](https://github.com/JuliaData/DataFrames.jl/pull/2274))
* `:nmissing` in `describe` now produces `0` if the column does not allow
  missing values; earlier `nothing` was produced in this case
  ([#2360](https://github.com/JuliaData/DataFrames.jl/pull/2360))
* fast aggregation functions in for `GroupedDataFrame` now correctly
  choose the fast path only when it is safe; this resolves inconsistencies
  with what the same functions not using fast path produce
  ([#2357](https://github.com/JuliaData/DataFrames.jl/pull/2357))
* joins now return `PooledVector` not `CategoricalVector` in indicator column
  ([#2505](https://github.com/JuliaData/DataFrames.jl/pull/2505))
* `GroupKeys` now supports `in` for `GroupKey`, `Tuple`, `NamedTuple` and dictionaries
  ([2392](https://github.com/JuliaData/DataFrames.jl/pull/2392))
* in `describe` the specification of custom aggregation is now `function => name`;
  old `name => function` order is now deprecated
  ([#2401](https://github.com/JuliaData/DataFrames.jl/pull/2401))
* in joins passing `NaN` or real or imaginary `-0.0` in `on` column now throws an
  error; passing `missing` thows an error unless `matchmissing=:equal` keyword argument
  is passed ([#2504](https://github.com/JuliaData/DataFrames.jl/pull/2504))
* `unstack` now produces row and column keys in the order of their first appearance
   and has two new keyword arguments `allowmissing` and `allowduplicates`
  ([#2494](https://github.com/JuliaData/DataFrames.jl/pull/2494))
* [PrettyTables.jl](https://github.com/ronisbr/PrettyTables.jl) is now the
  default back-end to print DataFrames to text/plain; the print option
  `splitcols` was removed and the output format was changed
  ([#2429](https://github.com/JuliaData/DataFrames.jl/pull/2429))

## New functionalities

* add `filter` to `GroupedDataFrame` ([#2279](https://github.com/JuliaData/DataFrames.jl/pull/2279))
* add `empty` and `empty!` function for `DataFrame` that remove all rows from it,
  but keep columns ([#2262](https://github.com/JuliaData/DataFrames.jl/pull/2262))
* make `indicator` keyword argument in joins allow passing a string
  ([#2284](https://github.com/JuliaData/DataFrames.jl/pull/2284),
   [#2296](https://github.com/JuliaData/DataFrames.jl/pull/2296))
* add new functions to `GroupKey` API to make it more consistent with `DataFrameRow`
  ([#2308](https://github.com/JuliaData/DataFrames.jl/pull/2308))
* allow column renaming in joins
  ([#2313](https://github.com/JuliaData/DataFrames.jl/pull/2313) and
  ([#2398](https://github.com/JuliaData/DataFrames.jl/pull/2398))
* add `rownumber` to `DataFrameRow` ([#2356](https://github.com/JuliaData/DataFrames.jl/pull/2356))
* allow passing column name to specify the position where a new columns should be
  inserted in `insertcols!` ([#2365](https://github.com/JuliaData/DataFrames.jl/pull/2365))
* allow `GroupedDataFrame`s to be indexed using a dictionary, which can use `Symbol` or string keys and
  are not dependent on the order of keys. ([#2281](https://github.com/JuliaData/DataFrames.jl/pull/2281))
* add `isapprox` method to check for approximate equality between two dataframes
  ([#2373](https://github.com/JuliaData/DataFrames.jl/pull/2373))
* add `columnindex` for `DataFrameRow`
  ([#2380](https://github.com/JuliaData/DataFrames.jl/pull/2380))
* `names` now accepts `Type` as a column selector
  ([#2400](https://github.com/JuliaData/DataFrames.jl/pull/2400))
* `select`, `select!`, `transform`, `transform!` and `combine` now allow `renamecols`
  keyword argument that makes it possible to avoid adding transformation function name
  as a suffix in automatically generated column names
  ([#2397](https://github.com/JuliaData/DataFrames.jl/pull/2397))
* `filter`, `sort`, `dropmissing`, and `unique` now support a `view` keyword argument
  which if set to `true` makes them retun a `SubDataFrame` view into the passed
  data frame.
* add `only` method for `AbstractDataFrame` ([#2449](https://github.com/JuliaData/DataFrames.jl/pull/2449))
* passing empty sets of columns in `filter`/`filter!` and in `select`/`transform`/`combine`
  with `ByRow` is now accepted ([#2476](https://github.com/JuliaData/DataFrames.jl/pull/2476))
* add `permutedims` method for `AbstractDataFrame` ([#2447](https://github.com/JuliaData/DataFrames.jl/pull/2447))
* add support for `Cols` from DataAPI.jl ([#2495](https://github.com/JuliaData/DataFrames.jl/pull/2495))

## Deprecated

* `DataFrame!` is now deprecated ([#2338](https://github.com/JuliaData/DataFrames.jl/pull/2338))
* several in-standard `DataFrame` constructors are now deprecated
  ([#2464](https://github.com/JuliaData/DataFrames.jl/pull/2464))
* all old deprecations now throw an error
  ([#2350](https://github.com/JuliaData/DataFrames.jl/pull/2350))

## Dependency changes

* Tables.jl version 1.2 is now required.
* DataAPI.jl version 1.4 is now required. It implies that `All(args...)` is
  deprecated and `Cols(args...)` is recommended instead. `All()` is still supported.

## Other relevant changes

* Documentation is now available also in *Dark* mode
  ([#2315](https://github.com/JuliaData/DataFrames.jl/pull/2315))
* add rich display support for Markdown cell entries in HTML and LaTeX
  ([#2346](https://github.com/JuliaData/DataFrames.jl/pull/2346))
* limit the maximal display width the output can use in `text/plain` before
  being truncated (in the `textwidth` sense, excluding `…`) to `32` per column
  by default and fix a corner case when no columns are printed in situations when
  they are too wide ([#2403](https://github.com/JuliaData/DataFrames.jl/pull/2403))
* Common methods are now precompiled to improve responsiveness the first time a method
  is called in a Julia session. Precompilation takes up to 30 seconds
  after installing the package
  ([#2456](https://github.com/JuliaData/DataFrames.jl/pull/2456)).<|MERGE_RESOLUTION|>--- conflicted
+++ resolved
@@ -26,16 +26,13 @@
   additional column to be added in the last position in the resulting data frame
   that will identify the source data frame.
   ([#2649](https://github.com/JuliaData/DataFrames.jl/pull/2649))
-<<<<<<< HEAD
 * `GroupKey` and `DataFrameRow` are consistently behaving like `NamedTuple`
   in comparisons and they now implement: `hash`, `==`, `isequal`, `<`, `isless`
   ([#2669](https://github.com/JuliaData/DataFrames.jl/pull/2669)])
-=======
 * since Julia 1.7 using broadcasting assignment on a `DataFrame` column
   selected as a property (e.g. `df.col .= 1`) is allowed when column does not
   exist and it allocates a fresh column
   ([#2655](https://github.com/JuliaData/DataFrames.jl/pull/2655))
->>>>>>> 34307bce
 
 ## Deprecated
 
