# DataFrames v0.22 Release Notes

## Breaking changes

* CategoricalArrays.jl is no longer reexported: call `using CategoricalArrays`
  to use it [#2404]((https://github.com/JuliaData/DataFrames.jl/pull/2404)).
  In the same vein, the `categorical` and `categorical!` functions
  have been deprecated in favor of
  `transform(df, cols .=> categorical .=> cols)` and similar syntaxes
  [#2394]((https://github.com/JuliaData/DataFrames.jl/pull/2394)).
  `stack` now creates a `PooledVector{String}` variable column rather than
  a `CategoricalVector{String}` column by default;
  pass `variable_eltype=CategoricalValue{String}` to get the previous behavior
  ([#2391](https://github.com/JuliaData/DataFrames.jl/pull/2391))
* `isless` for `DataFrameRow`s now checks column names
([#2292](https://github.com/JuliaData/DataFrames.jl/pull/2292))
* `DataFrameColumns` is now not a subtype of `AbstractVector`
  ([#2291](https://github.com/JuliaData/DataFrames.jl/pull/2291))
* `nunique` is not reported now by `describe` by default
  ([#2339](https://github.com/JuliaData/DataFrames.jl/pull/2339))
* stop reordering columns of the parent in `transform` and `transform!`;
  always generate columns that were specified to be computed even for
  `GroupedDataFrame` with zero rows
  ([#2324](https://github.com/JuliaData/DataFrames.jl/pull/2324))
* improve the rule for automatically generated column names in
  `combine`/`select(!)`/`transform(!)` with composed functions
  ([#2274](https://github.com/JuliaData/DataFrames.jl/pull/2274))
* `:nmissing` in `describe` now produces `0` if the column does not allow
  missing values; earlier `nothing` was produced in this case
  ([#2360](https://github.com/JuliaData/DataFrames.jl/pull/2360))
* fast aggregation functions in for `GroupedDataFrame` now correctly
  choose the fast path only when it is safe; this resolves inconsistencies
  with what the same functions not using fast path produce
  ([#2357](https://github.com/JuliaData/DataFrames.jl/pull/2357))

## New functionalities

* add `filter` to `GroupedDataFrame` ([#2279](https://github.com/JuliaData/DataFrames.jl/pull/2279))
* add `empty` and `empty!` function for `DataFrame` that remove all rows from it,
  but keep columns ([#2262](https://github.com/JuliaData/DataFrames.jl/pull/2262))
* make `indicator` keyword argument in joins allow passing a string
  ([#2284](https://github.com/JuliaData/DataFrames.jl/pull/2284),
   [#2296](https://github.com/JuliaData/DataFrames.jl/pull/2296))
* add new functions to `GroupKey` API to make it more consistent with `DataFrameRow`
  ([#2308](https://github.com/JuliaData/DataFrames.jl/pull/2308))
* allow column renaming in joins
  ([#2313](https://github.com/JuliaData/DataFrames.jl/pull/2313) and
  ([#2398](https://github.com/JuliaData/DataFrames.jl/pull/2398))
* add `rownumber` to `DataFrameRow` ([#2356](https://github.com/JuliaData/DataFrames.jl/pull/2356))
* allow passing column name to specify the position where a new columns should be
  inserted in `insertcols!` ([#2365](https://github.com/JuliaData/DataFrames.jl/pull/2365))
* allow `GroupedDataFrame`s to be indexed using a dictionary, which can use `Symbol` or string keys and
  are not dependent on the order of keys. ([#2281](https://github.com/JuliaData/DataFrames.jl/pull/2281))
* add `isapprox` method to check for approximate equality between two dataframes
  ([#2373](https://github.com/JuliaData/DataFrames.jl/pull/2373))
* add `columnindex` for `DataFrameRow`
  ([#2380](https://github.com/JuliaData/DataFrames.jl/pull/2380))
<<<<<<< HEAD
* `names` now accepts `Type` as a column selector
  ([#2400](https://github.com/JuliaData/DataFrames.jl/pull/2400))
=======
* `select`, `select!`, `transform`, `transform!` and `combine` now allow `renamecols`
  keyword argument that makes it possible to avoid adding transformation function name
  as a suffix in automatically generated column names
  ([#2397](https://github.com/JuliaData/DataFrames.jl/pull/2397))
>>>>>>> 38027c7f

## Deprecated

* `DataFrame!` is now deprecated ([#2338](https://github.com/JuliaData/DataFrames.jl/pull/2338))
* all old deprecations now throw an error
  ([#2350](https://github.com/JuliaData/DataFrames.jl/pull/2350))

## Dependency changes

## Other relevant changes

* Documentation is now available also in *Dark* mode
  ([#2315](https://github.com/JuliaData/DataFrames.jl/pull/2315))
* add rich display support for Markdown cell entries in HTML and LaTeX
  ([#2346](https://github.com/JuliaData/DataFrames.jl/pull/2346))<|MERGE_RESOLUTION|>--- conflicted
+++ resolved
@@ -55,15 +55,12 @@
   ([#2373](https://github.com/JuliaData/DataFrames.jl/pull/2373))
 * add `columnindex` for `DataFrameRow`
   ([#2380](https://github.com/JuliaData/DataFrames.jl/pull/2380))
-<<<<<<< HEAD
 * `names` now accepts `Type` as a column selector
   ([#2400](https://github.com/JuliaData/DataFrames.jl/pull/2400))
-=======
 * `select`, `select!`, `transform`, `transform!` and `combine` now allow `renamecols`
   keyword argument that makes it possible to avoid adding transformation function name
   as a suffix in automatically generated column names
   ([#2397](https://github.com/JuliaData/DataFrames.jl/pull/2397))
->>>>>>> 38027c7f
 
 ## Deprecated
 
