# DataFrames.jl v1.5 Release Notes

<<<<<<< HEAD
* add `allunique` and allow transformations in `cols` argument of `describe`
  and `nonunique` when working with `SubDataFrame`
  ([3232](https://github.com/JuliaData/DataFrames.jl/pull/3232))
=======
## New functionalities

* Add `Iterators.partition` support
   ([#3212](https://github.com/JuliaData/DataFrames.jl/pull/3212))
>>>>>>> 2bbcd578

# DataFrames.jl v1.4.4 Patch Release Notes

## Bug fixes

* Fix bug in `select` and `transform` with `copycols=false` on `SubDataFrame`
  that incorrectly allowed passing transformations
  ([#3231](https://github.com/JuliaData/DataFrames.jl/pull/3231))

# DataFrames.jl v1.4.3 Patch Release Notes

## Bug fixes

* Fix incorrect handling of column metadata in `insertcols!` and `insertcols`
  ([#3220](https://github.com/JuliaData/DataFrames.jl/pull/3220))
* Correctly handle `GroupedDataFrame` with no groups in multi-column
  operation specification syntax
  ([#3122](https://github.com/JuliaData/DataFrames.jl/issues/3122))

## Display improvements

* Improve printing of grouping keys when displaying `GroupedDataFrame`
  ([#3213](https://github.com/JuliaData/DataFrames.jl/pull/3213))

## Integration changes

* Support updates of metadata API introduced in DataAPI.jl 1.13.0
  ([3216](https://github.com/JuliaData/DataFrames.jl/pull/3216))

# DataFrames.jl v1.4.2 Patch Release Notes

## Bug fixes

* Make sure `flatten` works correctly on a data frame with zero rows
  ([#3198](https://github.com/JuliaData/DataFrames.jl/issues/3198))

# DataFrames.jl v1.4.1 Patch Release Notes

## Bug fixes

* Make sure we always copy the indexing value when calling `getindex` on
  `DataFrameRows` object
  ([#3192](https://github.com/JuliaData/DataFrames.jl/issues/3192))

# DataFrames.jl v1.4 Release Notes

## Julia compatibility change

* DataFrames.jl 1.4 requires Julia 1.6
  ([#3145](https://github.com/JuliaData/DataFrames.jl/pull/3145))

## New functionalities

* `subset` and `subset!` now allow passing zero column selectors
   ([#3025](https://github.com/JuliaData/DataFrames.jl/pull/3025))
* `subset` and `subset!` processing `GroupedDataFrame` allow using a scalar as
  a subsetting condition (this will result in including/excluding a whole group);
  for `AbstractDataFrame` processing only `AbstractVector` subsetting condition is
  allowed as accepting scalars can lead to hard to catch bugs in users' code
  ([#3032](https://github.com/JuliaData/DataFrames.jl/pull/3032))
* `permutedims` now supports a `strict` keyword argument that allows
  for a more flexible handling of values stored in a column that will
  become a new header
  ([#3004](https://github.com/JuliaData/DataFrames.jl/issues/3004))
* `unstack` now allows passing a function in `combine` keyword argument;
  this allows for a convenient creation of two dimensional pivot tables
  ([#2998](https://github.com/JuliaData/DataFrames.jl/issues/2998),
   [#3185](https://github.com/JuliaData/DataFrames.jl/pull/3185))
* `filter` for `GroupedDataFrame` now accepts `ungroup` keyword argument
  ([#3021](https://github.com/JuliaData/DataFrames.jl/issues/3021))
* Add special syntax for `eachindex`, `groupindices`, and `proprow`
  to transformation mini-language
  ([#3001](https://github.com/JuliaData/DataFrames.jl/pull/3001)).
* Add support for `reverse!`, `permute!`, `invpermute!`, `shuffle`,
  and `shuffle!` functions. Improve functionality of `reverse`.
  ([#3010](https://github.com/JuliaData/DataFrames.jl/pull/3010)).
* `first` and `last` for `GroupedDataFrame` now support passing number of elements to get
  ([#3006](https://github.com/JuliaData/DataFrames.jl/issues/3006))
* Add `insertcols`, which is a version of `insertcols!` that creates a new data frame
  ([#3020](https://github.com/JuliaData/DataFrames.jl/issues/3020))
* Add `fillcombinations` function that generates all combinations of
  levels of selected columns of a data frame
  ([#3012](https://github.com/JuliaData/DataFrames.jl/issues/3012))
* Guarantee that `permute!` and `invpermute!` throw on invalid input
  ([#3035](https://github.com/JuliaData/DataFrames.jl/pull/3035))
* Add `allcombinations` function that returns a data frame created
  from all combinations of the passed vectors
  ([#3031](https://github.com/JuliaData/DataFrames.jl/pull/3031))
* Add `resize!`, `keepat!`, `pop!`, `popfirst!`, and `popat!`,
  make `deleteat!` signature more precise
   ([#3047](https://github.com/JuliaData/DataFrames.jl/pull/3047))
* Add `pushfirst!` and `insert!`
   ([#3072](https://github.com/JuliaData/DataFrames.jl/pull/3072))
* New `threads` argument allows disabling multithreading in
  `combine`, `select`, `select!`, `transform`, `transform!`, `subset` and `subset!`
  ([#3030](https://github.com/JuliaData/DataFrames.jl/pull/3030))
* Add support for table-level and column-level metadata using
  DataAPI.jl interface
  ([#3055](https://github.com/JuliaData/DataFrames.jl/pull/3055))
* `completecases` and `nonunique` no longer throw an error when data frame
  with no columns is passed
  ([#3055](https://github.com/JuliaData/DataFrames.jl/pull/3055))
* `describe` now accepts two predefined arguments: `:nnonmissing` and `:nuniqueall`
  ([#3146](https://github.com/JuliaData/DataFrames.jl/pull/3146))

## Previously announced breaking changes

* On Julia 1.7 or newer broadcasting assignment
  into an existing column of a data frame replaces it. Under Julia 1.6
  or older it is an in place operation.
  ([#3022](https://github.com/JuliaData/DataFrames.jl/pull/3022))

# Deprecations

* `allowduplicates` keyword argument in `unstack` is deprecated,
  `combine` keyword argument should be used instead
  ([#3185](https://github.com/JuliaData/DataFrames.jl/pull/3185))

## Internal changes

* `DataFrame` is now a `mutable struct` and has three new fields
  `metadata`, `colmetadata`, and `allnotemetadata`;
  this change makes `DataFrame` objects serialized under
  earlier versions of DataFrames.jl incompatible with version 1.4
  ([#3055](https://github.com/JuliaData/DataFrames.jl/pull/3055))

## Bug fixes

* fix dispatch ambiguity in `rename` and `rename!` when only
  source data frame is passed
  ([#3055](https://github.com/JuliaData/DataFrames.jl/pull/3055))
* Make sure that `AsTable` accepts only valid argument
  ([#3064](https://github.com/JuliaData/DataFrames.jl/pull/3064))
* Make sure we avoid aliasing when repeating the same column
  in `select[!]` and `transform[!]` on `GroupedDataFrame`
  ([#3070](https://github.com/JuliaData/DataFrames.jl/pull/3070))
* Make `vcat` correctly handle `cols` keyword argument if only
  data frames having no columns are passed
  ([#3081](https://github.com/JuliaData/DataFrames.jl/pull/3081))
* Make `subset` preserves group ordering when `ungroup=false` like `subset!` already does
  ([#3094](https://github.com/JuliaData/DataFrames.jl/pull/3094))
* Fix incorrect behavior of `GroupDataFrame` indexing in corner cases
  ([#3179](https://github.com/JuliaData/DataFrames.jl/pull/3179))
* Fix errors in `insertcols!` when no columns to add are passed
  ([#3179](https://github.com/JuliaData/DataFrames.jl/pull/3179))
* Fix errors in `minimum` and `maximum` aggregates
  when processing `GroupedDataFrame` with `combine` in corner cases
  ([#3179](https://github.com/JuliaData/DataFrames.jl/pull/3179))

## Performance

* Speed up `permute!` and `invpermute!` (and therefore sorting) 2x-8x
  for large tables by using cycle notation
  ([#3035](https://github.com/JuliaData/DataFrames.jl/pull/3035))
* Make one-dimensional multi-element indexing of `DataFrameRows` return
  `DataFrameRows`
  ([#3037](https://github.com/JuliaData/DataFrames.jl/pull/3037))
* Make `transform!` on `SubDataFrame` faster
  ([#3070](https://github.com/JuliaData/DataFrames.jl/pull/3070))

## Integration changes

* Support `Tables.subset` and move `ByRow` definition to Tables.jl
  ([#3158](https://github.com/JuliaData/DataFrames.jl/pull/3158))

# DataFrames.jl v1.3.6 Patch Release Notes

## Bug fixes

* Fix overly restrictive type assertion in `filter` and `filter!`
  ([#3155](https://github.com/JuliaData/DataFrames.jl/pull/3155))

# DataFrames.jl v1.3.5 Patch Release Notes

## Integration change

* Allow version 4 of Compat.jl

# DataFrames.jl v1.3.4 Patch Release Notes

## Bug fixes

* Fix handling of `variable_eltype` in `stack`
  ([#3043](https://github.com/JuliaData/DataFrames.jl/issues/3043))

# DataFrames.jl v1.3.3 Patch Release Notes

## Bug fixes

* Fix handling of `matchmissing` keyword argument in joins
  ([#3040](https://github.com/JuliaData/DataFrames.jl/issues/3040))

# DataFrames.jl v1.3.2 Patch Release Notes

## Bug fixes

* Make sure that `select!`/`transform!` and `select`/`transform`
  (with `copycols=false`) do not produce aliases of the same source column
  consistently (currently only `transform[!]` ensured it for an unwrapped
  column renaming operation)
  ([#2983](https://github.com/JuliaData/DataFrames.jl/issues/2983))
* Fix aliasing detection in `sort!` (now only identical columns passing `===`
  test are considered aliases)
  ([#2981](https://github.com/JuliaData/DataFrames.jl/issues/2981))
* Make sure `ByRow` calls wrapped function exactly once for each element
  in all cases
  ([#2982](https://github.com/JuliaData/DataFrames.jl/issues/2982))

# DataFrames.jl v1.3.1 Patch Release Notes

## Bug fixes

* Fix `getindex` that incorrectly allowed vectors of `Pair`s
  ([#2970](https://github.com/JuliaData/DataFrames.jl/issues/2970))

# DataFrames.jl v1.3 Release Notes

## New functionalities

* Improve `sort` keyword argument in `groupby`
  ([#2812](https://github.com/JuliaData/DataFrames.jl/pull/2812)).

  In the `groupby` function the `sort` keyword argument now allows three values:
  - `nothing` (the default) leaves the order of groups undefined and allows
    `groupby` to pick the fastest available grouping algorithm;
  - `true` sorts groups by key columns;
  - `false` creates groups in the order of their appearance in the parent data
    frame;

  In previous versions, the `sort` keyword argument allowed only `Bool` values
  and `false` (which was the default) corresponded to the new
  behavior when `nothing` is passed. Therefore only the user visible change
  affecting existing code is when `sort=false` is passed explicitly.
  The order of groups was undefined in that case, but in practice
  groups were already created in their order of appearance, *except*
  when grouping columns implemented the `DataAPI.refpool` API
  (notably `PooledArray` and `CategoricalArray`) or when they contained only
  integers in a small range.
  ([#2812](https://github.com/JuliaData/DataFrames.jl/pull/2812))
* the `unstack` function receives new keyword argument `fill`
  (with `missing` default) that is used to fill combinations of not encountered
  rows and columns. This feature allows to distinguish between missings in
  value column and just missing row/column combinations and to easily fill
  with zeros non existing combinations in case of counting.
  ([#2828](https://github.com/JuliaData/DataFrames.jl/pull/2828))

* Allow adding new columns to a `SubDataFrame` created with `:` as column selector
  ([#2794](https://github.com/JuliaData/DataFrames.jl/pull/2794)).

  If `sdf` is a `SubDataFrame` created with `:` as a column selector then
  `insertcols!`, `setindex!`, and broadcasted assignment allow for creation
  of new columns, automatically filling filtered-out rows with `missing` values;

* Allow replacing existing columns in a `SubDataFrame` with `!` as row selector
  in assignment and broadcasted assignment
  ([#2794](https://github.com/JuliaData/DataFrames.jl/pull/2794)).

  Assignment to existing columns allocates a new column.
  Values already stored in filtered-out rows are copied.

* Allow `SubDataFrame` to be passed as an argument to `select!` and `transform!`
  (also on `GroupedDataFrame` created from a `SubDataFrame`)
  ([#2794](https://github.com/JuliaData/DataFrames.jl/pull/2794)).

  Assignment to existing columns allocates a new column.
  Values already stored in filtered-out rows are copied.
  In case of creation of new columns, filtered-out rows are automatically
  filled with `missing` values.
  If `SubDataFrame` was not created with `:` as column selector the resulting operation
  must produce the same column names as stored in the source `SubDataFrame` or an error is thrown.

* `Tables.materializer` when passed the following types or their subtypes:
  `AbstractDataFrame`, `DataFrameRows`, `DataFrameColumns` returns `DataFrame`.
  ([#2839](https://github.com/JuliaData/DataFrames.jl/pull/2839))
* the `insertcols!` function receives new keyword argument `after`
  (with `false` default) that specifies if columns should be inserted after
  or before `col`.
  ([#2829](https://github.com/JuliaData/DataFrames.jl/pull/2829))
* Added support for `deleteat!`
  ([#2854](https://github.com/JuliaData/DataFrames.jl/issues/2854))
* `leftjoin!` performing a left join of two data frame objects by updating the
  left data frame with the joined columns from right data frame.
  ([#2843](https://github.com/JuliaData/DataFrames.jl/pull/2843))
* the `DataFrame` constructor when column names are passed to it as a second
  argument now determines if a passed vector of column names is valid based on
  its contents and not element type
  ([#2859](https://github.com/JuliaData/DataFrames.jl/pull/2859))
* the `DataFrame` constructor when matrix is passed to it as a first
  argument now allows `copycols` keyword argument
  ([#2859](https://github.com/JuliaData/DataFrames.jl/pull/2859))
* `Cols` now accepts a predicate accepting column names as strings.
  ([#2881](https://github.com/JuliaData/DataFrames.jl/pull/2881))
* In `source => transformation => destination` transformation specification
  minilanguage now `destination` can be also a `Function` generating
  target column names and taking column names specified by `source`
  as an argument.
  ([#2897](https://github.com/JuliaData/DataFrames.jl/pull/2897))
* `subset` and `subset!` now allow passing multiple column selectors and
  vectors or matrices of `Pair`s as specifications of selection conditions
  ([#2926](https://github.com/JuliaData/DataFrames.jl/pull/2926))
* When using broadcasting in `source .=> transformation .=> destination`
  transformation specification minilanguage now `All`, `Cols`, `Between`, and
  `Not` selectors when used as `source` or `destination` are properly expanded
  to selected column names within the call data frame scope.
  ([#2918](https://github.com/JuliaData/DataFrames.jl/pull/2918))
* `describe` now accepts `:detailed` as the `stats` argument
  to compute standard deviation and quartiles
  in addition to statistics that are reported by default.
  ([#2459](https://github.com/JuliaData/DataFrames.jl/pull/2459))
* `sort!` now supports general `AbstractDataFrame`
  ([#2946](https://github.com/JuliaData/DataFrames.jl/pull/2946))
* `filter` now supports `view` keyword argument
  ([#2951](https://github.com/JuliaData/DataFrames.jl/pull/2951))

## Bug fixes

* fix a problem with `unstack` on empty data frame
  ([#2842](https://github.com/JuliaData/DataFrames.jl/issues/2842))
* fix a problem with not specialized `Pair` arguments passed as transformations
  ([#2889](https://github.com/JuliaData/DataFrames.jl/issues/2889))
* sorting related functions now more carefully check passed arguments for
  correctness. Now all keyword arguments are correctly checked to be either
  scalars of vectors of scalars.
  ([#2946](https://github.com/JuliaData/DataFrames.jl/pull/2946))

## Performance improvements

* for selected common transformation specifications like e.g.
  `AsTable(...) => ByRow(sum)` use a custom implementations that
  lead to lower compilation latency and faster computation
  ([#2869](https://github.com/JuliaData/DataFrames.jl/pull/2869)),
  ([#2919](https://github.com/JuliaData/DataFrames.jl/pull/2919))

## Deprecations

* `delete!` is deprecated in favor of `deleteat!`
  ([#2854](https://github.com/JuliaData/DataFrames.jl/issues/2854))
* In `sort`, `sort!`, `issorted` and `sortperm` it is now documented
  that the result of passing an empty column selector uses lexicographic
  ordering of all columns, but this behavior is deprecated.
  ([#2941](https://github.com/JuliaData/DataFrames.jl/issues/2941))

## Planned changes

* In DataFrames.jl 1.4 release on Julia 1.7 or newer broadcasting assignment
  into an existing column of a data frame will replace it. Under Julia 1.6
  or older it will be an in place operation.
  ([#2937](https://github.com/JuliaData/DataFrames.jl/pull/2937)

# DataFrames.jl v1.2.2 Patch Release Notes

## Bug fixes

* fix a bug in `crossjoin` if the first argument is `SubDataFrame` and
  `makeunique=true`
  ([#2826](https://github.com/JuliaData/DataFrames.jl/issues/2826))

# DataFrames.jl v1.2.1 Patch Release Notes

## Bug fixes

* Add workaround for `deleteat!` bug in Julia Base in `delete!` function
  ([#2820](https://github.com/JuliaData/DataFrames.jl/issues/2820))

# DataFrames.jl v1.2 Release Notes

## New functionalities

* add option `matchmissing=:notequal` in joins;
  in `leftjoin`, `semijoin` and `antijoin` missings are dropped in right data frame,
  but preserved in left; in `rightjoin` missings are dropped in left data frame,
  but preserved in right; in `innerjoin` missings are dropped in both data frames;
  in `outerjoin` this value of keyword argument is not supported
  ([#2724](https://github.com/JuliaData/DataFrames.jl/pull/2724))
* correctly handle selectors of the form `:col => AsTable` and `:col => cols`
  by expanding a single column into multiple columns
  ([#2780](https://github.com/JuliaData/DataFrames.jl/pull/2780))
* if `subset!` is passed a `GroupedDataFrame` the grouping in the passed object
  gets updated to reflect rows removed from the parent data frame
  ([#2809](https://github.com/JuliaData/DataFrames.jl/pull/2809))

## Bug fixes

* fix bug in how `groupby` handles grouping of float columns;
  now `-0.0` is treated as *not integer* when deciding on which
  grouping algorithm should be used
  ([#2791](https://github.com/JuliaData/DataFrames.jl/pull/2791))
* fix bug in how `issorted` handles custom orderings and improve performance
  of sorting when complex custom orderings are passed
  ([#2746](https://github.com/JuliaData/DataFrames.jl/pull/2746))
* fix bug in `combine`, `select`, `select!`, `transform`, and `transform!`
  that incorrectly disallowed matrices of `Pair`s in `GroupedDataFrame` processing
  ([#2782](https://github.com/JuliaData/DataFrames.jl/pull/2782))
* fix location of summary in `text/html` output
  ([#2801](https://github.com/JuliaData/DataFrames.jl/pull/2801))

## Performance improvements

* `SubDataFrame`, `filter!`, `unique!`, `getindex`, `delete!`, `leftjoin`,
  `rightjoin`, and `outerjoin` are now more efficient if rows selected
  in internal operations form a continuous block
  ([#2727](https://github.com/JuliaData/DataFrames.jl/pull/2727),
   [#2769](https://github.com/JuliaData/DataFrames.jl/pull/2769))

## Deprecated

* `hcat` of a data frame with a vector is now deprecated to allow consistent
  handling of horizontal concatenation of data frame with Tables.jl tables
  in the future
  ([#2777](https://github.com/JuliaData/DataFrames.jl/pull/2777))

## Other changes

* `text/plain` rendering of columns containing complex numbers is now improved
  ([#2756](https://github.com/JuliaData/DataFrames.jl/pull/2756))
* in `text/html` display of a data frame show full type information when
  hovering over the shortened type with a mouse
  ([#2774](https://github.com/JuliaData/DataFrames.jl/pull/2774))

# DataFrames.jl v1.1.1 Patch Release Notes

## Performance improvements

* fix performance issue when aggregation function produces multiple rows
  in split-apply-combine
  ([2749](https://github.com/JuliaData/DataFrames.jl/pull/2749))
* `completecases` is now optimized and only processes columns that
  can contain missing values; additionally it is now type stable and
  always returns a `BitVector`
  ([#2726](https://github.com/JuliaData/DataFrames.jl/pull/2726))
* fix performance bottleneck when displaying wide tables
  ([#2750](https://github.com/JuliaData/DataFrames.jl/pull/2750))

# DataFrames.jl v1.1 Release Notes

## Functionality changes

* make sure `subset` checks if the passed condition function
  returns a vector of values (in the 1.0 release also returning scalar `true`,
  `false`, or `missing` was allowed which was unintended and error prone)
  ([#2744](https://github.com/JuliaData/DataFrames.jl/pull/2744))


# DataFrames.jl v1.0.2 Patch Release Notes

## Performance improvements

* fix of performance issue of `groupby` when using multi-threading
  ([#2736](https://github.com/JuliaData/DataFrames.jl/pull/2736))
* fix of performance issue of `groupby` when using `PooledVector`
  ([2733](https://github.com/JuliaData/DataFrames.jl/pull/2733))

# DataFrames.jl v1.0 Release Notes

## Breaking changes

* No breaking changes are planned for v1.0 release

## Bug fixes

* DataFrames.jl now checks that passed columns are 1-based as this is a current
  design assumption ([#2594](https://github.com/JuliaData/DataFrames.jl/pull/2594))
* `mapcols!` makes sure not to create columns being `AbstractRange` consistently
  with other methods that add columns to a `DataFrame`
  ([#2594](https://github.com/JuliaData/DataFrames.jl/pull/2594))
* `transform` and `transform!` always copy columns when column renaming transformation
  is passed. If similar issues are identified after 1.0 release (i.e. that a
  copy of data is not made in scenarios where it normally should be made these
  will be considered bugs and fixed as non-breaking changes)
  ([#2721](https://github.com/JuliaData/DataFrames.jl/pull/2721))

## New functionalities

* `firstindex`, `lastindex`, `size`, `ndims`, and `axes` are now consistently defined
  and documented in the manual for `AbstractDataFrame`, `DataFrameRow`,
  `DataFrameRows`, `DataFrameColumns`, `GroupedDataFrame`, `GroupKeys`, and `GroupKey`
  ([#2573](https://github.com/JuliaData/DataFrames.jl/pull/2573))
* add `subset` and `subset!` functions that allow to subset rows
  ([#2496](https://github.com/JuliaData/DataFrames.jl/pull/2496))
* `names` now allows passing a predicate as a column selector
  ([#2417](https://github.com/JuliaData/DataFrames.jl/pull/2417))
* `vcat` now allows a `source` keyword argument that specifies the
  additional column to be added in the last position in the resulting data frame
  that will identify the source data frame.
  ([#2649](https://github.com/JuliaData/DataFrames.jl/pull/2649))
* `GroupKey` and `DataFrameRow` are consistently behaving like `NamedTuple`
  in comparisons and they now implement: `hash`, `==`, `isequal`, `<`, `isless`
  ([#2669](https://github.com/JuliaData/DataFrames.jl/pull/2669)])
* since Julia 1.7 using broadcasting assignment on a `DataFrame` column
  selected as a property (e.g. `df.col .= 1`) is allowed when column does not
  exist and it allocates a fresh column
  ([#2655](https://github.com/JuliaData/DataFrames.jl/pull/2655))
* `delete!` now correctly handles the case when columns of a data frame are aliased
  ([#2690](https://github.com/JuliaData/DataFrames.jl/pull/2690))

## Deprecated

* in `leftjoin`, `rightjoin`, and `outerjoin` the `indicator` keyword argument
  is deprecated in favor of `source` keyword argument; `indicator` will be removed
  in 2.0 release ([2649](https://github.com/JuliaData/DataFrames.jl/pull/2649))
* Using broadcasting assignment on a `SubDataFrames` column selected as a property
  (e.g. `sdf.col .= 1`) is deprecated; it will be disallowed in the future.
  ([#2655](https://github.com/JuliaData/DataFrames.jl/pull/2655))
* Broadcasting assignment to an existing column of a `DataFrame`
  selected as a property (e.g. `df.col .= 1`) being an in-place
  operation is deprecated. It will allocate a fresh column in the future
  ([#2655](https://github.com/JuliaData/DataFrames.jl/pull/2655))
* all deprecations present in 0.22 release now throw an error
  ([#2554](https://github.com/JuliaData/DataFrames.jl/pull/2554));
  in particular `convert` methods, `map` on `GroupedDataFrame`
  that were deprecated in 0.22.6 release now throw an error
  ([#2679](https://github.com/JuliaData/DataFrames.jl/pull/2679))

## Other relevant changes

* `innerjoin`, `leftjoin`, `rightjoin`, `outerjoin`, `semijoin`, and `antijoin`
  are now much faster and check if passed data frames are sorted by the `on`
  columns and take into account if shorter data frame that is joined has unique
  values in `on` columns. These aspects of input data frames might affect the
  order of rows produced in the output
  ([#2612](https://github.com/JuliaData/DataFrames.jl/pull/2612),
   [#2622](https://github.com/JuliaData/DataFrames.jl/pull/2622))
* `DataFrame` constructor, `copy`, `getindex`, `select`, `select!`, `transform`,
  `transform!`, `combine`, `sort`, and join functions now use multiple threads
  in selected operations
  ([#2647](https://github.com/JuliaData/DataFrames.jl/pull/2647),
   [#2588](https://github.com/JuliaData/DataFrames.jl/pull/2588),
   [#2574](https://github.com/JuliaData/DataFrames.jl/pull/2574),
   [#2664](https://github.com/JuliaData/DataFrames.jl/pull/2664))

# DataFrames.jl v0.22.7 Release notes

* `convert` methods from `AbstractDataFrame`, `DataFrameRow` and `GroupKey`
  to `Array`, `Matrix`, `Vector` and `Tuple`, as well as from `AbstractDict` to
  `DataFrame`, are now deprecated: use corresponding
  constructors instead. The only conversions that are
  retained are `convert(::Type{NamedTuple}, dfr::DataFrameRow)`,
  `convert(::Type{NamedTuple}, key::GroupKey)`, and
  `convert(::Type{DataFrame}, sdf::SubDataFrame)`; the deprecated methods will be
  removed in 1.0 release
* as a bug fix `eltype` of vector returned by `eachrow` is now `DataFrameRow`
  ([#2662](https://github.com/JuliaData/DataFrames.jl/pull/2662))
* applying `map` to `GroupedDataFrame` is now deprecated. It will
  be an error in 1.0 release.
  ([#2662](https://github.com/JuliaData/DataFrames.jl/pull/2662))
* `copycols` keyword argument is now respected when building a `DataFrame` from
  `Tables.CopiedColumns`
  ([#2656](https://github.com/JuliaData/DataFrames.jl/pull/2656))

# DataFrames.jl v0.22 Release Notes

## Breaking changes

* the rules for transformations passed to `select`/`select!`, `transform`/`transform!`,
  and `combine` have been made more flexible; in particular now it is allowed to
  return multiple columns from a transformation function
  ([#2461](https://github.com/JuliaData/DataFrames.jl/pull/2461) and
  [#2481](https://github.com/JuliaData/DataFrames.jl/pull/2481))
* CategoricalArrays.jl is no longer reexported: call `using CategoricalArrays`
  to use it [#2404]((https://github.com/JuliaData/DataFrames.jl/pull/2404)).
  In the same vein, the `categorical` and `categorical!` functions
  have been deprecated in favor of
  `transform(df, cols .=> categorical .=> cols)` and similar syntaxes
  [#2394]((https://github.com/JuliaData/DataFrames.jl/pull/2394)).
  `stack` now creates a `PooledVector{String}` variable column rather than
  a `CategoricalVector{String}` column by default;
  pass `variable_eltype=CategoricalValue{String}` to get the previous behavior
  ([#2391](https://github.com/JuliaData/DataFrames.jl/pull/2391))
* `isless` for `DataFrameRow`s now checks column names
([#2292](https://github.com/JuliaData/DataFrames.jl/pull/2292))
* `DataFrameColumns` is now not a subtype of `AbstractVector`
  ([#2291](https://github.com/JuliaData/DataFrames.jl/pull/2291))
* `nunique` is not reported now by `describe` by default
  ([#2339](https://github.com/JuliaData/DataFrames.jl/pull/2339))
* stop reordering columns of the parent in `transform` and `transform!`;
  always generate columns that were specified to be computed even for
  `GroupedDataFrame` with zero rows
  ([#2324](https://github.com/JuliaData/DataFrames.jl/pull/2324))
* improve the rule for automatically generated column names in
  `combine`/`select(!)`/`transform(!)` with composed functions
  ([#2274](https://github.com/JuliaData/DataFrames.jl/pull/2274))
* `:nmissing` in `describe` now produces `0` if the column does not allow
  missing values; earlier `nothing` was produced in this case
  ([#2360](https://github.com/JuliaData/DataFrames.jl/pull/2360))
* fast aggregation functions in for `GroupedDataFrame` now correctly
  choose the fast path only when it is safe; this resolves inconsistencies
  with what the same functions not using fast path produce
  ([#2357](https://github.com/JuliaData/DataFrames.jl/pull/2357))
* joins now return `PooledVector` not `CategoricalVector` in indicator column
  ([#2505](https://github.com/JuliaData/DataFrames.jl/pull/2505))
* `GroupKeys` now supports `in` for `GroupKey`, `Tuple`, `NamedTuple` and dictionaries
  ([2392](https://github.com/JuliaData/DataFrames.jl/pull/2392))
* in `describe` the specification of custom aggregation is now `function => name`;
  old `name => function` order is now deprecated
  ([#2401](https://github.com/JuliaData/DataFrames.jl/pull/2401))
* in joins passing `NaN` or real or imaginary `-0.0` in `on` column now throws an
  error; passing `missing` throws an error unless `matchmissing=:equal` keyword argument
  is passed ([#2504](https://github.com/JuliaData/DataFrames.jl/pull/2504))
* `unstack` now produces row and column keys in the order of their first appearance
   and has two new keyword arguments `allowmissing` and `allowduplicates`
  ([#2494](https://github.com/JuliaData/DataFrames.jl/pull/2494))
* [PrettyTables.jl](https://github.com/ronisbr/PrettyTables.jl) is now the
  default back-end to print DataFrames to text/plain; the print option
  `splitcols` was removed and the output format was changed
  ([#2429](https://github.com/JuliaData/DataFrames.jl/pull/2429))

## New functionalities

* add `filter` to `GroupedDataFrame` ([#2279](https://github.com/JuliaData/DataFrames.jl/pull/2279))
* add `empty` and `empty!` function for `DataFrame` that remove all rows from it,
  but keep columns ([#2262](https://github.com/JuliaData/DataFrames.jl/pull/2262))
* make `indicator` keyword argument in joins allow passing a string
  ([#2284](https://github.com/JuliaData/DataFrames.jl/pull/2284),
   [#2296](https://github.com/JuliaData/DataFrames.jl/pull/2296))
* add new functions to `GroupKey` API to make it more consistent with `DataFrameRow`
  ([#2308](https://github.com/JuliaData/DataFrames.jl/pull/2308))
* allow column renaming in joins
  ([#2313](https://github.com/JuliaData/DataFrames.jl/pull/2313) and
  ([#2398](https://github.com/JuliaData/DataFrames.jl/pull/2398))
* add `rownumber` to `DataFrameRow` ([#2356](https://github.com/JuliaData/DataFrames.jl/pull/2356))
* allow passing column name to specify the position where a new columns should be
  inserted in `insertcols!` ([#2365](https://github.com/JuliaData/DataFrames.jl/pull/2365))
* allow `GroupedDataFrame`s to be indexed using a dictionary, which can use `Symbol` or string keys and
  are not dependent on the order of keys. ([#2281](https://github.com/JuliaData/DataFrames.jl/pull/2281))
* add `isapprox` method to check for approximate equality between two dataframes
  ([#2373](https://github.com/JuliaData/DataFrames.jl/pull/2373))
* add `columnindex` for `DataFrameRow`
  ([#2380](https://github.com/JuliaData/DataFrames.jl/pull/2380))
* `names` now accepts `Type` as a column selector
  ([#2400](https://github.com/JuliaData/DataFrames.jl/pull/2400))
* `select`, `select!`, `transform`, `transform!` and `combine` now allow `renamecols`
  keyword argument that makes it possible to avoid adding transformation function name
  as a suffix in automatically generated column names
  ([#2397](https://github.com/JuliaData/DataFrames.jl/pull/2397))
* `filter`, `sort`, `dropmissing`, and `unique` now support a `view` keyword argument
  which if set to `true` makes them return a `SubDataFrame` view into the passed
  data frame.
* add `only` method for `AbstractDataFrame` ([#2449](https://github.com/JuliaData/DataFrames.jl/pull/2449))
* passing empty sets of columns in `filter`/`filter!` and in `select`/`transform`/`combine`
  with `ByRow` is now accepted ([#2476](https://github.com/JuliaData/DataFrames.jl/pull/2476))
* add `permutedims` method for `AbstractDataFrame` ([#2447](https://github.com/JuliaData/DataFrames.jl/pull/2447))
* add support for `Cols` from DataAPI.jl ([#2495](https://github.com/JuliaData/DataFrames.jl/pull/2495))
* add `reverse` function for `AbstractDataFrame` that reverses the rows
  ([#2944](https://github.com/JuliaData/DataFrames.jl/pull/2944))

## Deprecated

* `DataFrame!` is now deprecated ([#2338](https://github.com/JuliaData/DataFrames.jl/pull/2338))
* several in-standard `DataFrame` constructors are now deprecated
  ([#2464](https://github.com/JuliaData/DataFrames.jl/pull/2464))
* all old deprecations now throw an error
  ([#2350](https://github.com/JuliaData/DataFrames.jl/pull/2350))

## Dependency changes

* Tables.jl version 1.2 is now required.
* DataAPI.jl version 1.4 is now required. It implies that `All(args...)` is
  deprecated and `Cols(args...)` is recommended instead. `All()` is still supported.

## Other relevant changes

* Documentation is now available also in *Dark* mode
  ([#2315](https://github.com/JuliaData/DataFrames.jl/pull/2315))
* add rich display support for Markdown cell entries in HTML and LaTeX
  ([#2346](https://github.com/JuliaData/DataFrames.jl/pull/2346))
* limit the maximal display width the output can use in `text/plain` before
  being truncated (in the `textwidth` sense, excluding `…`) to `32` per column
  by default and fix a corner case when no columns are printed in situations when
  they are too wide ([#2403](https://github.com/JuliaData/DataFrames.jl/pull/2403))
* Common methods are now precompiled to improve responsiveness the first time a method
  is called in a Julia session. Precompilation takes up to 30 seconds
  after installing the package
  ([#2456](https://github.com/JuliaData/DataFrames.jl/pull/2456)).<|MERGE_RESOLUTION|>--- conflicted
+++ resolved
@@ -1,15 +1,12 @@
 # DataFrames.jl v1.5 Release Notes
 
-<<<<<<< HEAD
-* add `allunique` and allow transformations in `cols` argument of `describe`
+## New functionalities
+
+* Add `Iterators.partition` support
+   ([#3212](https://github.com/JuliaData/DataFrames.jl/pull/3212))
+* Add `allunique` and allow transformations in `cols` argument of `describe`
   and `nonunique` when working with `SubDataFrame`
   ([3232](https://github.com/JuliaData/DataFrames.jl/pull/3232))
-=======
-## New functionalities
-
-* Add `Iterators.partition` support
-   ([#3212](https://github.com/JuliaData/DataFrames.jl/pull/3212))
->>>>>>> 2bbcd578
 
 # DataFrames.jl v1.4.4 Patch Release Notes
 
