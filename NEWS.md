--- conflicted
+++ resolved
@@ -55,15 +55,6 @@
    [#2574](https://github.com/JuliaData/DataFrames.jl/pull/2574),
    [#2664](https://github.com/JuliaData/DataFrames.jl/pull/2664))
 
-<<<<<<< HEAD
-# DataFrames v0.22.6 Release Notes
-
-* as a bug fix `eltype` of vector returned by `eachrow` is now `DataFrameRow`
-  ([#2662](https://github.com/JuliaData/DataFrames.jl/pull/2662))
-* applying `map` to `GroupedDataFrame` is now deprecated. It will
-  be an error in 1.0 release.
-  ([#2662](https://github.com/JuliaData/DataFrames.jl/pull/2662))
-=======
 # DataFrames v0.22.6 Release notes
 
 * `convert` methods from `AbstractDataFrame`, `DataFrameRow` and `GroupKey`
@@ -74,7 +65,11 @@
   `convert(::Type{NamedTuple}, key::GroupKey)`, and
   `convert(::Type{DataFrame}, sdf::SubDataFrame)`; the deprecated methods will be
   removed in 1.0 release
->>>>>>> ff965d5c
+* as a bug fix `eltype` of vector returned by `eachrow` is now `DataFrameRow`
+  ([#2662](https://github.com/JuliaData/DataFrames.jl/pull/2662))
+* applying `map` to `GroupedDataFrame` is now deprecated. It will
+  be an error in 1.0 release.
+  ([#2662](https://github.com/JuliaData/DataFrames.jl/pull/2662))
 
 # DataFrames v0.22 Release Notes
 
