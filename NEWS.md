# DataFrames v0.22 Release Notes

## Breaking changes

* `isless` for `DataFrameRow`s now checks column names
([#2292](https://github.com/JuliaData/DataFrames.jl/pull/2292))
* `DataFrameColumns` is now not a subtype of `AbstractVector`
  ([#2291](https://github.com/JuliaData/DataFrames.jl/pull/2291))
* `nunique` is not reported now by `describe` by default
  ([#2339](https://github.com/JuliaData/DataFrames.jl/pull/2339))
* stop reordering columns of the parent in `transform` and `transform!`;
  always generate columns that were specified to be computed even for
  `GroupedDataFrame` with zero rows
  ([#2324](https://github.com/JuliaData/DataFrames.jl/pull/2324))
* improve the rule for automatically generated column names in
  `combine`/`select(!)`/`transform(!)` with composed functions
  ([#2274](https://github.com/JuliaData/DataFrames.jl/pull/2274))
* `:nmissing` in `describe` now produces `0` if the column does not allow
  missing values; earlier `nothing` was produced in this case
  ([#2360](https://github.com/JuliaData/DataFrames.jl/pull/2360))
* fast aggregation functions in for `GroupedDataFrame` now correctly
  choose the fast path only when it is safe; this resolves inconsistencies
  with what the same functions not using fast path produce
  ([#2357](https://github.com/JuliaData/DataFrames.jl/pull/2357))
<<<<<<< HEAD
* `stack` now creates a `PooledVector{String}` variable column rather than
  a `CategoricalVector{String}` column by default;
  pass `variable_eltype=CategoricalValue{String}` to get the previous behavior
  ([#2391](https://github.com/JuliaData/DataFrames.jl/pull/2391))
=======
* the `categorical` and `categorical!` functions have been deprecated in favor of
  `transform(df, cols .=> categorical .=> cols)` and similar syntaxes
  [#2394]((https://github.com/JuliaData/DataFrames.jl/pull/2394))
>>>>>>> f10ee2e4

## New functionalities

* add `filter` to `GroupedDataFrame` ([#2279](https://github.com/JuliaData/DataFrames.jl/pull/2279))
* add `empty` and `empty!` function for `DataFrame` that remove all rows from it,
  but keep columns ([#2262](https://github.com/JuliaData/DataFrames.jl/pull/2262))
* make `indicator` keyword argument in joins allow passing a string
  ([#2284](https://github.com/JuliaData/DataFrames.jl/pull/2284),
   [#2296](https://github.com/JuliaData/DataFrames.jl/pull/2296))
* add new functions to `GroupKey` API to make it more consistent with `DataFrameRow`
  ([#2308](https://github.com/JuliaData/DataFrames.jl/pull/2308))
* allow column renaming in joins
  ([#2313](https://github.com/JuliaData/DataFrames.jl/pull/2313)
* add `rownumber` to `DataFrameRow` ([#2356](https://github.com/JuliaData/DataFrames.jl/pull/2356))
* allow passing column name to specify the position where a new columns should be
  inserted in `insertcols!` ([#2365](https://github.com/JuliaData/DataFrames.jl/pull/2365))
* allow `GroupedDataFrame`s to be indexed using a dictionary, which can use `Symbol` or string keys and 
  are not dependent on the order of keys. ([#2281](https://github.com/JuliaData/DataFrames.jl/pull/2281))
* add `isapprox` method to check for approximate equality between two dataframes
  ([#2373](https://github.com/JuliaData/DataFrames.jl/pull/2373))
* add `columnindex` for `DataFrameRow`
  ([#2380](https://github.com/JuliaData/DataFrames.jl/pull/2380))
  
## Deprecated

* `DataFrame!` is now deprecated ([#2338](https://github.com/JuliaData/DataFrames.jl/pull/2338))
* all old deprecations now throw an error
  ([#2350](https://github.com/JuliaData/DataFrames.jl/pull/2350))

## Dependency changes

## Other relevant changes

* Documentation is now available also in *Dark* mode
  ([#2315](https://github.com/JuliaData/DataFrames.jl/pull/2315))<|MERGE_RESOLUTION|>--- conflicted
+++ resolved
@@ -22,16 +22,13 @@
   choose the fast path only when it is safe; this resolves inconsistencies
   with what the same functions not using fast path produce
   ([#2357](https://github.com/JuliaData/DataFrames.jl/pull/2357))
-<<<<<<< HEAD
 * `stack` now creates a `PooledVector{String}` variable column rather than
   a `CategoricalVector{String}` column by default;
   pass `variable_eltype=CategoricalValue{String}` to get the previous behavior
   ([#2391](https://github.com/JuliaData/DataFrames.jl/pull/2391))
-=======
 * the `categorical` and `categorical!` functions have been deprecated in favor of
   `transform(df, cols .=> categorical .=> cols)` and similar syntaxes
   [#2394]((https://github.com/JuliaData/DataFrames.jl/pull/2394))
->>>>>>> f10ee2e4
 
 ## New functionalities
 
