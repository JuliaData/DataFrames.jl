# DataFrames.jl v1.4 Release Notes

## New functionalities

* `permutedims` now supports a `strict` keyword argument that allows
  for a more flexible handling of values stored in a column that will
  become a new header
  ([#3004](https://github.com/JuliaData/DataFrames.jl/issues/3004))
* `unstack` now allows passing a function in `valuestransform` keyword argument;
  this allows for a convenient creation of two dimensional pivot tables
  ([#2998](https://github.com/JuliaData/DataFrames.jl/issues/2998))
* Add special syntax for `eachindex`, `groupindices`, and `proprow`
  to transformation mini-language
  ([#3001](https://github.com/JuliaData/DataFrames.jl/pull/3001)).
<<<<<<< HEAD
* Add support for `reverse!`, `permute!`, `invpermute!`, `shuffle`,
  and `shuffle!` functions. Improve functionality of `reverse`.
  ([#3010](https://github.com/JuliaData/DataFrames.jl/pull/3010)).
=======
* `first` and `last` for `GroupedDataFrame` now support passing number of elements to get
  ([#3006](https://github.com/JuliaData/DataFrames.jl/issues/3006))
>>>>>>> ab1794c0

# DataFrames.jl v1.3.2 Patch Release Notes

## Bug fixes

* Make sure that `select!`/`transform!` and `select`/`transform`
  (with `copycols=false`) do not produce aliases of the same source column
  consistently (currently only `transform[!]` ensured it for an unwrapped
  column renaming operation)
  ([#2983](https://github.com/JuliaData/DataFrames.jl/issues/2983))
* Fix aliasing detection in `sort!` (now only identical columns passing `===`
  test are considered aliases)
  ([#2981](https://github.com/JuliaData/DataFrames.jl/issues/2981))
* Make sure `ByRow` calls wrapped function exactly once for each element
  in all cases
  ([#2982](https://github.com/JuliaData/DataFrames.jl/issues/2982))

# DataFrames.jl v1.3.1 Patch Release Notes

## Bug fixes

* Fix `getindex` that incorrectly allowed vectors of `Pair`s
  ([#2970](https://github.com/JuliaData/DataFrames.jl/issues/2970))

# DataFrames.jl v1.3 Release Notes

## New functionalities

* Improve `sort` keyword argument in `groupby`
  ([#2812](https://github.com/JuliaData/DataFrames.jl/pull/2812)).

  In the `groupby` function the `sort` keyword argument now allows three values:
  - `nothing` (the default) leaves the order of groups undefined and allows
    `groupby` to pick the fastest available grouping algorithm;
  - `true` sorts groups by key columns;
  - `false` creates groups in the order of their appearance in the parent data
    frame;

  In previous versions, the `sort` keyword argument allowed only `Bool` values
  and `false` (which was the default) corresponded to the new
  behavior when `nothing` is passed. Therefore only the user visible change
  affecting existing code is when `sort=false` is passed explicitly.
  The order of groups was undefined in that case, but in practice
  groups were already created in their order of appearance, *except*
  when grouping columns implemented the `DataAPI.refpool` API
  (notably `PooledArray` and `CategoricalArray`) or when they contained only
  integers in a small range.
  ([#2812](https://github.com/JuliaData/DataFrames.jl/pull/2812))
* the `unstack` function receives new keyword argument `fill`
  (with `missing` default) that is used to fill combinations of not encountered
  rows and columns. This feature allows to distinguish between missings in
  value column and just missing row/column combinations and to easily fill
  with zeros non existing combinations in case of counting.
  ([#2828](https://github.com/JuliaData/DataFrames.jl/pull/2828))

* Allow adding new columns to a `SubDataFrame` created with `:` as column selector
  ([#2794](https://github.com/JuliaData/DataFrames.jl/pull/2794)).

  If `sdf` is a `SubDataFrame` created with `:` as a column selector then
  `insertcols!`, `setindex!`, and broadcasted assignment allow for creation
  of new columns, automatically filling filtered-out rows with `missing` values;

* Allow replacing existing columns in a `SubDataFrame` with `!` as row selector
  in assignment and broadcasted assignment
  ([#2794](https://github.com/JuliaData/DataFrames.jl/pull/2794)).

  Assignment to existing columns allocates a new column.
  Values already stored in filtered-out rows are copied.

* Allow `SubDataFrame` to be passed as an argument to `select!` and `transform!`
  (also on `GroupedDataFrame` created from a `SubDataFrame`)
  ([#2794](https://github.com/JuliaData/DataFrames.jl/pull/2794)).

  Assignment to existing columns allocates a new column.
  Values already stored in filtered-out rows are copied.
  In case of creation of new columns, filtered-out rows are automatically
  filled with `missing` values.
  If `SubDataFrame` was not created with `:` as column selector the resulting operation
  must produce the same column names as stored in the source `SubDataFrame` or an error is thrown.

* `Tables.materializer` when passed the following types or their subtypes:
  `AbstractDataFrame`, `DataFrameRows`, `DataFrameColumns` returns `DataFrame`.
  ([#2839](https://github.com/JuliaData/DataFrames.jl/pull/2839))
* the `insertcols!` function receives new keyword argument `after`
  (with `false` default) that specifies if columns should be inserted after
  or before `col`.
  ([#2829](https://github.com/JuliaData/DataFrames.jl/pull/2829))
* Added support for `deleteat!`
  ([#2854](https://github.com/JuliaData/DataFrames.jl/issues/2854))
* `leftjoin!` performing a left join of two data frame objects by updating the
  left data frame with the joined columns from right data frame.
  ([#2843](https://github.com/JuliaData/DataFrames.jl/pull/2843))
* the `DataFrame` constructor when column names are passed to it as a second
  argument now determines if a passed vector of column names is valid based on
  its contents and not element type
  ([#2859](https://github.com/JuliaData/DataFrames.jl/pull/2859))
* the `DataFrame` constructor when matrix is passed to it as a first
  argument now allows `copycols` keyword argument
  ([#2859](https://github.com/JuliaData/DataFrames.jl/pull/2859))
* `Cols` now accepts a predicate accepting column names as strings.
  ([#2881](https://github.com/JuliaData/DataFrames.jl/pull/2881))
* In `source => transformation => destination` transformation specification
  minilanguage now `destination` can be also a `Function` generating
  target column names and taking column names specified by `source`
  as an argument.
  ([#2897](https://github.com/JuliaData/DataFrames.jl/pull/2897))
* `subset` and `subset!` now allow passing multiple column selectors and
  vectors or matrices of `Pair`s as specifications of selection conditions
  ([#2926](https://github.com/JuliaData/DataFrames.jl/pull/2926))
* When using broadcasting in `source .=> transformation .=> destination`
  transformation specification minilanguage now `All`, `Cols`, `Between`, and
  `Not` selectors when used as `source` or `destination` are properly expanded
  to selected column names within the call data frame scope.
  ([#2918](https://github.com/JuliaData/DataFrames.jl/pull/2918))
* `describe` now accepts `:detailed` as the `stats` argument
  to compute standard deviation and quartiles
  in addition to statistics that are reported by default.
  ([#2459](https://github.com/JuliaData/DataFrames.jl/pull/2459))
* `sort!` now supports general `AbstractDataFrame`
  ([#2946](https://github.com/JuliaData/DataFrames.jl/pull/2946))
* `filter` now supports `view` keyword argument
  ([#2951](https://github.com/JuliaData/DataFrames.jl/pull/2951))

## Bug fixes

* fix a problem with `unstack` on empty data frame
  ([#2842](https://github.com/JuliaData/DataFrames.jl/issues/2842))
* fix a problem with not specialized `Pair` arguments passed as transformations
  ([#2889](https://github.com/JuliaData/DataFrames.jl/issues/2889))
* sorting related functions now more carefully check passed arguments for
  correctness. Now all keyword arguments are correctly checked to be either
  scalars of vectors of scalars.
  ([#2946](https://github.com/JuliaData/DataFrames.jl/pull/2946))

## Performance improvements

* for selected common transformation specifications like e.g.
  `AsTable(...) => ByRow(sum)` use a custom implementations that
  lead to lower compilation latency and faster computation
  ([#2869](https://github.com/JuliaData/DataFrames.jl/pull/2869)),
  ([#2919](https://github.com/JuliaData/DataFrames.jl/pull/2919))

## Deprecations

* `delete!` is deprecated in favor of `deleteat!`
  ([#2854](https://github.com/JuliaData/DataFrames.jl/issues/2854))
* In `sort`, `sort!`, `issorted` and `sortperm` it is now documented
  that the result of passing an empty column selector uses lexicographic
  ordering of all columns, but this behavior is deprecated.
  ([#2941](https://github.com/JuliaData/DataFrames.jl/issues/2941))

## Planned changes

* In DataFrames.jl 1.4 release on Julia 1.7 or newer broadcasting assignment
  into an existing column of a data frame will replace it. Under Julia 1.6
  or older it will be an in place operation.
  ([#2937](https://github.com/JuliaData/DataFrames.jl/pull/2937)

# DataFrames.jl v1.2.2 Patch Release Notes

## Bug fixes

* fix a bug in `crossjoin` if the first argument is `SubDataFrame` and
  `makeunique=true`
  ([#2826](https://github.com/JuliaData/DataFrames.jl/issues/2826))

# DataFrames.jl v1.2.1 Patch Release Notes

## Bug fixes

* Add workaround for `deleteat!` bug in Julia Base in `delete!` function
  ([#2820](https://github.com/JuliaData/DataFrames.jl/issues/2820))

# DataFrames.jl v1.2 Release Notes

## New functionalities

* add option `matchmissing=:notequal` in joins;
  in `leftjoin`, `semijoin` and `antijoin` missings are dropped in right data frame,
  but preserved in left; in `rightjoin` missings are dropped in left data frame,
  but preserved in right; in `innerjoin` missings are dropped in both data frames;
  in `outerjoin` this value of keyword argument is not supported
  ([#2724](https://github.com/JuliaData/DataFrames.jl/pull/2724))
* correctly handle selectors of the form `:col => AsTable` and `:col => cols`
  by expanding a single column into multiple columns
  ([#2780](https://github.com/JuliaData/DataFrames.jl/pull/2780))
* if `subset!` is passed a `GroupedDataFrame` the grouping in the passed object
  gets updated to reflect rows removed from the parent data frame
  ([#2809](https://github.com/JuliaData/DataFrames.jl/pull/2809))

## Bug fixes

* fix bug in how `groupby` handles grouping of float columns;
  now `-0.0` is treated as *not integer* when deciding on which
  grouping algorithm should be used
  ([#2791](https://github.com/JuliaData/DataFrames.jl/pull/2791))
* fix bug in how `issorted` handles custom orderings and improve performance
  of sorting when complex custom orderings are passed
  ([#2746](https://github.com/JuliaData/DataFrames.jl/pull/2746))
* fix bug in `combine`, `select`, `select!`, `transform`, and `transform!`
  that incorrectly disallowed matrices of `Pair`s in `GroupedDataFrame` processing
  ([#2782](https://github.com/JuliaData/DataFrames.jl/pull/2782))
* fix location of summary in `text/html` output
  ([#2801](https://github.com/JuliaData/DataFrames.jl/pull/2801))

## Performance improvements

* `SubDataFrame`, `filter!`, `unique!`, `getindex`, `delete!`, `leftjoin`,
  `rightjoin`, and `outerjoin` are now more efficient if rows selected
  in internal operations form a continuous block
  ([#2727](https://github.com/JuliaData/DataFrames.jl/pull/2727),
   [#2769](https://github.com/JuliaData/DataFrames.jl/pull/2769))

## Deprecated

* `hcat` of a data frame with a vector is now deprecated to allow consistent
  handling of horizontal concatenation of data frame with Tables.jl tables
  in the future
  ([#2777](https://github.com/JuliaData/DataFrames.jl/pull/2777))

## Other changes

* `text/plain` rendering of columns containing complex numbers is now improved
  ([#2756](https://github.com/JuliaData/DataFrames.jl/pull/2756))
* in `text/html` display of a data frame show full type information when
  hovering over the shortened type with a mouse
  ([#2774](https://github.com/JuliaData/DataFrames.jl/pull/2774))

# DataFrames.jl v1.1.1 Patch Release Notes

## Performance improvements

* fix performance issue when aggregation function produces multiple rows
  in split-apply-combine
  ([2749](https://github.com/JuliaData/DataFrames.jl/pull/2749))
* `completecases` is now optimized and only processes columns that
  can contain missing values; additionally it is now type stable and
  always returns a `BitVector`
  ([#2726](https://github.com/JuliaData/DataFrames.jl/pull/2726))
* fix performance bottleneck when displaying wide tables
  ([#2750](https://github.com/JuliaData/DataFrames.jl/pull/2750))

# DataFrames.jl v1.1 Release Notes

## Functionality changes

* make sure `subset` checks if the passed condition function
  returns a vector of values (in the 1.0 release also returning scalar `true`,
  `false`, or `missing` was allowed which was unintended and error prone)
  ([#2744](https://github.com/JuliaData/DataFrames.jl/pull/2744))


# DataFrames.jl v1.0.2 Patch Release Notes

## Performance improvements

* fix of performance issue of `groupby` when using multi-threading
  ([#2736](https://github.com/JuliaData/DataFrames.jl/pull/2736))
* fix of performance issue of `groupby` when using `PooledVector`
  ([2733](https://github.com/JuliaData/DataFrames.jl/pull/2733))

# DataFrames.jl v1.0 Release Notes

## Breaking changes

* No breaking changes are planned for v1.0 release

## Bug fixes

* DataFrames.jl now checks that passed columns are 1-based as this is a current
  design assumption ([#2594](https://github.com/JuliaData/DataFrames.jl/pull/2594))
* `mapcols!` makes sure not to create columns being `AbstractRange` consistently
  with other methods that add columns to a `DataFrame`
  ([#2594](https://github.com/JuliaData/DataFrames.jl/pull/2594))
* `transform` and `transform!` always copy columns when column renaming transformation
  is passed. If similar issues are identified after 1.0 release (i.e. that a
  copy of data is not made in scenarios where it normally should be made these
  will be considered bugs and fixed as non-breaking changes)
  ([#2721](https://github.com/JuliaData/DataFrames.jl/pull/2721))

## New functionalities

* `firstindex`, `lastindex`, `size`, `ndims`, and `axes` are now consistently defined
  and documented in the manual for `AbstractDataFrame`, `DataFrameRow`,
  `DataFrameRows`, `DataFrameColumns`, `GroupedDataFrame`, `GroupKeys`, and `GroupKey`
  ([#2573](https://github.com/JuliaData/DataFrames.jl/pull/2573))
* add `subset` and `subset!` functions that allow to subset rows
  ([#2496](https://github.com/JuliaData/DataFrames.jl/pull/2496))
* `names` now allows passing a predicate as a column selector
  ([#2417](https://github.com/JuliaData/DataFrames.jl/pull/2417))
* `vcat` now allows a `source` keyword argument that specifies the
  additional column to be added in the last position in the resulting data frame
  that will identify the source data frame.
  ([#2649](https://github.com/JuliaData/DataFrames.jl/pull/2649))
* `GroupKey` and `DataFrameRow` are consistently behaving like `NamedTuple`
  in comparisons and they now implement: `hash`, `==`, `isequal`, `<`, `isless`
  ([#2669](https://github.com/JuliaData/DataFrames.jl/pull/2669)])
* since Julia 1.7 using broadcasting assignment on a `DataFrame` column
  selected as a property (e.g. `df.col .= 1`) is allowed when column does not
  exist and it allocates a fresh column
  ([#2655](https://github.com/JuliaData/DataFrames.jl/pull/2655))
* `delete!` now correctly handles the case when columns of a data frame are aliased
  ([#2690](https://github.com/JuliaData/DataFrames.jl/pull/2690))

## Deprecated

* in `leftjoin`, `rightjoin`, and `outerjoin` the `indicator` keyword argument
  is deprecated in favor of `source` keyword argument; `indicator` will be removed
  in 2.0 release ([2649](https://github.com/JuliaData/DataFrames.jl/pull/2649))
* Using broadcasting assignment on a `SubDataFrames` column selected as a property
  (e.g. `sdf.col .= 1`) is deprecated; it will be disallowed in the future.
  ([#2655](https://github.com/JuliaData/DataFrames.jl/pull/2655))
* Broadcasting assignment to an existing column of a `DataFrame`
  selected as a property (e.g. `df.col .= 1`) being an in-place
  operation is deprecated. It will allocate a fresh column in the future
  ([#2655](https://github.com/JuliaData/DataFrames.jl/pull/2655))
* all deprecations present in 0.22 release now throw an error
  ([#2554](https://github.com/JuliaData/DataFrames.jl/pull/2554));
  in particular `convert` methods, `map` on `GroupedDataFrame`
  that were deprecated in 0.22.6 release now throw an error
  ([#2679](https://github.com/JuliaData/DataFrames.jl/pull/2679))

## Other relevant changes

* `innerjoin`, `leftjoin`, `rightjoin`, `outerjoin`, `semijoin`, and `antijoin`
  are now much faster and check if passed data frames are sorted by the `on`
  columns and take into account if shorter data frame that is joined has unique
  values in `on` columns. These aspects of input data frames might affect the
  order of rows produced in the output
  ([#2612](https://github.com/JuliaData/DataFrames.jl/pull/2612),
   [#2622](https://github.com/JuliaData/DataFrames.jl/pull/2622))
* `DataFrame` constructor, `copy`, `getindex`, `select`, `select!`, `transform`,
  `transform!`, `combine`, `sort`, and join functions now use multiple threads
  in selected operations
  ([#2647](https://github.com/JuliaData/DataFrames.jl/pull/2647),
   [#2588](https://github.com/JuliaData/DataFrames.jl/pull/2588),
   [#2574](https://github.com/JuliaData/DataFrames.jl/pull/2574),
   [#2664](https://github.com/JuliaData/DataFrames.jl/pull/2664))

# DataFrames.jl v0.22.7 Release notes

* `convert` methods from `AbstractDataFrame`, `DataFrameRow` and `GroupKey`
  to `Array`, `Matrix`, `Vector` and `Tuple`, as well as from `AbstractDict` to
  `DataFrame`, are now deprecated: use corresponding
  constructors instead. The only conversions that are
  retained are `convert(::Type{NamedTuple}, dfr::DataFrameRow)`,
  `convert(::Type{NamedTuple}, key::GroupKey)`, and
  `convert(::Type{DataFrame}, sdf::SubDataFrame)`; the deprecated methods will be
  removed in 1.0 release
* as a bug fix `eltype` of vector returned by `eachrow` is now `DataFrameRow`
  ([#2662](https://github.com/JuliaData/DataFrames.jl/pull/2662))
* applying `map` to `GroupedDataFrame` is now deprecated. It will
  be an error in 1.0 release.
  ([#2662](https://github.com/JuliaData/DataFrames.jl/pull/2662))
* `copycols` keyword argument is now respected when building a `DataFrame` from
  `Tables.CopiedColumns`
  ([#2656](https://github.com/JuliaData/DataFrames.jl/pull/2656))

# DataFrames.jl v0.22 Release Notes

## Breaking changes

* the rules for transformations passed to `select`/`select!`, `transform`/`transform!`,
  and `combine` have been made more flexible; in particular now it is allowed to
  return multiple columns from a transformation function
  ([#2461](https://github.com/JuliaData/DataFrames.jl/pull/2461) and
  [#2481](https://github.com/JuliaData/DataFrames.jl/pull/2481))
* CategoricalArrays.jl is no longer reexported: call `using CategoricalArrays`
  to use it [#2404]((https://github.com/JuliaData/DataFrames.jl/pull/2404)).
  In the same vein, the `categorical` and `categorical!` functions
  have been deprecated in favor of
  `transform(df, cols .=> categorical .=> cols)` and similar syntaxes
  [#2394]((https://github.com/JuliaData/DataFrames.jl/pull/2394)).
  `stack` now creates a `PooledVector{String}` variable column rather than
  a `CategoricalVector{String}` column by default;
  pass `variable_eltype=CategoricalValue{String}` to get the previous behavior
  ([#2391](https://github.com/JuliaData/DataFrames.jl/pull/2391))
* `isless` for `DataFrameRow`s now checks column names
([#2292](https://github.com/JuliaData/DataFrames.jl/pull/2292))
* `DataFrameColumns` is now not a subtype of `AbstractVector`
  ([#2291](https://github.com/JuliaData/DataFrames.jl/pull/2291))
* `nunique` is not reported now by `describe` by default
  ([#2339](https://github.com/JuliaData/DataFrames.jl/pull/2339))
* stop reordering columns of the parent in `transform` and `transform!`;
  always generate columns that were specified to be computed even for
  `GroupedDataFrame` with zero rows
  ([#2324](https://github.com/JuliaData/DataFrames.jl/pull/2324))
* improve the rule for automatically generated column names in
  `combine`/`select(!)`/`transform(!)` with composed functions
  ([#2274](https://github.com/JuliaData/DataFrames.jl/pull/2274))
* `:nmissing` in `describe` now produces `0` if the column does not allow
  missing values; earlier `nothing` was produced in this case
  ([#2360](https://github.com/JuliaData/DataFrames.jl/pull/2360))
* fast aggregation functions in for `GroupedDataFrame` now correctly
  choose the fast path only when it is safe; this resolves inconsistencies
  with what the same functions not using fast path produce
  ([#2357](https://github.com/JuliaData/DataFrames.jl/pull/2357))
* joins now return `PooledVector` not `CategoricalVector` in indicator column
  ([#2505](https://github.com/JuliaData/DataFrames.jl/pull/2505))
* `GroupKeys` now supports `in` for `GroupKey`, `Tuple`, `NamedTuple` and dictionaries
  ([2392](https://github.com/JuliaData/DataFrames.jl/pull/2392))
* in `describe` the specification of custom aggregation is now `function => name`;
  old `name => function` order is now deprecated
  ([#2401](https://github.com/JuliaData/DataFrames.jl/pull/2401))
* in joins passing `NaN` or real or imaginary `-0.0` in `on` column now throws an
  error; passing `missing` thows an error unless `matchmissing=:equal` keyword argument
  is passed ([#2504](https://github.com/JuliaData/DataFrames.jl/pull/2504))
* `unstack` now produces row and column keys in the order of their first appearance
   and has two new keyword arguments `allowmissing` and `allowduplicates`
  ([#2494](https://github.com/JuliaData/DataFrames.jl/pull/2494))
* [PrettyTables.jl](https://github.com/ronisbr/PrettyTables.jl) is now the
  default back-end to print DataFrames to text/plain; the print option
  `splitcols` was removed and the output format was changed
  ([#2429](https://github.com/JuliaData/DataFrames.jl/pull/2429))

## New functionalities

* add `filter` to `GroupedDataFrame` ([#2279](https://github.com/JuliaData/DataFrames.jl/pull/2279))
* add `empty` and `empty!` function for `DataFrame` that remove all rows from it,
  but keep columns ([#2262](https://github.com/JuliaData/DataFrames.jl/pull/2262))
* make `indicator` keyword argument in joins allow passing a string
  ([#2284](https://github.com/JuliaData/DataFrames.jl/pull/2284),
   [#2296](https://github.com/JuliaData/DataFrames.jl/pull/2296))
* add new functions to `GroupKey` API to make it more consistent with `DataFrameRow`
  ([#2308](https://github.com/JuliaData/DataFrames.jl/pull/2308))
* allow column renaming in joins
  ([#2313](https://github.com/JuliaData/DataFrames.jl/pull/2313) and
  ([#2398](https://github.com/JuliaData/DataFrames.jl/pull/2398))
* add `rownumber` to `DataFrameRow` ([#2356](https://github.com/JuliaData/DataFrames.jl/pull/2356))
* allow passing column name to specify the position where a new columns should be
  inserted in `insertcols!` ([#2365](https://github.com/JuliaData/DataFrames.jl/pull/2365))
* allow `GroupedDataFrame`s to be indexed using a dictionary, which can use `Symbol` or string keys and
  are not dependent on the order of keys. ([#2281](https://github.com/JuliaData/DataFrames.jl/pull/2281))
* add `isapprox` method to check for approximate equality between two dataframes
  ([#2373](https://github.com/JuliaData/DataFrames.jl/pull/2373))
* add `columnindex` for `DataFrameRow`
  ([#2380](https://github.com/JuliaData/DataFrames.jl/pull/2380))
* `names` now accepts `Type` as a column selector
  ([#2400](https://github.com/JuliaData/DataFrames.jl/pull/2400))
* `select`, `select!`, `transform`, `transform!` and `combine` now allow `renamecols`
  keyword argument that makes it possible to avoid adding transformation function name
  as a suffix in automatically generated column names
  ([#2397](https://github.com/JuliaData/DataFrames.jl/pull/2397))
* `filter`, `sort`, `dropmissing`, and `unique` now support a `view` keyword argument
  which if set to `true` makes them retun a `SubDataFrame` view into the passed
  data frame.
* add `only` method for `AbstractDataFrame` ([#2449](https://github.com/JuliaData/DataFrames.jl/pull/2449))
* passing empty sets of columns in `filter`/`filter!` and in `select`/`transform`/`combine`
  with `ByRow` is now accepted ([#2476](https://github.com/JuliaData/DataFrames.jl/pull/2476))
* add `permutedims` method for `AbstractDataFrame` ([#2447](https://github.com/JuliaData/DataFrames.jl/pull/2447))
* add support for `Cols` from DataAPI.jl ([#2495](https://github.com/JuliaData/DataFrames.jl/pull/2495))
* add `reverse` function for `AbstractDataFrame` that reverses the rows
  ([#2944](https://github.com/JuliaData/DataFrames.jl/pull/2944))

## Deprecated

* `DataFrame!` is now deprecated ([#2338](https://github.com/JuliaData/DataFrames.jl/pull/2338))
* several in-standard `DataFrame` constructors are now deprecated
  ([#2464](https://github.com/JuliaData/DataFrames.jl/pull/2464))
* all old deprecations now throw an error
  ([#2350](https://github.com/JuliaData/DataFrames.jl/pull/2350))

## Dependency changes

* Tables.jl version 1.2 is now required.
* DataAPI.jl version 1.4 is now required. It implies that `All(args...)` is
  deprecated and `Cols(args...)` is recommended instead. `All()` is still supported.

## Other relevant changes

* Documentation is now available also in *Dark* mode
  ([#2315](https://github.com/JuliaData/DataFrames.jl/pull/2315))
* add rich display support for Markdown cell entries in HTML and LaTeX
  ([#2346](https://github.com/JuliaData/DataFrames.jl/pull/2346))
* limit the maximal display width the output can use in `text/plain` before
  being truncated (in the `textwidth` sense, excluding `…`) to `32` per column
  by default and fix a corner case when no columns are printed in situations when
  they are too wide ([#2403](https://github.com/JuliaData/DataFrames.jl/pull/2403))
* Common methods are now precompiled to improve responsiveness the first time a method
  is called in a Julia session. Precompilation takes up to 30 seconds
  after installing the package
  ([#2456](https://github.com/JuliaData/DataFrames.jl/pull/2456)).<|MERGE_RESOLUTION|>--- conflicted
+++ resolved
@@ -12,14 +12,11 @@
 * Add special syntax for `eachindex`, `groupindices`, and `proprow`
   to transformation mini-language
   ([#3001](https://github.com/JuliaData/DataFrames.jl/pull/3001)).
-<<<<<<< HEAD
 * Add support for `reverse!`, `permute!`, `invpermute!`, `shuffle`,
   and `shuffle!` functions. Improve functionality of `reverse`.
   ([#3010](https://github.com/JuliaData/DataFrames.jl/pull/3010)).
-=======
 * `first` and `last` for `GroupedDataFrame` now support passing number of elements to get
   ([#3006](https://github.com/JuliaData/DataFrames.jl/issues/3006))
->>>>>>> ab1794c0
 
 # DataFrames.jl v1.3.2 Patch Release Notes
 
