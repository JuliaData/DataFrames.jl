<<<<<<< HEAD
# DataFrames.jl v1.5 Release Notes

## New functionalities

* Add `Iterators.partition` support
   ([#3212](https://github.com/JuliaData/DataFrames.jl/pull/3212))
=======
# DataFrames.jl v1.4.4 Patch Release Notes

## Bug fixes

* Fix bug in `select` and `transform` with `copycols=false` on `SubDataFrame`
  that incorrectly allowed passing transformations
  ([#3231](https://github.com/JuliaData/DataFrames.jl/pull/3231))
>>>>>>> cea26199

# DataFrames.jl v1.4.3 Patch Release Notes

## Bug fixes

* Fix incorrect handling of column metadata in `insertcols!` and `insertcols`
  ([#3220](https://github.com/JuliaData/DataFrames.jl/pull/3220))
* Correctly handle `GroupedDataFrame` with no groups in multi-column
  operation specification syntax
  ([#3122](https://github.com/JuliaData/DataFrames.jl/issues/3122))

## Display improvements

* Improve printing of grouping keys when displaying `GroupedDataFrame`
  ([#3213](https://github.com/JuliaData/DataFrames.jl/pull/3213))

## Integration changes

* Support updates of metadata API introduced in DataAPI.jl 1.13.0
  ([3216](https://github.com/JuliaData/DataFrames.jl/pull/3216))

# DataFrames.jl v1.4.2 Patch Release Notes

## Bug fixes

* Make sure `flatten` works correctly on a data frame with zero rows
  ([#3198](https://github.com/JuliaData/DataFrames.jl/issues/3198))

# DataFrames.jl v1.4.1 Patch Release Notes

## Bug fixes

* Make sure we always copy the indexing value when calling `getindex` on
  `DataFrameRows` object
  ([#3192](https://github.com/JuliaData/DataFrames.jl/issues/3192))

# DataFrames.jl v1.4 Release Notes

## Julia compatibility change

* DataFrames.jl 1.4 requires Julia 1.6
  ([#3145](https://github.com/JuliaData/DataFrames.jl/pull/3145))

## New functionalities

* `subset` and `subset!` now allow passing zero column selectors
   ([#3025](https://github.com/JuliaData/DataFrames.jl/pull/3025))
* `subset` and `subset!` processing `GroupedDataFrame` allow using a scalar as
  a subsetting condition (this will result in including/excluding a whole group);
  for `AbstractDataFrame` processing only `AbstractVector` subsetting condition is
  allowed as accepting scalars can lead to hard to catch bugs in users' code
  ([#3032](https://github.com/JuliaData/DataFrames.jl/pull/3032))
* `permutedims` now supports a `strict` keyword argument that allows
  for a more flexible handling of values stored in a column that will
  become a new header
  ([#3004](https://github.com/JuliaData/DataFrames.jl/issues/3004))
* `unstack` now allows passing a function in `combine` keyword argument;
  this allows for a convenient creation of two dimensional pivot tables
  ([#2998](https://github.com/JuliaData/DataFrames.jl/issues/2998),
   [#3185](https://github.com/JuliaData/DataFrames.jl/pull/3185))
* `filter` for `GroupedDataFrame` now accepts `ungroup` keyword argument
  ([#3021](https://github.com/JuliaData/DataFrames.jl/issues/3021))
* Add special syntax for `eachindex`, `groupindices`, and `proprow`
  to transformation mini-language
  ([#3001](https://github.com/JuliaData/DataFrames.jl/pull/3001)).
* Add support for `reverse!`, `permute!`, `invpermute!`, `shuffle`,
  and `shuffle!` functions. Improve functionality of `reverse`.
  ([#3010](https://github.com/JuliaData/DataFrames.jl/pull/3010)).
* `first` and `last` for `GroupedDataFrame` now support passing number of elements to get
  ([#3006](https://github.com/JuliaData/DataFrames.jl/issues/3006))
* Add `insertcols`, which is a version of `insertcols!` that creates a new data frame
  ([#3020](https://github.com/JuliaData/DataFrames.jl/issues/3020))
* Add `fillcombinations` function that generates all combinations of
  levels of selected columns of a data frame
  ([#3012](https://github.com/JuliaData/DataFrames.jl/issues/3012))
* Guarantee that `permute!` and `invpermute!` throw on invalid input
  ([#3035](https://github.com/JuliaData/DataFrames.jl/pull/3035))
* Add `allcombinations` function that returns a data frame created
  from all combinations of the passed vectors
  ([#3031](https://github.com/JuliaData/DataFrames.jl/pull/3031))
* Add `resize!`, `keepat!`, `pop!`, `popfirst!`, and `popat!`,
  make `deleteat!` signature more precise
   ([#3047](https://github.com/JuliaData/DataFrames.jl/pull/3047))
* Add `pushfirst!` and `insert!`
   ([#3072](https://github.com/JuliaData/DataFrames.jl/pull/3072))
* New `threads` argument allows disabling multithreading in
  `combine`, `select`, `select!`, `transform`, `transform!`, `subset` and `subset!`
  ([#3030](https://github.com/JuliaData/DataFrames.jl/pull/3030))
* Add support for table-level and column-level metadata using
  DataAPI.jl interface
  ([#3055](https://github.com/JuliaData/DataFrames.jl/pull/3055))
* `completecases` and `nonunique` no longer throw an error when data frame
  with no columns is passed
  ([#3055](https://github.com/JuliaData/DataFrames.jl/pull/3055))
* `describe` now accepts two predefined arguments: `:nnonmissing` and `:nuniqueall`
  ([#3146](https://github.com/JuliaData/DataFrames.jl/pull/3146))

## Previously announced breaking changes

* On Julia 1.7 or newer broadcasting assignment
  into an existing column of a data frame replaces it. Under Julia 1.6
  or older it is an in place operation.
  ([#3022](https://github.com/JuliaData/DataFrames.jl/pull/3022))

# Deprecations

* `allowduplicates` keyword argument in `unstack` is deprecated,
  `combine` keyword argument should be used instead
  ([#3185](https://github.com/JuliaData/DataFrames.jl/pull/3185))

## Internal changes

* `DataFrame` is now a `mutable struct` and has three new fields
  `metadata`, `colmetadata`, and `allnotemetadata`;
  this change makes `DataFrame` objects serialized under
  earlier versions of DataFrames.jl incompatible with version 1.4
  ([#3055](https://github.com/JuliaData/DataFrames.jl/pull/3055))

## Bug fixes

* fix dispatch ambiguity in `rename` and `rename!` when only
  source data frame is passed
  ([#3055](https://github.com/JuliaData/DataFrames.jl/pull/3055))
* Make sure that `AsTable` accepts only valid argument
  ([#3064](https://github.com/JuliaData/DataFrames.jl/pull/3064))
* Make sure we avoid aliasing when repeating the same column
  in `select[!]` and `transform[!]` on `GroupedDataFrame`
  ([#3070](https://github.com/JuliaData/DataFrames.jl/pull/3070))
* Make `vcat` correctly handle `cols` keyword argument if only
  data frames having no columns are passed
  ([#3081](https://github.com/JuliaData/DataFrames.jl/pull/3081))
* Make `subset` preserves group ordering when `ungroup=false` like `subset!` already does
  ([#3094](https://github.com/JuliaData/DataFrames.jl/pull/3094))
* Fix incorrect behavior of `GroupDataFrame` indexing in corner cases
  ([#3179](https://github.com/JuliaData/DataFrames.jl/pull/3179))
* Fix errors in `insertcols!` when no columns to add are passed
  ([#3179](https://github.com/JuliaData/DataFrames.jl/pull/3179))
* Fix errors in `minimum` and `maximum` aggregates
  when processing `GroupedDataFrame` with `combine` in corner cases
  ([#3179](https://github.com/JuliaData/DataFrames.jl/pull/3179))

## Performance

* Speed up `permute!` and `invpermute!` (and therefore sorting) 2x-8x
  for large tables by using cycle notation
  ([#3035](https://github.com/JuliaData/DataFrames.jl/pull/3035))
* Make one-dimensional multi-element indexing of `DataFrameRows` return
  `DataFrameRows`
  ([#3037](https://github.com/JuliaData/DataFrames.jl/pull/3037))
* Make `transform!` on `SubDataFrame` faster
  ([#3070](https://github.com/JuliaData/DataFrames.jl/pull/3070))

## Integration changes

* Support `Tables.subset` and move `ByRow` definition to Tables.jl
  ([#3158](https://github.com/JuliaData/DataFrames.jl/pull/3158))

# DataFrames.jl v1.3.6 Patch Release Notes

## Bug fixes

* Fix overly restrictive type assertion in `filter` and `filter!`
  ([#3155](https://github.com/JuliaData/DataFrames.jl/pull/3155))

# DataFrames.jl v1.3.5 Patch Release Notes

## Integration change

* Allow version 4 of Compat.jl

# DataFrames.jl v1.3.4 Patch Release Notes

## Bug fixes

* Fix handling of `variable_eltype` in `stack`
  ([#3043](https://github.com/JuliaData/DataFrames.jl/issues/3043))

# DataFrames.jl v1.3.3 Patch Release Notes

## Bug fixes

* Fix handling of `matchmissing` keyword argument in joins
  ([#3040](https://github.com/JuliaData/DataFrames.jl/issues/3040))

# DataFrames.jl v1.3.2 Patch Release Notes

## Bug fixes

* Make sure that `select!`/`transform!` and `select`/`transform`
  (with `copycols=false`) do not produce aliases of the same source column
  consistently (currently only `transform[!]` ensured it for an unwrapped
  column renaming operation)
  ([#2983](https://github.com/JuliaData/DataFrames.jl/issues/2983))
* Fix aliasing detection in `sort!` (now only identical columns passing `===`
  test are considered aliases)
  ([#2981](https://github.com/JuliaData/DataFrames.jl/issues/2981))
* Make sure `ByRow` calls wrapped function exactly once for each element
  in all cases
  ([#2982](https://github.com/JuliaData/DataFrames.jl/issues/2982))

# DataFrames.jl v1.3.1 Patch Release Notes

## Bug fixes

* Fix `getindex` that incorrectly allowed vectors of `Pair`s
  ([#2970](https://github.com/JuliaData/DataFrames.jl/issues/2970))

# DataFrames.jl v1.3 Release Notes

## New functionalities

* Improve `sort` keyword argument in `groupby`
  ([#2812](https://github.com/JuliaData/DataFrames.jl/pull/2812)).

  In the `groupby` function the `sort` keyword argument now allows three values:
  - `nothing` (the default) leaves the order of groups undefined and allows
    `groupby` to pick the fastest available grouping algorithm;
  - `true` sorts groups by key columns;
  - `false` creates groups in the order of their appearance in the parent data
    frame;

  In previous versions, the `sort` keyword argument allowed only `Bool` values
  and `false` (which was the default) corresponded to the new
  behavior when `nothing` is passed. Therefore only the user visible change
  affecting existing code is when `sort=false` is passed explicitly.
  The order of groups was undefined in that case, but in practice
  groups were already created in their order of appearance, *except*
  when grouping columns implemented the `DataAPI.refpool` API
  (notably `PooledArray` and `CategoricalArray`) or when they contained only
  integers in a small range.
  ([#2812](https://github.com/JuliaData/DataFrames.jl/pull/2812))
* the `unstack` function receives new keyword argument `fill`
  (with `missing` default) that is used to fill combinations of not encountered
  rows and columns. This feature allows to distinguish between missings in
  value column and just missing row/column combinations and to easily fill
  with zeros non existing combinations in case of counting.
  ([#2828](https://github.com/JuliaData/DataFrames.jl/pull/2828))

* Allow adding new columns to a `SubDataFrame` created with `:` as column selector
  ([#2794](https://github.com/JuliaData/DataFrames.jl/pull/2794)).

  If `sdf` is a `SubDataFrame` created with `:` as a column selector then
  `insertcols!`, `setindex!`, and broadcasted assignment allow for creation
  of new columns, automatically filling filtered-out rows with `missing` values;

* Allow replacing existing columns in a `SubDataFrame` with `!` as row selector
  in assignment and broadcasted assignment
  ([#2794](https://github.com/JuliaData/DataFrames.jl/pull/2794)).

  Assignment to existing columns allocates a new column.
  Values already stored in filtered-out rows are copied.

* Allow `SubDataFrame` to be passed as an argument to `select!` and `transform!`
  (also on `GroupedDataFrame` created from a `SubDataFrame`)
  ([#2794](https://github.com/JuliaData/DataFrames.jl/pull/2794)).

  Assignment to existing columns allocates a new column.
  Values already stored in filtered-out rows are copied.
  In case of creation of new columns, filtered-out rows are automatically
  filled with `missing` values.
  If `SubDataFrame` was not created with `:` as column selector the resulting operation
  must produce the same column names as stored in the source `SubDataFrame` or an error is thrown.

* `Tables.materializer` when passed the following types or their subtypes:
  `AbstractDataFrame`, `DataFrameRows`, `DataFrameColumns` returns `DataFrame`.
  ([#2839](https://github.com/JuliaData/DataFrames.jl/pull/2839))
* the `insertcols!` function receives new keyword argument `after`
  (with `false` default) that specifies if columns should be inserted after
  or before `col`.
  ([#2829](https://github.com/JuliaData/DataFrames.jl/pull/2829))
* Added support for `deleteat!`
  ([#2854](https://github.com/JuliaData/DataFrames.jl/issues/2854))
* `leftjoin!` performing a left join of two data frame objects by updating the
  left data frame with the joined columns from right data frame.
  ([#2843](https://github.com/JuliaData/DataFrames.jl/pull/2843))
* the `DataFrame` constructor when column names are passed to it as a second
  argument now determines if a passed vector of column names is valid based on
  its contents and not element type
  ([#2859](https://github.com/JuliaData/DataFrames.jl/pull/2859))
* the `DataFrame` constructor when matrix is passed to it as a first
  argument now allows `copycols` keyword argument
  ([#2859](https://github.com/JuliaData/DataFrames.jl/pull/2859))
* `Cols` now accepts a predicate accepting column names as strings.
  ([#2881](https://github.com/JuliaData/DataFrames.jl/pull/2881))
* In `source => transformation => destination` transformation specification
  minilanguage now `destination` can be also a `Function` generating
  target column names and taking column names specified by `source`
  as an argument.
  ([#2897](https://github.com/JuliaData/DataFrames.jl/pull/2897))
* `subset` and `subset!` now allow passing multiple column selectors and
  vectors or matrices of `Pair`s as specifications of selection conditions
  ([#2926](https://github.com/JuliaData/DataFrames.jl/pull/2926))
* When using broadcasting in `source .=> transformation .=> destination`
  transformation specification minilanguage now `All`, `Cols`, `Between`, and
  `Not` selectors when used as `source` or `destination` are properly expanded
  to selected column names within the call data frame scope.
  ([#2918](https://github.com/JuliaData/DataFrames.jl/pull/2918))
* `describe` now accepts `:detailed` as the `stats` argument
  to compute standard deviation and quartiles
  in addition to statistics that are reported by default.
  ([#2459](https://github.com/JuliaData/DataFrames.jl/pull/2459))
* `sort!` now supports general `AbstractDataFrame`
  ([#2946](https://github.com/JuliaData/DataFrames.jl/pull/2946))
* `filter` now supports `view` keyword argument
  ([#2951](https://github.com/JuliaData/DataFrames.jl/pull/2951))

## Bug fixes

* fix a problem with `unstack` on empty data frame
  ([#2842](https://github.com/JuliaData/DataFrames.jl/issues/2842))
* fix a problem with not specialized `Pair` arguments passed as transformations
  ([#2889](https://github.com/JuliaData/DataFrames.jl/issues/2889))
* sorting related functions now more carefully check passed arguments for
  correctness. Now all keyword arguments are correctly checked to be either
  scalars of vectors of scalars.
  ([#2946](https://github.com/JuliaData/DataFrames.jl/pull/2946))

## Performance improvements

* for selected common transformation specifications like e.g.
  `AsTable(...) => ByRow(sum)` use a custom implementations that
  lead to lower compilation latency and faster computation
  ([#2869](https://github.com/JuliaData/DataFrames.jl/pull/2869)),
  ([#2919](https://github.com/JuliaData/DataFrames.jl/pull/2919))

## Deprecations

* `delete!` is deprecated in favor of `deleteat!`
  ([#2854](https://github.com/JuliaData/DataFrames.jl/issues/2854))
* In `sort`, `sort!`, `issorted` and `sortperm` it is now documented
  that the result of passing an empty column selector uses lexicographic
  ordering of all columns, but this behavior is deprecated.
  ([#2941](https://github.com/JuliaData/DataFrames.jl/issues/2941))

## Planned changes

* In DataFrames.jl 1.4 release on Julia 1.7 or newer broadcasting assignment
  into an existing column of a data frame will replace it. Under Julia 1.6
  or older it will be an in place operation.
  ([#2937](https://github.com/JuliaData/DataFrames.jl/pull/2937)

# DataFrames.jl v1.2.2 Patch Release Notes

## Bug fixes

* fix a bug in `crossjoin` if the first argument is `SubDataFrame` and
  `makeunique=true`
  ([#2826](https://github.com/JuliaData/DataFrames.jl/issues/2826))

# DataFrames.jl v1.2.1 Patch Release Notes

## Bug fixes

* Add workaround for `deleteat!` bug in Julia Base in `delete!` function
  ([#2820](https://github.com/JuliaData/DataFrames.jl/issues/2820))

# DataFrames.jl v1.2 Release Notes

## New functionalities

* add option `matchmissing=:notequal` in joins;
  in `leftjoin`, `semijoin` and `antijoin` missings are dropped in right data frame,
  but preserved in left; in `rightjoin` missings are dropped in left data frame,
  but preserved in right; in `innerjoin` missings are dropped in both data frames;
  in `outerjoin` this value of keyword argument is not supported
  ([#2724](https://github.com/JuliaData/DataFrames.jl/pull/2724))
* correctly handle selectors of the form `:col => AsTable` and `:col => cols`
  by expanding a single column into multiple columns
  ([#2780](https://github.com/JuliaData/DataFrames.jl/pull/2780))
* if `subset!` is passed a `GroupedDataFrame` the grouping in the passed object
  gets updated to reflect rows removed from the parent data frame
  ([#2809](https://github.com/JuliaData/DataFrames.jl/pull/2809))

## Bug fixes

* fix bug in how `groupby` handles grouping of float columns;
  now `-0.0` is treated as *not integer* when deciding on which
  grouping algorithm should be used
  ([#2791](https://github.com/JuliaData/DataFrames.jl/pull/2791))
* fix bug in how `issorted` handles custom orderings and improve performance
  of sorting when complex custom orderings are passed
  ([#2746](https://github.com/JuliaData/DataFrames.jl/pull/2746))
* fix bug in `combine`, `select`, `select!`, `transform`, and `transform!`
  that incorrectly disallowed matrices of `Pair`s in `GroupedDataFrame` processing
  ([#2782](https://github.com/JuliaData/DataFrames.jl/pull/2782))
* fix location of summary in `text/html` output
  ([#2801](https://github.com/JuliaData/DataFrames.jl/pull/2801))

## Performance improvements

* `SubDataFrame`, `filter!`, `unique!`, `getindex`, `delete!`, `leftjoin`,
  `rightjoin`, and `outerjoin` are now more efficient if rows selected
  in internal operations form a continuous block
  ([#2727](https://github.com/JuliaData/DataFrames.jl/pull/2727),
   [#2769](https://github.com/JuliaData/DataFrames.jl/pull/2769))

## Deprecated

* `hcat` of a data frame with a vector is now deprecated to allow consistent
  handling of horizontal concatenation of data frame with Tables.jl tables
  in the future
  ([#2777](https://github.com/JuliaData/DataFrames.jl/pull/2777))

## Other changes

* `text/plain` rendering of columns containing complex numbers is now improved
  ([#2756](https://github.com/JuliaData/DataFrames.jl/pull/2756))
* in `text/html` display of a data frame show full type information when
  hovering over the shortened type with a mouse
  ([#2774](https://github.com/JuliaData/DataFrames.jl/pull/2774))

# DataFrames.jl v1.1.1 Patch Release Notes

## Performance improvements

* fix performance issue when aggregation function produces multiple rows
  in split-apply-combine
  ([2749](https://github.com/JuliaData/DataFrames.jl/pull/2749))
* `completecases` is now optimized and only processes columns that
  can contain missing values; additionally it is now type stable and
  always returns a `BitVector`
  ([#2726](https://github.com/JuliaData/DataFrames.jl/pull/2726))
* fix performance bottleneck when displaying wide tables
  ([#2750](https://github.com/JuliaData/DataFrames.jl/pull/2750))

# DataFrames.jl v1.1 Release Notes

## Functionality changes

* make sure `subset` checks if the passed condition function
  returns a vector of values (in the 1.0 release also returning scalar `true`,
  `false`, or `missing` was allowed which was unintended and error prone)
  ([#2744](https://github.com/JuliaData/DataFrames.jl/pull/2744))


# DataFrames.jl v1.0.2 Patch Release Notes

## Performance improvements

* fix of performance issue of `groupby` when using multi-threading
  ([#2736](https://github.com/JuliaData/DataFrames.jl/pull/2736))
* fix of performance issue of `groupby` when using `PooledVector`
  ([2733](https://github.com/JuliaData/DataFrames.jl/pull/2733))

# DataFrames.jl v1.0 Release Notes

## Breaking changes

* No breaking changes are planned for v1.0 release

## Bug fixes

* DataFrames.jl now checks that passed columns are 1-based as this is a current
  design assumption ([#2594](https://github.com/JuliaData/DataFrames.jl/pull/2594))
* `mapcols!` makes sure not to create columns being `AbstractRange` consistently
  with other methods that add columns to a `DataFrame`
  ([#2594](https://github.com/JuliaData/DataFrames.jl/pull/2594))
* `transform` and `transform!` always copy columns when column renaming transformation
  is passed. If similar issues are identified after 1.0 release (i.e. that a
  copy of data is not made in scenarios where it normally should be made these
  will be considered bugs and fixed as non-breaking changes)
  ([#2721](https://github.com/JuliaData/DataFrames.jl/pull/2721))

## New functionalities

* `firstindex`, `lastindex`, `size`, `ndims`, and `axes` are now consistently defined
  and documented in the manual for `AbstractDataFrame`, `DataFrameRow`,
  `DataFrameRows`, `DataFrameColumns`, `GroupedDataFrame`, `GroupKeys`, and `GroupKey`
  ([#2573](https://github.com/JuliaData/DataFrames.jl/pull/2573))
* add `subset` and `subset!` functions that allow to subset rows
  ([#2496](https://github.com/JuliaData/DataFrames.jl/pull/2496))
* `names` now allows passing a predicate as a column selector
  ([#2417](https://github.com/JuliaData/DataFrames.jl/pull/2417))
* `vcat` now allows a `source` keyword argument that specifies the
  additional column to be added in the last position in the resulting data frame
  that will identify the source data frame.
  ([#2649](https://github.com/JuliaData/DataFrames.jl/pull/2649))
* `GroupKey` and `DataFrameRow` are consistently behaving like `NamedTuple`
  in comparisons and they now implement: `hash`, `==`, `isequal`, `<`, `isless`
  ([#2669](https://github.com/JuliaData/DataFrames.jl/pull/2669)])
* since Julia 1.7 using broadcasting assignment on a `DataFrame` column
  selected as a property (e.g. `df.col .= 1`) is allowed when column does not
  exist and it allocates a fresh column
  ([#2655](https://github.com/JuliaData/DataFrames.jl/pull/2655))
* `delete!` now correctly handles the case when columns of a data frame are aliased
  ([#2690](https://github.com/JuliaData/DataFrames.jl/pull/2690))

## Deprecated

* in `leftjoin`, `rightjoin`, and `outerjoin` the `indicator` keyword argument
  is deprecated in favor of `source` keyword argument; `indicator` will be removed
  in 2.0 release ([2649](https://github.com/JuliaData/DataFrames.jl/pull/2649))
* Using broadcasting assignment on a `SubDataFrames` column selected as a property
  (e.g. `sdf.col .= 1`) is deprecated; it will be disallowed in the future.
  ([#2655](https://github.com/JuliaData/DataFrames.jl/pull/2655))
* Broadcasting assignment to an existing column of a `DataFrame`
  selected as a property (e.g. `df.col .= 1`) being an in-place
  operation is deprecated. It will allocate a fresh column in the future
  ([#2655](https://github.com/JuliaData/DataFrames.jl/pull/2655))
* all deprecations present in 0.22 release now throw an error
  ([#2554](https://github.com/JuliaData/DataFrames.jl/pull/2554));
  in particular `convert` methods, `map` on `GroupedDataFrame`
  that were deprecated in 0.22.6 release now throw an error
  ([#2679](https://github.com/JuliaData/DataFrames.jl/pull/2679))

## Other relevant changes

* `innerjoin`, `leftjoin`, `rightjoin`, `outerjoin`, `semijoin`, and `antijoin`
  are now much faster and check if passed data frames are sorted by the `on`
  columns and take into account if shorter data frame that is joined has unique
  values in `on` columns. These aspects of input data frames might affect the
  order of rows produced in the output
  ([#2612](https://github.com/JuliaData/DataFrames.jl/pull/2612),
   [#2622](https://github.com/JuliaData/DataFrames.jl/pull/2622))
* `DataFrame` constructor, `copy`, `getindex`, `select`, `select!`, `transform`,
  `transform!`, `combine`, `sort`, and join functions now use multiple threads
  in selected operations
  ([#2647](https://github.com/JuliaData/DataFrames.jl/pull/2647),
   [#2588](https://github.com/JuliaData/DataFrames.jl/pull/2588),
   [#2574](https://github.com/JuliaData/DataFrames.jl/pull/2574),
   [#2664](https://github.com/JuliaData/DataFrames.jl/pull/2664))

# DataFrames.jl v0.22.7 Release notes

* `convert` methods from `AbstractDataFrame`, `DataFrameRow` and `GroupKey`
  to `Array`, `Matrix`, `Vector` and `Tuple`, as well as from `AbstractDict` to
  `DataFrame`, are now deprecated: use corresponding
  constructors instead. The only conversions that are
  retained are `convert(::Type{NamedTuple}, dfr::DataFrameRow)`,
  `convert(::Type{NamedTuple}, key::GroupKey)`, and
  `convert(::Type{DataFrame}, sdf::SubDataFrame)`; the deprecated methods will be
  removed in 1.0 release
* as a bug fix `eltype` of vector returned by `eachrow` is now `DataFrameRow`
  ([#2662](https://github.com/JuliaData/DataFrames.jl/pull/2662))
* applying `map` to `GroupedDataFrame` is now deprecated. It will
  be an error in 1.0 release.
  ([#2662](https://github.com/JuliaData/DataFrames.jl/pull/2662))
* `copycols` keyword argument is now respected when building a `DataFrame` from
  `Tables.CopiedColumns`
  ([#2656](https://github.com/JuliaData/DataFrames.jl/pull/2656))

# DataFrames.jl v0.22 Release Notes

## Breaking changes

* the rules for transformations passed to `select`/`select!`, `transform`/`transform!`,
  and `combine` have been made more flexible; in particular now it is allowed to
  return multiple columns from a transformation function
  ([#2461](https://github.com/JuliaData/DataFrames.jl/pull/2461) and
  [#2481](https://github.com/JuliaData/DataFrames.jl/pull/2481))
* CategoricalArrays.jl is no longer reexported: call `using CategoricalArrays`
  to use it [#2404]((https://github.com/JuliaData/DataFrames.jl/pull/2404)).
  In the same vein, the `categorical` and `categorical!` functions
  have been deprecated in favor of
  `transform(df, cols .=> categorical .=> cols)` and similar syntaxes
  [#2394]((https://github.com/JuliaData/DataFrames.jl/pull/2394)).
  `stack` now creates a `PooledVector{String}` variable column rather than
  a `CategoricalVector{String}` column by default;
  pass `variable_eltype=CategoricalValue{String}` to get the previous behavior
  ([#2391](https://github.com/JuliaData/DataFrames.jl/pull/2391))
* `isless` for `DataFrameRow`s now checks column names
([#2292](https://github.com/JuliaData/DataFrames.jl/pull/2292))
* `DataFrameColumns` is now not a subtype of `AbstractVector`
  ([#2291](https://github.com/JuliaData/DataFrames.jl/pull/2291))
* `nunique` is not reported now by `describe` by default
  ([#2339](https://github.com/JuliaData/DataFrames.jl/pull/2339))
* stop reordering columns of the parent in `transform` and `transform!`;
  always generate columns that were specified to be computed even for
  `GroupedDataFrame` with zero rows
  ([#2324](https://github.com/JuliaData/DataFrames.jl/pull/2324))
* improve the rule for automatically generated column names in
  `combine`/`select(!)`/`transform(!)` with composed functions
  ([#2274](https://github.com/JuliaData/DataFrames.jl/pull/2274))
* `:nmissing` in `describe` now produces `0` if the column does not allow
  missing values; earlier `nothing` was produced in this case
  ([#2360](https://github.com/JuliaData/DataFrames.jl/pull/2360))
* fast aggregation functions in for `GroupedDataFrame` now correctly
  choose the fast path only when it is safe; this resolves inconsistencies
  with what the same functions not using fast path produce
  ([#2357](https://github.com/JuliaData/DataFrames.jl/pull/2357))
* joins now return `PooledVector` not `CategoricalVector` in indicator column
  ([#2505](https://github.com/JuliaData/DataFrames.jl/pull/2505))
* `GroupKeys` now supports `in` for `GroupKey`, `Tuple`, `NamedTuple` and dictionaries
  ([2392](https://github.com/JuliaData/DataFrames.jl/pull/2392))
* in `describe` the specification of custom aggregation is now `function => name`;
  old `name => function` order is now deprecated
  ([#2401](https://github.com/JuliaData/DataFrames.jl/pull/2401))
* in joins passing `NaN` or real or imaginary `-0.0` in `on` column now throws an
  error; passing `missing` throws an error unless `matchmissing=:equal` keyword argument
  is passed ([#2504](https://github.com/JuliaData/DataFrames.jl/pull/2504))
* `unstack` now produces row and column keys in the order of their first appearance
   and has two new keyword arguments `allowmissing` and `allowduplicates`
  ([#2494](https://github.com/JuliaData/DataFrames.jl/pull/2494))
* [PrettyTables.jl](https://github.com/ronisbr/PrettyTables.jl) is now the
  default back-end to print DataFrames to text/plain; the print option
  `splitcols` was removed and the output format was changed
  ([#2429](https://github.com/JuliaData/DataFrames.jl/pull/2429))

## New functionalities

* add `filter` to `GroupedDataFrame` ([#2279](https://github.com/JuliaData/DataFrames.jl/pull/2279))
* add `empty` and `empty!` function for `DataFrame` that remove all rows from it,
  but keep columns ([#2262](https://github.com/JuliaData/DataFrames.jl/pull/2262))
* make `indicator` keyword argument in joins allow passing a string
  ([#2284](https://github.com/JuliaData/DataFrames.jl/pull/2284),
   [#2296](https://github.com/JuliaData/DataFrames.jl/pull/2296))
* add new functions to `GroupKey` API to make it more consistent with `DataFrameRow`
  ([#2308](https://github.com/JuliaData/DataFrames.jl/pull/2308))
* allow column renaming in joins
  ([#2313](https://github.com/JuliaData/DataFrames.jl/pull/2313) and
  ([#2398](https://github.com/JuliaData/DataFrames.jl/pull/2398))
* add `rownumber` to `DataFrameRow` ([#2356](https://github.com/JuliaData/DataFrames.jl/pull/2356))
* allow passing column name to specify the position where a new columns should be
  inserted in `insertcols!` ([#2365](https://github.com/JuliaData/DataFrames.jl/pull/2365))
* allow `GroupedDataFrame`s to be indexed using a dictionary, which can use `Symbol` or string keys and
  are not dependent on the order of keys. ([#2281](https://github.com/JuliaData/DataFrames.jl/pull/2281))
* add `isapprox` method to check for approximate equality between two dataframes
  ([#2373](https://github.com/JuliaData/DataFrames.jl/pull/2373))
* add `columnindex` for `DataFrameRow`
  ([#2380](https://github.com/JuliaData/DataFrames.jl/pull/2380))
* `names` now accepts `Type` as a column selector
  ([#2400](https://github.com/JuliaData/DataFrames.jl/pull/2400))
* `select`, `select!`, `transform`, `transform!` and `combine` now allow `renamecols`
  keyword argument that makes it possible to avoid adding transformation function name
  as a suffix in automatically generated column names
  ([#2397](https://github.com/JuliaData/DataFrames.jl/pull/2397))
* `filter`, `sort`, `dropmissing`, and `unique` now support a `view` keyword argument
  which if set to `true` makes them return a `SubDataFrame` view into the passed
  data frame.
* add `only` method for `AbstractDataFrame` ([#2449](https://github.com/JuliaData/DataFrames.jl/pull/2449))
* passing empty sets of columns in `filter`/`filter!` and in `select`/`transform`/`combine`
  with `ByRow` is now accepted ([#2476](https://github.com/JuliaData/DataFrames.jl/pull/2476))
* add `permutedims` method for `AbstractDataFrame` ([#2447](https://github.com/JuliaData/DataFrames.jl/pull/2447))
* add support for `Cols` from DataAPI.jl ([#2495](https://github.com/JuliaData/DataFrames.jl/pull/2495))
* add `reverse` function for `AbstractDataFrame` that reverses the rows
  ([#2944](https://github.com/JuliaData/DataFrames.jl/pull/2944))

## Deprecated

* `DataFrame!` is now deprecated ([#2338](https://github.com/JuliaData/DataFrames.jl/pull/2338))
* several in-standard `DataFrame` constructors are now deprecated
  ([#2464](https://github.com/JuliaData/DataFrames.jl/pull/2464))
* all old deprecations now throw an error
  ([#2350](https://github.com/JuliaData/DataFrames.jl/pull/2350))

## Dependency changes

* Tables.jl version 1.2 is now required.
* DataAPI.jl version 1.4 is now required. It implies that `All(args...)` is
  deprecated and `Cols(args...)` is recommended instead. `All()` is still supported.

## Other relevant changes

* Documentation is now available also in *Dark* mode
  ([#2315](https://github.com/JuliaData/DataFrames.jl/pull/2315))
* add rich display support for Markdown cell entries in HTML and LaTeX
  ([#2346](https://github.com/JuliaData/DataFrames.jl/pull/2346))
* limit the maximal display width the output can use in `text/plain` before
  being truncated (in the `textwidth` sense, excluding `…`) to `32` per column
  by default and fix a corner case when no columns are printed in situations when
  they are too wide ([#2403](https://github.com/JuliaData/DataFrames.jl/pull/2403))
* Common methods are now precompiled to improve responsiveness the first time a method
  is called in a Julia session. Precompilation takes up to 30 seconds
  after installing the package
  ([#2456](https://github.com/JuliaData/DataFrames.jl/pull/2456)).<|MERGE_RESOLUTION|>--- conflicted
+++ resolved
@@ -1,11 +1,10 @@
-<<<<<<< HEAD
 # DataFrames.jl v1.5 Release Notes
 
 ## New functionalities
 
 * Add `Iterators.partition` support
    ([#3212](https://github.com/JuliaData/DataFrames.jl/pull/3212))
-=======
+
 # DataFrames.jl v1.4.4 Patch Release Notes
 
 ## Bug fixes
@@ -13,7 +12,6 @@
 * Fix bug in `select` and `transform` with `copycols=false` on `SubDataFrame`
   that incorrectly allowed passing transformations
   ([#3231](https://github.com/JuliaData/DataFrames.jl/pull/3231))
->>>>>>> cea26199
 
 # DataFrames.jl v1.4.3 Patch Release Notes
 
