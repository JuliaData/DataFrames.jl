# DataFrames.jl v1.5 Release Notes

## New functionalities

* Add `Iterators.partition` support
   ([#3212](https://github.com/JuliaData/DataFrames.jl/pull/3212))
* Add `allunique` and allow transformations in `cols` argument of `describe`
  and `nonunique` when working with `SubDataFrame`
  ([3232](https://github.com/JuliaData/DataFrames.jl/pull/3232))
<<<<<<< HEAD
* Add support for `operator` keyword argument in `Cols`
=======
* Add support for `operation` keyword argument in `Cols`
  to take a set operation to apply to passed selectors (`union` by default)
>>>>>>> 139602e6
  ([3224](https://github.com/JuliaData/DataFrames.jl/pull/3224))

# DataFrames.jl v1.4.4 Patch Release Notes

## Bug fixes

* Fix bug in `select` and `transform` with `copycols=false` on `SubDataFrame`
  that incorrectly allowed passing transformations
  ([#3231](https://github.com/JuliaData/DataFrames.jl/pull/3231))

# DataFrames.jl v1.4.3 Patch Release Notes

## Bug fixes

* Fix incorrect handling of column metadata in `insertcols!` and `insertcols`
  ([#3220](https://github.com/JuliaData/DataFrames.jl/pull/3220))
* Correctly handle `GroupedDataFrame` with no groups in multi-column
  operation specification syntax
  ([#3122](https://github.com/JuliaData/DataFrames.jl/issues/3122))

## Display improvements

* Improve printing of grouping keys when displaying `GroupedDataFrame`
  ([#3213](https://github.com/JuliaData/DataFrames.jl/pull/3213))

## Integration changes

* Support updates of metadata API introduced in DataAPI.jl 1.13.0
  ([3216](https://github.com/JuliaData/DataFrames.jl/pull/3216))

# DataFrames.jl v1.4.2 Patch Release Notes

## Bug fixes

* Make sure `flatten` works correctly on a data frame with zero rows
  ([#3198](https://github.com/JuliaData/DataFrames.jl/issues/3198))

# DataFrames.jl v1.4.1 Patch Release Notes

## Bug fixes

* Make sure we always copy the indexing value when calling `getindex` on
  `DataFrameRows` object
  ([#3192](https://github.com/JuliaData/DataFrames.jl/issues/3192))

# DataFrames.jl v1.4 Release Notes

## Julia compatibility change

* DataFrames.jl 1.4 requires Julia 1.6
  ([#3145](https://github.com/JuliaData/DataFrames.jl/pull/3145))

## New functionalities

* `subset` and `subset!` now allow passing zero column selectors
   ([#3025](https://github.com/JuliaData/DataFrames.jl/pull/3025))
* `subset` and `subset!` processing `GroupedDataFrame` allow using a scalar as
  a subsetting condition (this will result in including/excluding a whole group);
  for `AbstractDataFrame` processing only `AbstractVector` subsetting condition is
  allowed as accepting scalars can lead to hard to catch bugs in users' code
  ([#3032](https://github.com/JuliaData/DataFrames.jl/pull/3032))
* `permutedims` now supports a `strict` keyword argument that allows
  for a more flexible handling of values stored in a column that will
  become a new header
  ([#3004](https://github.com/JuliaData/DataFrames.jl/issues/3004))
* `unstack` now allows passing a function in `combine` keyword argument;
  this allows for a convenient creation of two dimensional pivot tables
  ([#2998](https://github.com/JuliaData/DataFrames.jl/issues/2998),
   [#3185](https://github.com/JuliaData/DataFrames.jl/pull/3185))
* `filter` for `GroupedDataFrame` now accepts `ungroup` keyword argument
  ([#3021](https://github.com/JuliaData/DataFrames.jl/issues/3021))
* Add special syntax for `eachindex`, `groupindices`, and `proprow`
  to transformation mini-language
  ([#3001](https://github.com/JuliaData/DataFrames.jl/pull/3001)).
* Add support for `reverse!`, `permute!`, `invpermute!`, `shuffle`,
  and `shuffle!` functions. Improve functionality of `reverse`.
  ([#3010](https://github.com/JuliaData/DataFrames.jl/pull/3010)).
* `first` and `last` for `GroupedDataFrame` now support passing number of elements to get
  ([#3006](https://github.com/JuliaData/DataFrames.jl/issues/3006))
* Add `insertcols`, which is a version of `insertcols!` that creates a new data frame
  ([#3020](https://github.com/JuliaData/DataFrames.jl/issues/3020))
* Add `fillcombinations` function that generates all combinations of
  levels of selected columns of a data frame
  ([#3012](https://github.com/JuliaData/DataFrames.jl/issues/3012))
* Guarantee that `permute!` and `invpermute!` throw on invalid input
  ([#3035](https://github.com/JuliaData/DataFrames.jl/pull/3035))
* Add `allcombinations` function that returns a data frame created
  from all combinations of the passed vectors
  ([#3031](https://github.com/JuliaData/DataFrames.jl/pull/3031))
* Add `resize!`, `keepat!`, `pop!`, `popfirst!`, and `popat!`,
  make `deleteat!` signature more precise
   ([#3047](https://github.com/JuliaData/DataFrames.jl/pull/3047))
* Add `pushfirst!` and `insert!`
   ([#3072](https://github.com/JuliaData/DataFrames.jl/pull/3072))
* New `threads` argument allows disabling multithreading in
  `combine`, `select`, `select!`, `transform`, `transform!`, `subset` and `subset!`
  ([#3030](https://github.com/JuliaData/DataFrames.jl/pull/3030))
* Add support for table-level and column-level metadata using
  DataAPI.jl interface
  ([#3055](https://github.com/JuliaData/DataFrames.jl/pull/3055))
* `completecases` and `nonunique` no longer throw an error when data frame
  with no columns is passed
  ([#3055](https://github.com/JuliaData/DataFrames.jl/pull/3055))
* `describe` now accepts two predefined arguments: `:nnonmissing` and `:nuniqueall`
  ([#3146](https://github.com/JuliaData/DataFrames.jl/pull/3146))

## Previously announced breaking changes

* On Julia 1.7 or newer broadcasting assignment
  into an existing column of a data frame replaces it. Under Julia 1.6
  or older it is an in place operation.
  ([#3022](https://github.com/JuliaData/DataFrames.jl/pull/3022))

# Deprecations

* `allowduplicates` keyword argument in `unstack` is deprecated,
  `combine` keyword argument should be used instead
  ([#3185](https://github.com/JuliaData/DataFrames.jl/pull/3185))

## Internal changes

* `DataFrame` is now a `mutable struct` and has three new fields
  `metadata`, `colmetadata`, and `allnotemetadata`;
  this change makes `DataFrame` objects serialized under
  earlier versions of DataFrames.jl incompatible with version 1.4
  ([#3055](https://github.com/JuliaData/DataFrames.jl/pull/3055))

## Bug fixes

* fix dispatch ambiguity in `rename` and `rename!` when only
  source data frame is passed
  ([#3055](https://github.com/JuliaData/DataFrames.jl/pull/3055))
* Make sure that `AsTable` accepts only valid argument
  ([#3064](https://github.com/JuliaData/DataFrames.jl/pull/3064))
* Make sure we avoid aliasing when repeating the same column
  in `select[!]` and `transform[!]` on `GroupedDataFrame`
  ([#3070](https://github.com/JuliaData/DataFrames.jl/pull/3070))
* Make `vcat` correctly handle `cols` keyword argument if only
  data frames having no columns are passed
  ([#3081](https://github.com/JuliaData/DataFrames.jl/pull/3081))
* Make `subset` preserves group ordering when `ungroup=false` like `subset!` already does
  ([#3094](https://github.com/JuliaData/DataFrames.jl/pull/3094))
* Fix incorrect behavior of `GroupDataFrame` indexing in corner cases
  ([#3179](https://github.com/JuliaData/DataFrames.jl/pull/3179))
* Fix errors in `insertcols!` when no columns to add are passed
  ([#3179](https://github.com/JuliaData/DataFrames.jl/pull/3179))
* Fix errors in `minimum` and `maximum` aggregates
  when processing `GroupedDataFrame` with `combine` in corner cases
  ([#3179](https://github.com/JuliaData/DataFrames.jl/pull/3179))

## Performance

* Speed up `permute!` and `invpermute!` (and therefore sorting) 2x-8x
  for large tables by using cycle notation
  ([#3035](https://github.com/JuliaData/DataFrames.jl/pull/3035))
* Make one-dimensional multi-element indexing of `DataFrameRows` return
  `DataFrameRows`
  ([#3037](https://github.com/JuliaData/DataFrames.jl/pull/3037))
* Make `transform!` on `SubDataFrame` faster
  ([#3070](https://github.com/JuliaData/DataFrames.jl/pull/3070))

## Integration changes

* Support `Tables.subset` and move `ByRow` definition to Tables.jl
  ([#3158](https://github.com/JuliaData/DataFrames.jl/pull/3158))

# DataFrames.jl v1.3.6 Patch Release Notes

## Bug fixes

* Fix overly restrictive type assertion in `filter` and `filter!`
  ([#3155](https://github.com/JuliaData/DataFrames.jl/pull/3155))

# DataFrames.jl v1.3.5 Patch Release Notes

## Integration change

* Allow version 4 of Compat.jl

# DataFrames.jl v1.3.4 Patch Release Notes

## Bug fixes

* Fix handling of `variable_eltype` in `stack`
  ([#3043](https://github.com/JuliaData/DataFrames.jl/issues/3043))

# DataFrames.jl v1.3.3 Patch Release Notes

## Bug fixes

* Fix handling of `matchmissing` keyword argument in joins
  ([#3040](https://github.com/JuliaData/DataFrames.jl/issues/3040))

# DataFrames.jl v1.3.2 Patch Release Notes

## Bug fixes

* Make sure that `select!`/`transform!` and `select`/`transform`
  (with `copycols=false`) do not produce aliases of the same source column
  consistently (currently only `transform[!]` ensured it for an unwrapped
  column renaming operation)
  ([#2983](https://github.com/JuliaData/DataFrames.jl/issues/2983))
* Fix aliasing detection in `sort!` (now only identical columns passing `===`
  test are considered aliases)
  ([#2981](https://github.com/JuliaData/DataFrames.jl/issues/2981))
* Make sure `ByRow` calls wrapped function exactly once for each element
  in all cases
  ([#2982](https://github.com/JuliaData/DataFrames.jl/issues/2982))

# DataFrames.jl v1.3.1 Patch Release Notes

## Bug fixes

* Fix `getindex` that incorrectly allowed vectors of `Pair`s
  ([#2970](https://github.com/JuliaData/DataFrames.jl/issues/2970))

# DataFrames.jl v1.3 Release Notes

## New functionalities

* Improve `sort` keyword argument in `groupby`
  ([#2812](https://github.com/JuliaData/DataFrames.jl/pull/2812)).

  In the `groupby` function the `sort` keyword argument now allows three values:
  - `nothing` (the default) leaves the order of groups undefined and allows
    `groupby` to pick the fastest available grouping algorithm;
  - `true` sorts groups by key columns;
  - `false` creates groups in the order of their appearance in the parent data
    frame;

  In previous versions, the `sort` keyword argument allowed only `Bool` values
  and `false` (which was the default) corresponded to the new
  behavior when `nothing` is passed. Therefore only the user visible change
  affecting existing code is when `sort=false` is passed explicitly.
  The order of groups was undefined in that case, but in practice
  groups were already created in their order of appearance, *except*
  when grouping columns implemented the `DataAPI.refpool` API
  (notably `PooledArray` and `CategoricalArray`) or when they contained only
  integers in a small range.
  ([#2812](https://github.com/JuliaData/DataFrames.jl/pull/2812))
* the `unstack` function receives new keyword argument `fill`
  (with `missing` default) that is used to fill combinations of not encountered
  rows and columns. This feature allows to distinguish between missings in
  value column and just missing row/column combinations and to easily fill
  with zeros non existing combinations in case of counting.
  ([#2828](https://github.com/JuliaData/DataFrames.jl/pull/2828))

* Allow adding new columns to a `SubDataFrame` created with `:` as column selector
  ([#2794](https://github.com/JuliaData/DataFrames.jl/pull/2794)).

  If `sdf` is a `SubDataFrame` created with `:` as a column selector then
  `insertcols!`, `setindex!`, and broadcasted assignment allow for creation
  of new columns, automatically filling filtered-out rows with `missing` values;

* Allow replacing existing columns in a `SubDataFrame` with `!` as row selector
  in assignment and broadcasted assignment
  ([#2794](https://github.com/JuliaData/DataFrames.jl/pull/2794)).

  Assignment to existing columns allocates a new column.
  Values already stored in filtered-out rows are copied.

* Allow `SubDataFrame` to be passed as an argument to `select!` and `transform!`
  (also on `GroupedDataFrame` created from a `SubDataFrame`)
  ([#2794](https://github.com/JuliaData/DataFrames.jl/pull/2794)).

  Assignment to existing columns allocates a new column.
  Values already stored in filtered-out rows are copied.
  In case of creation of new columns, filtered-out rows are automatically
  filled with `missing` values.
  If `SubDataFrame` was not created with `:` as column selector the resulting operation
  must produce the same column names as stored in the source `SubDataFrame` or an error is thrown.

* `Tables.materializer` when passed the following types or their subtypes:
  `AbstractDataFrame`, `DataFrameRows`, `DataFrameColumns` returns `DataFrame`.
  ([#2839](https://github.com/JuliaData/DataFrames.jl/pull/2839))
* the `insertcols!` function receives new keyword argument `after`
  (with `false` default) that specifies if columns should be inserted after
  or before `col`.
  ([#2829](https://github.com/JuliaData/DataFrames.jl/pull/2829))
* Added support for `deleteat!`
  ([#2854](https://github.com/JuliaData/DataFrames.jl/issues/2854))
* `leftjoin!` performing a left join of two data frame objects by updating the
  left data frame with the joined columns from right data frame.
  ([#2843](https://github.com/JuliaData/DataFrames.jl/pull/2843))
* the `DataFrame` constructor when column names are passed to it as a second
  argument now determines if a passed vector of column names is valid based on
  its contents and not element type
  ([#2859](https://github.com/JuliaData/DataFrames.jl/pull/2859))
* the `DataFrame` constructor when matrix is passed to it as a first
  argument now allows `copycols` keyword argument
  ([#2859](https://github.com/JuliaData/DataFrames.jl/pull/2859))
* `Cols` now accepts a predicate accepting column names as strings.
  ([#2881](https://github.com/JuliaData/DataFrames.jl/pull/2881))
* In `source => transformation => destination` transformation specification
  minilanguage now `destination` can be also a `Function` generating
  target column names and taking column names specified by `source`
  as an argument.
  ([#2897](https://github.com/JuliaData/DataFrames.jl/pull/2897))
* `subset` and `subset!` now allow passing multiple column selectors and
  vectors or matrices of `Pair`s as specifications of selection conditions
  ([#2926](https://github.com/JuliaData/DataFrames.jl/pull/2926))
* When using broadcasting in `source .=> transformation .=> destination`
  transformation specification minilanguage now `All`, `Cols`, `Between`, and
  `Not` selectors when used as `source` or `destination` are properly expanded
  to selected column names within the call data frame scope.
  ([#2918](https://github.com/JuliaData/DataFrames.jl/pull/2918))
* `describe` now accepts `:detailed` as the `stats` argument
  to compute standard deviation and quartiles
  in addition to statistics that are reported by default.
  ([#2459](https://github.com/JuliaData/DataFrames.jl/pull/2459))
* `sort!` now supports general `AbstractDataFrame`
  ([#2946](https://github.com/JuliaData/DataFrames.jl/pull/2946))
* `filter` now supports `view` keyword argument
  ([#2951](https://github.com/JuliaData/DataFrames.jl/pull/2951))

## Bug fixes

* fix a problem with `unstack` on empty data frame
  ([#2842](https://github.com/JuliaData/DataFrames.jl/issues/2842))
* fix a problem with not specialized `Pair` arguments passed as transformations
  ([#2889](https://github.com/JuliaData/DataFrames.jl/issues/2889))
* sorting related functions now more carefully check passed arguments for
  correctness. Now all keyword arguments are correctly checked to be either
  scalars of vectors of scalars.
  ([#2946](https://github.com/JuliaData/DataFrames.jl/pull/2946))

## Performance improvements

* for selected common transformation specifications like e.g.
  `AsTable(...) => ByRow(sum)` use a custom implementations that
  lead to lower compilation latency and faster computation
  ([#2869](https://github.com/JuliaData/DataFrames.jl/pull/2869)),
  ([#2919](https://github.com/JuliaData/DataFrames.jl/pull/2919))

## Deprecations

* `delete!` is deprecated in favor of `deleteat!`
  ([#2854](https://github.com/JuliaData/DataFrames.jl/issues/2854))
* In `sort`, `sort!`, `issorted` and `sortperm` it is now documented
  that the result of passing an empty column selector uses lexicographic
  ordering of all columns, but this behavior is deprecated.
  ([#2941](https://github.com/JuliaData/DataFrames.jl/issues/2941))

## Planned changes

* In DataFrames.jl 1.4 release on Julia 1.7 or newer broadcasting assignment
  into an existing column of a data frame will replace it. Under Julia 1.6
  or older it will be an in place operation.
  ([#2937](https://github.com/JuliaData/DataFrames.jl/pull/2937)

# DataFrames.jl v1.2.2 Patch Release Notes

## Bug fixes

* fix a bug in `crossjoin` if the first argument is `SubDataFrame` and
  `makeunique=true`
  ([#2826](https://github.com/JuliaData/DataFrames.jl/issues/2826))

# DataFrames.jl v1.2.1 Patch Release Notes

## Bug fixes

* Add workaround for `deleteat!` bug in Julia Base in `delete!` function
  ([#2820](https://github.com/JuliaData/DataFrames.jl/issues/2820))

# DataFrames.jl v1.2 Release Notes

## New functionalities

* add option `matchmissing=:notequal` in joins;
  in `leftjoin`, `semijoin` and `antijoin` missings are dropped in right data frame,
  but preserved in left; in `rightjoin` missings are dropped in left data frame,
  but preserved in right; in `innerjoin` missings are dropped in both data frames;
  in `outerjoin` this value of keyword argument is not supported
  ([#2724](https://github.com/JuliaData/DataFrames.jl/pull/2724))
* correctly handle selectors of the form `:col => AsTable` and `:col => cols`
  by expanding a single column into multiple columns
  ([#2780](https://github.com/JuliaData/DataFrames.jl/pull/2780))
* if `subset!` is passed a `GroupedDataFrame` the grouping in the passed object
  gets updated to reflect rows removed from the parent data frame
  ([#2809](https://github.com/JuliaData/DataFrames.jl/pull/2809))

## Bug fixes

* fix bug in how `groupby` handles grouping of float columns;
  now `-0.0` is treated as *not integer* when deciding on which
  grouping algorithm should be used
  ([#2791](https://github.com/JuliaData/DataFrames.jl/pull/2791))
* fix bug in how `issorted` handles custom orderings and improve performance
  of sorting when complex custom orderings are passed
  ([#2746](https://github.com/JuliaData/DataFrames.jl/pull/2746))
* fix bug in `combine`, `select`, `select!`, `transform`, and `transform!`
  that incorrectly disallowed matrices of `Pair`s in `GroupedDataFrame` processing
  ([#2782](https://github.com/JuliaData/DataFrames.jl/pull/2782))
* fix location of summary in `text/html` output
  ([#2801](https://github.com/JuliaData/DataFrames.jl/pull/2801))

## Performance improvements

* `SubDataFrame`, `filter!`, `unique!`, `getindex`, `delete!`, `leftjoin`,
  `rightjoin`, and `outerjoin` are now more efficient if rows selected
  in internal operations form a continuous block
  ([#2727](https://github.com/JuliaData/DataFrames.jl/pull/2727),
   [#2769](https://github.com/JuliaData/DataFrames.jl/pull/2769))

## Deprecated

* `hcat` of a data frame with a vector is now deprecated to allow consistent
  handling of horizontal concatenation of data frame with Tables.jl tables
  in the future
  ([#2777](https://github.com/JuliaData/DataFrames.jl/pull/2777))

## Other changes

* `text/plain` rendering of columns containing complex numbers is now improved
  ([#2756](https://github.com/JuliaData/DataFrames.jl/pull/2756))
* in `text/html` display of a data frame show full type information when
  hovering over the shortened type with a mouse
  ([#2774](https://github.com/JuliaData/DataFrames.jl/pull/2774))

# DataFrames.jl v1.1.1 Patch Release Notes

## Performance improvements

* fix performance issue when aggregation function produces multiple rows
  in split-apply-combine
  ([2749](https://github.com/JuliaData/DataFrames.jl/pull/2749))
* `completecases` is now optimized and only processes columns that
  can contain missing values; additionally it is now type stable and
  always returns a `BitVector`
  ([#2726](https://github.com/JuliaData/DataFrames.jl/pull/2726))
* fix performance bottleneck when displaying wide tables
  ([#2750](https://github.com/JuliaData/DataFrames.jl/pull/2750))

# DataFrames.jl v1.1 Release Notes

## Functionality changes

* make sure `subset` checks if the passed condition function
  returns a vector of values (in the 1.0 release also returning scalar `true`,
  `false`, or `missing` was allowed which was unintended and error prone)
  ([#2744](https://github.com/JuliaData/DataFrames.jl/pull/2744))


# DataFrames.jl v1.0.2 Patch Release Notes

## Performance improvements

* fix of performance issue of `groupby` when using multi-threading
  ([#2736](https://github.com/JuliaData/DataFrames.jl/pull/2736))
* fix of performance issue of `groupby` when using `PooledVector`
  ([2733](https://github.com/JuliaData/DataFrames.jl/pull/2733))

# DataFrames.jl v1.0 Release Notes

## Breaking changes

* No breaking changes are planned for v1.0 release

## Bug fixes

* DataFrames.jl now checks that passed columns are 1-based as this is a current
  design assumption ([#2594](https://github.com/JuliaData/DataFrames.jl/pull/2594))
* `mapcols!` makes sure not to create columns being `AbstractRange` consistently
  with other methods that add columns to a `DataFrame`
  ([#2594](https://github.com/JuliaData/DataFrames.jl/pull/2594))
* `transform` and `transform!` always copy columns when column renaming transformation
  is passed. If similar issues are identified after 1.0 release (i.e. that a
  copy of data is not made in scenarios where it normally should be made these
  will be considered bugs and fixed as non-breaking changes)
  ([#2721](https://github.com/JuliaData/DataFrames.jl/pull/2721))

## New functionalities

* `firstindex`, `lastindex`, `size`, `ndims`, and `axes` are now consistently defined
  and documented in the manual for `AbstractDataFrame`, `DataFrameRow`,
  `DataFrameRows`, `DataFrameColumns`, `GroupedDataFrame`, `GroupKeys`, and `GroupKey`
  ([#2573](https://github.com/JuliaData/DataFrames.jl/pull/2573))
* add `subset` and `subset!` functions that allow to subset rows
  ([#2496](https://github.com/JuliaData/DataFrames.jl/pull/2496))
* `names` now allows passing a predicate as a column selector
  ([#2417](https://github.com/JuliaData/DataFrames.jl/pull/2417))
* `vcat` now allows a `source` keyword argument that specifies the
  additional column to be added in the last position in the resulting data frame
  that will identify the source data frame.
  ([#2649](https://github.com/JuliaData/DataFrames.jl/pull/2649))
* `GroupKey` and `DataFrameRow` are consistently behaving like `NamedTuple`
  in comparisons and they now implement: `hash`, `==`, `isequal`, `<`, `isless`
  ([#2669](https://github.com/JuliaData/DataFrames.jl/pull/2669)])
* since Julia 1.7 using broadcasting assignment on a `DataFrame` column
  selected as a property (e.g. `df.col .= 1`) is allowed when column does not
  exist and it allocates a fresh column
  ([#2655](https://github.com/JuliaData/DataFrames.jl/pull/2655))
* `delete!` now correctly handles the case when columns of a data frame are aliased
  ([#2690](https://github.com/JuliaData/DataFrames.jl/pull/2690))

## Deprecated

* in `leftjoin`, `rightjoin`, and `outerjoin` the `indicator` keyword argument
  is deprecated in favor of `source` keyword argument; `indicator` will be removed
  in 2.0 release ([2649](https://github.com/JuliaData/DataFrames.jl/pull/2649))
* Using broadcasting assignment on a `SubDataFrames` column selected as a property
  (e.g. `sdf.col .= 1`) is deprecated; it will be disallowed in the future.
  ([#2655](https://github.com/JuliaData/DataFrames.jl/pull/2655))
* Broadcasting assignment to an existing column of a `DataFrame`
  selected as a property (e.g. `df.col .= 1`) being an in-place
  operation is deprecated. It will allocate a fresh column in the future
  ([#2655](https://github.com/JuliaData/DataFrames.jl/pull/2655))
* all deprecations present in 0.22 release now throw an error
  ([#2554](https://github.com/JuliaData/DataFrames.jl/pull/2554));
  in particular `convert` methods, `map` on `GroupedDataFrame`
  that were deprecated in 0.22.6 release now throw an error
  ([#2679](https://github.com/JuliaData/DataFrames.jl/pull/2679))

## Other relevant changes

* `innerjoin`, `leftjoin`, `rightjoin`, `outerjoin`, `semijoin`, and `antijoin`
  are now much faster and check if passed data frames are sorted by the `on`
  columns and take into account if shorter data frame that is joined has unique
  values in `on` columns. These aspects of input data frames might affect the
  order of rows produced in the output
  ([#2612](https://github.com/JuliaData/DataFrames.jl/pull/2612),
   [#2622](https://github.com/JuliaData/DataFrames.jl/pull/2622))
* `DataFrame` constructor, `copy`, `getindex`, `select`, `select!`, `transform`,
  `transform!`, `combine`, `sort`, and join functions now use multiple threads
  in selected operations
  ([#2647](https://github.com/JuliaData/DataFrames.jl/pull/2647),
   [#2588](https://github.com/JuliaData/DataFrames.jl/pull/2588),
   [#2574](https://github.com/JuliaData/DataFrames.jl/pull/2574),
   [#2664](https://github.com/JuliaData/DataFrames.jl/pull/2664))

# DataFrames.jl v0.22.7 Release notes

* `convert` methods from `AbstractDataFrame`, `DataFrameRow` and `GroupKey`
  to `Array`, `Matrix`, `Vector` and `Tuple`, as well as from `AbstractDict` to
  `DataFrame`, are now deprecated: use corresponding
  constructors instead. The only conversions that are
  retained are `convert(::Type{NamedTuple}, dfr::DataFrameRow)`,
  `convert(::Type{NamedTuple}, key::GroupKey)`, and
  `convert(::Type{DataFrame}, sdf::SubDataFrame)`; the deprecated methods will be
  removed in 1.0 release
* as a bug fix `eltype` of vector returned by `eachrow` is now `DataFrameRow`
  ([#2662](https://github.com/JuliaData/DataFrames.jl/pull/2662))
* applying `map` to `GroupedDataFrame` is now deprecated. It will
  be an error in 1.0 release.
  ([#2662](https://github.com/JuliaData/DataFrames.jl/pull/2662))
* `copycols` keyword argument is now respected when building a `DataFrame` from
  `Tables.CopiedColumns`
  ([#2656](https://github.com/JuliaData/DataFrames.jl/pull/2656))

# DataFrames.jl v0.22 Release Notes

## Breaking changes

* the rules for transformations passed to `select`/`select!`, `transform`/`transform!`,
  and `combine` have been made more flexible; in particular now it is allowed to
  return multiple columns from a transformation function
  ([#2461](https://github.com/JuliaData/DataFrames.jl/pull/2461) and
  [#2481](https://github.com/JuliaData/DataFrames.jl/pull/2481))
* CategoricalArrays.jl is no longer reexported: call `using CategoricalArrays`
  to use it [#2404]((https://github.com/JuliaData/DataFrames.jl/pull/2404)).
  In the same vein, the `categorical` and `categorical!` functions
  have been deprecated in favor of
  `transform(df, cols .=> categorical .=> cols)` and similar syntaxes
  [#2394]((https://github.com/JuliaData/DataFrames.jl/pull/2394)).
  `stack` now creates a `PooledVector{String}` variable column rather than
  a `CategoricalVector{String}` column by default;
  pass `variable_eltype=CategoricalValue{String}` to get the previous behavior
  ([#2391](https://github.com/JuliaData/DataFrames.jl/pull/2391))
* `isless` for `DataFrameRow`s now checks column names
([#2292](https://github.com/JuliaData/DataFrames.jl/pull/2292))
* `DataFrameColumns` is now not a subtype of `AbstractVector`
  ([#2291](https://github.com/JuliaData/DataFrames.jl/pull/2291))
* `nunique` is not reported now by `describe` by default
  ([#2339](https://github.com/JuliaData/DataFrames.jl/pull/2339))
* stop reordering columns of the parent in `transform` and `transform!`;
  always generate columns that were specified to be computed even for
  `GroupedDataFrame` with zero rows
  ([#2324](https://github.com/JuliaData/DataFrames.jl/pull/2324))
* improve the rule for automatically generated column names in
  `combine`/`select(!)`/`transform(!)` with composed functions
  ([#2274](https://github.com/JuliaData/DataFrames.jl/pull/2274))
* `:nmissing` in `describe` now produces `0` if the column does not allow
  missing values; earlier `nothing` was produced in this case
  ([#2360](https://github.com/JuliaData/DataFrames.jl/pull/2360))
* fast aggregation functions in for `GroupedDataFrame` now correctly
  choose the fast path only when it is safe; this resolves inconsistencies
  with what the same functions not using fast path produce
  ([#2357](https://github.com/JuliaData/DataFrames.jl/pull/2357))
* joins now return `PooledVector` not `CategoricalVector` in indicator column
  ([#2505](https://github.com/JuliaData/DataFrames.jl/pull/2505))
* `GroupKeys` now supports `in` for `GroupKey`, `Tuple`, `NamedTuple` and dictionaries
  ([2392](https://github.com/JuliaData/DataFrames.jl/pull/2392))
* in `describe` the specification of custom aggregation is now `function => name`;
  old `name => function` order is now deprecated
  ([#2401](https://github.com/JuliaData/DataFrames.jl/pull/2401))
* in joins passing `NaN` or real or imaginary `-0.0` in `on` column now throws an
  error; passing `missing` throws an error unless `matchmissing=:equal` keyword argument
  is passed ([#2504](https://github.com/JuliaData/DataFrames.jl/pull/2504))
* `unstack` now produces row and column keys in the order of their first appearance
   and has two new keyword arguments `allowmissing` and `allowduplicates`
  ([#2494](https://github.com/JuliaData/DataFrames.jl/pull/2494))
* [PrettyTables.jl](https://github.com/ronisbr/PrettyTables.jl) is now the
  default back-end to print DataFrames to text/plain; the print option
  `splitcols` was removed and the output format was changed
  ([#2429](https://github.com/JuliaData/DataFrames.jl/pull/2429))

## New functionalities

* add `filter` to `GroupedDataFrame` ([#2279](https://github.com/JuliaData/DataFrames.jl/pull/2279))
* add `empty` and `empty!` function for `DataFrame` that remove all rows from it,
  but keep columns ([#2262](https://github.com/JuliaData/DataFrames.jl/pull/2262))
* make `indicator` keyword argument in joins allow passing a string
  ([#2284](https://github.com/JuliaData/DataFrames.jl/pull/2284),
   [#2296](https://github.com/JuliaData/DataFrames.jl/pull/2296))
* add new functions to `GroupKey` API to make it more consistent with `DataFrameRow`
  ([#2308](https://github.com/JuliaData/DataFrames.jl/pull/2308))
* allow column renaming in joins
  ([#2313](https://github.com/JuliaData/DataFrames.jl/pull/2313) and
  ([#2398](https://github.com/JuliaData/DataFrames.jl/pull/2398))
* add `rownumber` to `DataFrameRow` ([#2356](https://github.com/JuliaData/DataFrames.jl/pull/2356))
* allow passing column name to specify the position where a new columns should be
  inserted in `insertcols!` ([#2365](https://github.com/JuliaData/DataFrames.jl/pull/2365))
* allow `GroupedDataFrame`s to be indexed using a dictionary, which can use `Symbol` or string keys and
  are not dependent on the order of keys. ([#2281](https://github.com/JuliaData/DataFrames.jl/pull/2281))
* add `isapprox` method to check for approximate equality between two dataframes
  ([#2373](https://github.com/JuliaData/DataFrames.jl/pull/2373))
* add `columnindex` for `DataFrameRow`
  ([#2380](https://github.com/JuliaData/DataFrames.jl/pull/2380))
* `names` now accepts `Type` as a column selector
  ([#2400](https://github.com/JuliaData/DataFrames.jl/pull/2400))
* `select`, `select!`, `transform`, `transform!` and `combine` now allow `renamecols`
  keyword argument that makes it possible to avoid adding transformation function name
  as a suffix in automatically generated column names
  ([#2397](https://github.com/JuliaData/DataFrames.jl/pull/2397))
* `filter`, `sort`, `dropmissing`, and `unique` now support a `view` keyword argument
  which if set to `true` makes them return a `SubDataFrame` view into the passed
  data frame.
* add `only` method for `AbstractDataFrame` ([#2449](https://github.com/JuliaData/DataFrames.jl/pull/2449))
* passing empty sets of columns in `filter`/`filter!` and in `select`/`transform`/`combine`
  with `ByRow` is now accepted ([#2476](https://github.com/JuliaData/DataFrames.jl/pull/2476))
* add `permutedims` method for `AbstractDataFrame` ([#2447](https://github.com/JuliaData/DataFrames.jl/pull/2447))
* add support for `Cols` from DataAPI.jl ([#2495](https://github.com/JuliaData/DataFrames.jl/pull/2495))
* add `reverse` function for `AbstractDataFrame` that reverses the rows
  ([#2944](https://github.com/JuliaData/DataFrames.jl/pull/2944))

## Deprecated

* `DataFrame!` is now deprecated ([#2338](https://github.com/JuliaData/DataFrames.jl/pull/2338))
* several in-standard `DataFrame` constructors are now deprecated
  ([#2464](https://github.com/JuliaData/DataFrames.jl/pull/2464))
* all old deprecations now throw an error
  ([#2350](https://github.com/JuliaData/DataFrames.jl/pull/2350))

## Dependency changes

* Tables.jl version 1.2 is now required.
* DataAPI.jl version 1.4 is now required. It implies that `All(args...)` is
  deprecated and `Cols(args...)` is recommended instead. `All()` is still supported.

## Other relevant changes

* Documentation is now available also in *Dark* mode
  ([#2315](https://github.com/JuliaData/DataFrames.jl/pull/2315))
* add rich display support for Markdown cell entries in HTML and LaTeX
  ([#2346](https://github.com/JuliaData/DataFrames.jl/pull/2346))
* limit the maximal display width the output can use in `text/plain` before
  being truncated (in the `textwidth` sense, excluding `…`) to `32` per column
  by default and fix a corner case when no columns are printed in situations when
  they are too wide ([#2403](https://github.com/JuliaData/DataFrames.jl/pull/2403))
* Common methods are now precompiled to improve responsiveness the first time a method
  is called in a Julia session. Precompilation takes up to 30 seconds
  after installing the package
  ([#2456](https://github.com/JuliaData/DataFrames.jl/pull/2456)).<|MERGE_RESOLUTION|>--- conflicted
+++ resolved
@@ -7,12 +7,8 @@
 * Add `allunique` and allow transformations in `cols` argument of `describe`
   and `nonunique` when working with `SubDataFrame`
   ([3232](https://github.com/JuliaData/DataFrames.jl/pull/3232))
-<<<<<<< HEAD
 * Add support for `operator` keyword argument in `Cols`
-=======
-* Add support for `operation` keyword argument in `Cols`
   to take a set operation to apply to passed selectors (`union` by default)
->>>>>>> 139602e6
   ([3224](https://github.com/JuliaData/DataFrames.jl/pull/3224))
 
 # DataFrames.jl v1.4.4 Patch Release Notes
