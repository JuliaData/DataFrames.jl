--- conflicted
+++ resolved
@@ -32,15 +32,12 @@
   choose the fast path only when it is safe; this resolves inconsistencies
   with what the same functions not using fast path produce
   ([#2357](https://github.com/JuliaData/DataFrames.jl/pull/2357))
-<<<<<<< HEAD
 * the `categorical` and `categorical!` functions have been deprecated in favor of
   `transform(df, cols .=> categorical .=> cols)` and similar syntaxes
   ([#2394](https://github.com/JuliaData/DataFrames.jl/pull/2394))
 * in `describe` the specification of custom aggregation is now `function => name`;
   old `name => function` order is now deprecated
   ([#2401](https://github.com/JuliaData/DataFrames.jl/pull/2401))
-=======
->>>>>>> fe2da010
 
 ## New functionalities
 
