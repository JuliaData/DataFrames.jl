--- conflicted
+++ resolved
@@ -41,15 +41,12 @@
 * in `describe` the specification of custom aggregation is now `function => name`;
   old `name => function` order is now deprecated
   ([#2401](https://github.com/JuliaData/DataFrames.jl/pull/2401))
-<<<<<<< HEAD
 * in joins passing `NaN` in `on` column now throws an error and
   passing `missing` thows an error unless `matchmissing=:equal` keyword argument
   is passed ([#2504](https://github.com/JuliaData/DataFrames.jl/pull/2504))
-=======
 * `unstack` now produces row and column keys in the order of their first appearance
    and has two new keyword arguments `allowmissing` and `allowduplicates`
   ([#2494](https://github.com/JuliaData/DataFrames.jl/pull/2494))
->>>>>>> b76c04f4
 
 ## New functionalities
 
