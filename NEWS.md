--- conflicted
+++ resolved
@@ -54,7 +54,9 @@
   (with `false` default) that specifies if columns should be inserted after
   or before `col`.
   ([#2829](https://github.com/JuliaData/DataFrames.jl/pull/2829))
-<<<<<<< HEAD
+* `leftjoin!` performing a left join of two data frame objects by updating the
+  left data frame with the joined columns from right data frame.
+  ([#2843](https://github.com/JuliaData/DataFrames.jl/pull/2843))
 * the `DataFrame` constructor when column names are passed to it as a second
   argument now determines if a passed vector of column names is valid based on
   its contents and not element type
@@ -62,11 +64,6 @@
 * the `DataFrame` constructor when matrix is passed to it as a first
   argument now allows `copycols` keyword argument
   ([#2829](https://github.com/JuliaData/DataFrames.jl/pull/2859))
-=======
-* `leftjoin!` performing a left join of two data frame objects by updating the
-  left data frame with the joined columns from right data frame.
-  ([#2843](https://github.com/JuliaData/DataFrames.jl/pull/2843))
->>>>>>> a41f4701
 
 ## Bug fixes
 
