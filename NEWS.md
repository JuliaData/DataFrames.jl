# DataFrames.jl v1.3 Release Notes

## New functionalities

* Improve `sort` keyword argument in `groupby`
  ([#2812](https://github.com/JuliaData/DataFrames.jl/pull/2812)).

  In the `groupby` function the `sort` keyword argument now allows three values:
  - `nothing` (the default) leaves the order of groups undefined and allows
    `groupby` to pick the fastest available grouping algorithm;
  - `true` sorts groups by key columns;
  - `false` creates groups in the order of their appearance in the parent data
    frame;

  In previous versions, the `sort` keyword argument allowed only `Bool` values
  and `false` (which was the default) corresponded to the new
  behavior when `nothing` is passed. Therefore only the user visible change
  affecting existing code is when `sort=false` is passed explicitly.
  The order of groups was undefined in that case, but in practice
  groups were already created in their order of appearance, *except*
  when grouping columns implemented the `DataAPI.refpool` API
  (notably `PooledArray` and `CategoricalArray`) or when they contained only
  integers in a small range.
  ([#2812](https://github.com/JuliaData/DataFrames.jl/pull/2812))

* Allow adding new columns to a `SubDataFrame` created with `:` as column selector
  ([#2794](https://github.com/JuliaData/DataFrames.jl/pull/2794)).

  If `sdf` is a `SubDataFrame` created with `:` as a column selector then
  `insertcols!`, `setindex!`, and broadcasted assignment allow for creation
  of new columns, automatically filling filtered-out rows with `missing` values;

* Allow replacing existing columns in a `SubDataFrame` with `!` as row selector
  in assignment and broadcasted assignment
  ([#2794](https://github.com/JuliaData/DataFrames.jl/pull/2794)).

  Assignment to existing columns allocates a new column.
  Values already stored in filtered-out rows are copied.

* Allow `SubDataFrame` to be passed as an argument to `select!` and `transform!`
  (also on `GroupedDataFrame` created from a `SubDataFrame`)
  ([#2794](https://github.com/JuliaData/DataFrames.jl/pull/2794)).

  Assignment to existing columns allocates a new column.
  Values already stored in filtered-out rows are copied.
  In case of creation of new columns, filtered-out rows are automatically
  filled with `missing` values.
  If `SubDataFrame` was not created with `:` as column selector the resulting operation
  must produce the same column names as stored in the source `SubDataFrame` or an error is thrown.
* `Tables.materializer` when passed the following types or their subtypes:
  `AbstractDataFrame`, `DataFrameRows`, `DataFrameColumns` returns `DataFrame`.
  ([#2839](https://github.com/JuliaData/DataFrames.jl/pull/2839))
<<<<<<< HEAD
* `leftjoin!` performing a left join of two data frame objects by updating the
  left data frame with the joined columns from right data frame.
  ([#2843](https://github.com/JuliaData/DataFrames.jl/pull/2843))
=======
* the `insertcols!` function receives new keyword argument `after`
  (with `false` default) that specifies if columns should be inserted after
  or before `col`.
  ([#2829](https://github.com/JuliaData/DataFrames.jl/pull/2829))
>>>>>>> 3a71ae58

## Bug fixes

* fix a problem with `unstack` on empty data frame
  ([#2842](https://github.com/JuliaData/DataFrames.jl/issues/2842))

# DataFrames.jl v1.2.2 Patch Release Notes

## Bug fixes

* fix a bug in `crossjoin` if the first argument is `SubDataFrame` and
  `makeunique=true`
  ([#2826](https://github.com/JuliaData/DataFrames.jl/issues/2826))

# DataFrames.jl v1.2.1 Patch Release Notes

## Bug fixes

* Add workaround for `deleteat!` bug in Julia Base in `delete!` function
  ([#2820](https://github.com/JuliaData/DataFrames.jl/issues/2820))

# DataFrames.jl v1.2 Release Notes

## New functionalities

* add option `matchmissing=:notequal` in joins;
  in `leftjoin`, `semijoin` and `antijoin` missings are dropped in right data frame,
  but preserved in left; in `rightjoin` missings are dropped in left data frame,
  but preserved in right; in `innerjoin` missings are dropped in both data frames;
  in `outerjoin` this value of keyword argument is not supported
  ([#2724](https://github.com/JuliaData/DataFrames.jl/pull/2724))
* correctly handle selectors of the form `:col => AsTable` and `:col => cols`
  by expanding a single column into multiple columns
  ([#2780](https://github.com/JuliaData/DataFrames.jl/pull/2780))
* if `subset!` is passed a `GroupedDataFrame` the grouping in the passed object
  gets updated to reflect rows removed from the parent data frame
  ([#2809](https://github.com/JuliaData/DataFrames.jl/pull/2809))

## Bug fixes

* fix bug in how `groupby` handles grouping of float columns;
  now `-0.0` is treated as *not integer* when deciding on which
  grouping algorithm should be used
  ([#2791](https://github.com/JuliaData/DataFrames.jl/pull/2791))
* fix bug in how `issorted` handles custom orderings and improve performance
  of sorting when complex custom orderings are passed
  ([#2746](https://github.com/JuliaData/DataFrames.jl/pull/2746))
* fix bug in `combine`, `select`, `select!`, `transform`, and `transform!`
  that incorrectly disallowed matrices of `Pair`s in `GroupedDataFrame` processing
  ([#2782](https://github.com/JuliaData/DataFrames.jl/pull/2782))
* fix location of summary in `text/html` output
  ([#2801](https://github.com/JuliaData/DataFrames.jl/pull/2801))

## Performance improvements

* `SubDataFrame`, `filter!`, `unique!`, `getindex`, `delete!`, `leftjoin`,
  `rightjoin`, and `outerjoin` are now more efficient if rows selected
  in internal operations form a continuous block
  ([#2727](https://github.com/JuliaData/DataFrames.jl/pull/2727),
   [#2769](https://github.com/JuliaData/DataFrames.jl/pull/2769))

## Deprecated

* `hcat` of a data frame with a vector is now deprecated to allow consistent
  handling of horizontal concatenation of data frame with Tables.jl tables
  in the future
  ([#2777](https://github.com/JuliaData/DataFrames.jl/pull/2777))

## Other changes

* `text/plain` rendering of columns containing complex numbers is now improved
  ([#2756](https://github.com/JuliaData/DataFrames.jl/pull/2756))
* in `text/html` display of a data frame show full type information when
  hovering over the shortened type with a mouse
  ([#2774](https://github.com/JuliaData/DataFrames.jl/pull/2774))

# DataFrames.jl v1.1.1 Patch Release Notes

## Performance improvements

* fix performance issue when aggregation function produces multiple rows
  in split-apply-combine
  ([2749](https://github.com/JuliaData/DataFrames.jl/pull/2749))
* `completecases` is now optimized and only processes columns that
  can contain missing values; additionally it is now type stable and
  always returns a `BitVector`
  ([#2726](https://github.com/JuliaData/DataFrames.jl/pull/2726))
* fix performance bottleneck when displaying wide tables
  ([#2750](https://github.com/JuliaData/DataFrames.jl/pull/2750))

# DataFrames.jl v1.1 Release Notes

## Functionality changes

* make sure `subset` checks if the passed condition function
  returns a vector of values (in the 1.0 release also returning scalar `true`,
  `false`, or `missing` was allowed which was unintended and error prone)
  ([#2744](https://github.com/JuliaData/DataFrames.jl/pull/2744))


# DataFrames.jl v1.0.2 Patch Release Notes

## Performance improvements

* fix of performance issue of `groupby` when using multi-threading
  ([#2736](https://github.com/JuliaData/DataFrames.jl/pull/2736))
* fix of performance issue of `groupby` when using `PooledVector`
  ([2733](https://github.com/JuliaData/DataFrames.jl/pull/2733))

# DataFrames.jl v1.0 Release Notes

## Breaking changes

* No breaking changes are planned for v1.0 release

## Bug fixes

* DataFrames.jl now checks that passed columns are 1-based as this is a current
  design assumption ([#2594](https://github.com/JuliaData/DataFrames.jl/pull/2594))
* `mapcols!` makes sure not to create columns being `AbstractRange` consistently
  with other methods that add columns to a `DataFrame`
  ([#2594](https://github.com/JuliaData/DataFrames.jl/pull/2594))
* `transform` and `transform!` always copy columns when column renaming transformation
  is passed. If similar issues are identified after 1.0 release (i.e. that a
  copy of data is not made in scenarios where it normally should be made these
  will be considered bugs and fixed as non-breaking changes)
  ([#2721](https://github.com/JuliaData/DataFrames.jl/pull/2721))

## New functionalities

* `firstindex`, `lastindex`, `size`, `ndims`, and `axes` are now consistently defined
  and documented in the manual for `AbstractDataFrame`, `DataFrameRow`,
  `DataFrameRows`, `DataFrameColumns`, `GroupedDataFrame`, `GroupKeys`, and `GroupKey`
  ([#2573](https://github.com/JuliaData/DataFrames.jl/pull/2573))
* add `subset` and `subset!` functions that allow to subset rows
  ([#2496](https://github.com/JuliaData/DataFrames.jl/pull/2496))
* `names` now allows passing a predicate as a column selector
  ([#2417](https://github.com/JuliaData/DataFrames.jl/pull/2417))
* `vcat` now allows a `source` keyword argument that specifies the
  additional column to be added in the last position in the resulting data frame
  that will identify the source data frame.
  ([#2649](https://github.com/JuliaData/DataFrames.jl/pull/2649))
* `GroupKey` and `DataFrameRow` are consistently behaving like `NamedTuple`
  in comparisons and they now implement: `hash`, `==`, `isequal`, `<`, `isless`
  ([#2669](https://github.com/JuliaData/DataFrames.jl/pull/2669)])
* since Julia 1.7 using broadcasting assignment on a `DataFrame` column
  selected as a property (e.g. `df.col .= 1`) is allowed when column does not
  exist and it allocates a fresh column
  ([#2655](https://github.com/JuliaData/DataFrames.jl/pull/2655))
* `delete!` now correctly handles the case when columns of a data frame are aliased
  ([#2690](https://github.com/JuliaData/DataFrames.jl/pull/2690))

## Deprecated

* in `leftjoin`, `rightjoin`, and `outerjoin` the `indicator` keyword argument
  is deprecated in favor of `source` keyword argument; `indicator` will be removed
  in 2.0 release ([2649](https://github.com/JuliaData/DataFrames.jl/pull/2649))
* Using broadcasting assignment on a `SubDataFrames` column selected as a property
  (e.g. `sdf.col .= 1`) is deprecated; it will be disallowed in the future.
  ([#2655](https://github.com/JuliaData/DataFrames.jl/pull/2655))
* Broadcasting assignment to an existing column of a `DataFrame`
  selected as a property (e.g. `df.col .= 1`) being an in-place
  operation is deprecated. It will allocate a fresh column in the future
  ([#2655](https://github.com/JuliaData/DataFrames.jl/pull/2655))
* all deprecations present in 0.22 release now throw an error
  ([#2554](https://github.com/JuliaData/DataFrames.jl/pull/2554));
  in particular `convert` methods, `map` on `GroupedDataFrame`
  that were deprecated in 0.22.6 release now throw an error
  ([#2679](https://github.com/JuliaData/DataFrames.jl/pull/2679))

## Other relevant changes

* `innerjoin`, `leftjoin`, `rightjoin`, `outerjoin`, `semijoin`, and `antijoin`
  are now much faster and check if passed data frames are sorted by the `on`
  columns and take into account if shorter data frame that is joined has unique
  values in `on` columns. These aspects of input data frames might affect the
  order of rows produced in the output
  ([#2612](https://github.com/JuliaData/DataFrames.jl/pull/2612),
   [#2622](https://github.com/JuliaData/DataFrames.jl/pull/2622))
* `DataFrame` constructor, `copy`, `getindex`, `select`, `select!`, `transform`,
  `transform!`, `combine`, `sort`, and join functions now use multiple threads
  in selected operations
  ([#2647](https://github.com/JuliaData/DataFrames.jl/pull/2647),
   [#2588](https://github.com/JuliaData/DataFrames.jl/pull/2588),
   [#2574](https://github.com/JuliaData/DataFrames.jl/pull/2574),
   [#2664](https://github.com/JuliaData/DataFrames.jl/pull/2664))

# DataFrames.jl v0.22.7 Release notes

* `convert` methods from `AbstractDataFrame`, `DataFrameRow` and `GroupKey`
  to `Array`, `Matrix`, `Vector` and `Tuple`, as well as from `AbstractDict` to
  `DataFrame`, are now deprecated: use corresponding
  constructors instead. The only conversions that are
  retained are `convert(::Type{NamedTuple}, dfr::DataFrameRow)`,
  `convert(::Type{NamedTuple}, key::GroupKey)`, and
  `convert(::Type{DataFrame}, sdf::SubDataFrame)`; the deprecated methods will be
  removed in 1.0 release
* as a bug fix `eltype` of vector returned by `eachrow` is now `DataFrameRow`
  ([#2662](https://github.com/JuliaData/DataFrames.jl/pull/2662))
* applying `map` to `GroupedDataFrame` is now deprecated. It will
  be an error in 1.0 release.
  ([#2662](https://github.com/JuliaData/DataFrames.jl/pull/2662))
* `copycols` keyword argument is now respected when building a `DataFrame` from
  `Tables.CopiedColumns`
  ([#2656](https://github.com/JuliaData/DataFrames.jl/pull/2656))

# DataFrames.jl v0.22 Release Notes

## Breaking changes

* the rules for transformations passed to `select`/`select!`, `transform`/`transform!`,
  and `combine` have been made more flexible; in particular now it is allowed to
  return multiple columns from a transformation function
  ([#2461](https://github.com/JuliaData/DataFrames.jl/pull/2461) and
  [#2481](https://github.com/JuliaData/DataFrames.jl/pull/2481))
* CategoricalArrays.jl is no longer reexported: call `using CategoricalArrays`
  to use it [#2404]((https://github.com/JuliaData/DataFrames.jl/pull/2404)).
  In the same vein, the `categorical` and `categorical!` functions
  have been deprecated in favor of
  `transform(df, cols .=> categorical .=> cols)` and similar syntaxes
  [#2394]((https://github.com/JuliaData/DataFrames.jl/pull/2394)).
  `stack` now creates a `PooledVector{String}` variable column rather than
  a `CategoricalVector{String}` column by default;
  pass `variable_eltype=CategoricalValue{String}` to get the previous behavior
  ([#2391](https://github.com/JuliaData/DataFrames.jl/pull/2391))
* `isless` for `DataFrameRow`s now checks column names
([#2292](https://github.com/JuliaData/DataFrames.jl/pull/2292))
* `DataFrameColumns` is now not a subtype of `AbstractVector`
  ([#2291](https://github.com/JuliaData/DataFrames.jl/pull/2291))
* `nunique` is not reported now by `describe` by default
  ([#2339](https://github.com/JuliaData/DataFrames.jl/pull/2339))
* stop reordering columns of the parent in `transform` and `transform!`;
  always generate columns that were specified to be computed even for
  `GroupedDataFrame` with zero rows
  ([#2324](https://github.com/JuliaData/DataFrames.jl/pull/2324))
* improve the rule for automatically generated column names in
  `combine`/`select(!)`/`transform(!)` with composed functions
  ([#2274](https://github.com/JuliaData/DataFrames.jl/pull/2274))
* `:nmissing` in `describe` now produces `0` if the column does not allow
  missing values; earlier `nothing` was produced in this case
  ([#2360](https://github.com/JuliaData/DataFrames.jl/pull/2360))
* fast aggregation functions in for `GroupedDataFrame` now correctly
  choose the fast path only when it is safe; this resolves inconsistencies
  with what the same functions not using fast path produce
  ([#2357](https://github.com/JuliaData/DataFrames.jl/pull/2357))
* joins now return `PooledVector` not `CategoricalVector` in indicator column
  ([#2505](https://github.com/JuliaData/DataFrames.jl/pull/2505))
* `GroupKeys` now supports `in` for `GroupKey`, `Tuple`, `NamedTuple` and dictionaries
  ([2392](https://github.com/JuliaData/DataFrames.jl/pull/2392))
* in `describe` the specification of custom aggregation is now `function => name`;
  old `name => function` order is now deprecated
  ([#2401](https://github.com/JuliaData/DataFrames.jl/pull/2401))
* in joins passing `NaN` or real or imaginary `-0.0` in `on` column now throws an
  error; passing `missing` thows an error unless `matchmissing=:equal` keyword argument
  is passed ([#2504](https://github.com/JuliaData/DataFrames.jl/pull/2504))
* `unstack` now produces row and column keys in the order of their first appearance
   and has two new keyword arguments `allowmissing` and `allowduplicates`
  ([#2494](https://github.com/JuliaData/DataFrames.jl/pull/2494))
* [PrettyTables.jl](https://github.com/ronisbr/PrettyTables.jl) is now the
  default back-end to print DataFrames to text/plain; the print option
  `splitcols` was removed and the output format was changed
  ([#2429](https://github.com/JuliaData/DataFrames.jl/pull/2429))

## New functionalities

* add `filter` to `GroupedDataFrame` ([#2279](https://github.com/JuliaData/DataFrames.jl/pull/2279))
* add `empty` and `empty!` function for `DataFrame` that remove all rows from it,
  but keep columns ([#2262](https://github.com/JuliaData/DataFrames.jl/pull/2262))
* make `indicator` keyword argument in joins allow passing a string
  ([#2284](https://github.com/JuliaData/DataFrames.jl/pull/2284),
   [#2296](https://github.com/JuliaData/DataFrames.jl/pull/2296))
* add new functions to `GroupKey` API to make it more consistent with `DataFrameRow`
  ([#2308](https://github.com/JuliaData/DataFrames.jl/pull/2308))
* allow column renaming in joins
  ([#2313](https://github.com/JuliaData/DataFrames.jl/pull/2313) and
  ([#2398](https://github.com/JuliaData/DataFrames.jl/pull/2398))
* add `rownumber` to `DataFrameRow` ([#2356](https://github.com/JuliaData/DataFrames.jl/pull/2356))
* allow passing column name to specify the position where a new columns should be
  inserted in `insertcols!` ([#2365](https://github.com/JuliaData/DataFrames.jl/pull/2365))
* allow `GroupedDataFrame`s to be indexed using a dictionary, which can use `Symbol` or string keys and
  are not dependent on the order of keys. ([#2281](https://github.com/JuliaData/DataFrames.jl/pull/2281))
* add `isapprox` method to check for approximate equality between two dataframes
  ([#2373](https://github.com/JuliaData/DataFrames.jl/pull/2373))
* add `columnindex` for `DataFrameRow`
  ([#2380](https://github.com/JuliaData/DataFrames.jl/pull/2380))
* `names` now accepts `Type` as a column selector
  ([#2400](https://github.com/JuliaData/DataFrames.jl/pull/2400))
* `select`, `select!`, `transform`, `transform!` and `combine` now allow `renamecols`
  keyword argument that makes it possible to avoid adding transformation function name
  as a suffix in automatically generated column names
  ([#2397](https://github.com/JuliaData/DataFrames.jl/pull/2397))
* `filter`, `sort`, `dropmissing`, and `unique` now support a `view` keyword argument
  which if set to `true` makes them retun a `SubDataFrame` view into the passed
  data frame.
* add `only` method for `AbstractDataFrame` ([#2449](https://github.com/JuliaData/DataFrames.jl/pull/2449))
* passing empty sets of columns in `filter`/`filter!` and in `select`/`transform`/`combine`
  with `ByRow` is now accepted ([#2476](https://github.com/JuliaData/DataFrames.jl/pull/2476))
* add `permutedims` method for `AbstractDataFrame` ([#2447](https://github.com/JuliaData/DataFrames.jl/pull/2447))
* add support for `Cols` from DataAPI.jl ([#2495](https://github.com/JuliaData/DataFrames.jl/pull/2495))

## Deprecated

* `DataFrame!` is now deprecated ([#2338](https://github.com/JuliaData/DataFrames.jl/pull/2338))
* several in-standard `DataFrame` constructors are now deprecated
  ([#2464](https://github.com/JuliaData/DataFrames.jl/pull/2464))
* all old deprecations now throw an error
  ([#2350](https://github.com/JuliaData/DataFrames.jl/pull/2350))

## Dependency changes

* Tables.jl version 1.2 is now required.
* DataAPI.jl version 1.4 is now required. It implies that `All(args...)` is
  deprecated and `Cols(args...)` is recommended instead. `All()` is still supported.

## Other relevant changes

* Documentation is now available also in *Dark* mode
  ([#2315](https://github.com/JuliaData/DataFrames.jl/pull/2315))
* add rich display support for Markdown cell entries in HTML and LaTeX
  ([#2346](https://github.com/JuliaData/DataFrames.jl/pull/2346))
* limit the maximal display width the output can use in `text/plain` before
  being truncated (in the `textwidth` sense, excluding `…`) to `32` per column
  by default and fix a corner case when no columns are printed in situations when
  they are too wide ([#2403](https://github.com/JuliaData/DataFrames.jl/pull/2403))
* Common methods are now precompiled to improve responsiveness the first time a method
  is called in a Julia session. Precompilation takes up to 30 seconds
  after installing the package
  ([#2456](https://github.com/JuliaData/DataFrames.jl/pull/2456)).<|MERGE_RESOLUTION|>--- conflicted
+++ resolved
@@ -50,16 +50,13 @@
 * `Tables.materializer` when passed the following types or their subtypes:
   `AbstractDataFrame`, `DataFrameRows`, `DataFrameColumns` returns `DataFrame`.
   ([#2839](https://github.com/JuliaData/DataFrames.jl/pull/2839))
-<<<<<<< HEAD
-* `leftjoin!` performing a left join of two data frame objects by updating the
-  left data frame with the joined columns from right data frame.
-  ([#2843](https://github.com/JuliaData/DataFrames.jl/pull/2843))
-=======
 * the `insertcols!` function receives new keyword argument `after`
   (with `false` default) that specifies if columns should be inserted after
   or before `col`.
   ([#2829](https://github.com/JuliaData/DataFrames.jl/pull/2829))
->>>>>>> 3a71ae58
+* `leftjoin!` performing a left join of two data frame objects by updating the
+  left data frame with the joined columns from right data frame.
+  ([#2843](https://github.com/JuliaData/DataFrames.jl/pull/2843))
 
 ## Bug fixes
 
