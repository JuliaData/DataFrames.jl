# DataFrames.jl v1.4 Release Notes

## New functionalities

* `subset` and `subset!` now allow passing zero column selectors
   ([#3025](https://github.com/JuliaData/DataFrames.jl/pull/3025))
* `subset` and `subset!` processing `GroupedDataFrame` allow using a scalar as
  a subsetting condition (this will result in including/excluding a whole group);
  for `AbstractDataFrame` processing only `AbstractVector` subsetting condition is
  allowed as accepting scalars can lead to hard to catch bugs in users' code
  ([#3032](https://github.com/JuliaData/DataFrames.jl/pull/3032))
* `permutedims` now supports a `strict` keyword argument that allows
  for a more flexible handling of values stored in a column that will
  become a new header
  ([#3004](https://github.com/JuliaData/DataFrames.jl/issues/3004))
* `unstack` now allows passing a function in `valuestransform` keyword argument;
  this allows for a convenient creation of two dimensional pivot tables
  ([#2998](https://github.com/JuliaData/DataFrames.jl/issues/2998))
* `filter` for `GroupedDataFrame` now accepts `ungroup` keyword argument
  ([#3021](https://github.com/JuliaData/DataFrames.jl/issues/3021))
* Add special syntax for `eachindex`, `groupindices`, and `proprow`
  to transformation mini-language
  ([#3001](https://github.com/JuliaData/DataFrames.jl/pull/3001)).
* Add support for `reverse!`, `permute!`, `invpermute!`, `shuffle`,
  and `shuffle!` functions. Improve functionality of `reverse`.
  ([#3010](https://github.com/JuliaData/DataFrames.jl/pull/3010)).
* `first` and `last` for `GroupedDataFrame` now support passing number of elements to get
  ([#3006](https://github.com/JuliaData/DataFrames.jl/issues/3006))
* Add `insertcols`, which is a version of `insertcols!` that creates a new data frame
  ([#3020](https://github.com/JuliaData/DataFrames.jl/issues/3020))
* Add `fillcombinations` function that generates all combinations of
  levels of selected columns of a data frame
  ([#3012](https://github.com/JuliaData/DataFrames.jl/issues/3012))
* Guarantee that `permute!` and `invpermute!` throw on invalid input
  ([#3035](https://github.com/JuliaData/DataFrames.jl/pull/3035))
* Add `allcombinations` function that returns a data frame created
  from all combinations of the passed vectors
  ([#3031](https://github.com/JuliaData/DataFrames.jl/pull/3031))
* Add `resize!`, `keepat!`, `pop!`, `popfirst!`, and `popat!`,
  make `deleteat!` signature more precise
   ([#3047](https://github.com/JuliaData/DataFrames.jl/pull/3047))
* Add `pushfirst!` and `insert!`
   ([#3072](https://github.com/JuliaData/DataFrames.jl/pull/3072))
* New `threads` argument allows disabling multithreading in
  `combine`, `select`, `select!`, `transform`, `transform!`, `subset` and `subset!`
  ([#3030](https://github.com/JuliaData/DataFrames.jl/pull/3030))
<<<<<<< HEAD
* Add support for table-level and column-level metadata using
  DataAPI.jl interface
  ([#3055](https://github.com/JuliaData/DataFrames.jl/pull/3055))
* `completecases` and `nonunique` no longer throw an error when data frame
  with no columns is passed
  ([#3055](https://github.com/JuliaData/DataFrames.jl/pull/3055))
=======
* `describe` now accepts two predefined arguments: `:nnonmissing` and `:nuniqueall`
  ([#3146](https://github.com/JuliaData/DataFrames.jl/pull/3146))
>>>>>>> 1851e116

## Previously announced breaking changes

* On Julia 1.7 or newer broadcasting assignment
  into an existing column of a data frame replaces it. Under Julia 1.6
  or older it is an in place operation.
  ([#3022](https://github.com/JuliaData/DataFrames.jl/pull/3022))

## Internal changes

* `DataFrame` is now a `mutable struct` and has three new fields
  `metadata`, `colmetadata`, and `allnotemetadata`;
  this change makes `DataFrame` objects serialized under
  earlier versions of DataFrames.jl incompatible with version 1.4
  ([#3055](https://github.com/JuliaData/DataFrames.jl/pull/3055))

## Bug fixes

* fix dispatch ambiguity in `rename` and `rename!` when only
  source data frame is passed
  ([#3055](https://github.com/JuliaData/DataFrames.jl/pull/3055))
* Make sure that `AsTable` accepts only valid argument
  ([#3064](https://github.com/JuliaData/DataFrames.jl/pull/3064))
* Make sure we avoid aliasing when repeating the same column
  in `select[!]` and `transform[!]` on `GroupedDataFrame`
  ([#3070](https://github.com/JuliaData/DataFrames.jl/pull/3070))
* Make `vcat` correctly handle `cols` keyword argument if only
  data frames having no columns are passed
  ([#3081](https://github.com/JuliaData/DataFrames.jl/pull/3081))
* Make `subset` preserves group ordering when `ungroup=false` like `subset!` already does
  ([#3094](https://github.com/JuliaData/DataFrames.jl/pull/3094))

## Performance

* Speed up `permute!` and `invpermute!` (and therefore sorting) 2x-8x
  for large tables by using cycle notation
  ([#3035](https://github.com/JuliaData/DataFrames.jl/pull/3035))
* Make one-dimensional multi-element indexing of `DataFrameRows` return
  `DataFrameRows`
  ([#3037](https://github.com/JuliaData/DataFrames.jl/pull/3037))
* Make `transform!` on `SubDataFrame` faster
  ([#3070](https://github.com/JuliaData/DataFrames.jl/pull/3070))

## Integration changes

* Support `Tables.subset` and move `ByRow` definition to Tables.jl
  ([#3158](https://github.com/JuliaData/DataFrames.jl/pull/3158))

# DataFrames.jl v1.3.6 Patch Release Notes

## Bug fixes

* Fix overly restrictive type assertion in `filter` and `filter!`
  ([#3155](https://github.com/JuliaData/DataFrames.jl/pull/3155))

# DataFrames.jl v1.3.5 Patch Release Notes

## Integration change

* Allow version 4 of Compat.jl

# DataFrames.jl v1.3.4 Patch Release Notes

## Bug fixes

* Fix handling of `variable_eltype` in `stack`
  ([#3043](https://github.com/JuliaData/DataFrames.jl/issues/3043))

# DataFrames.jl v1.3.3 Patch Release Notes

## Bug fixes

* Fix handling of `matchmissing` keyword argument in joins
  ([#3040](https://github.com/JuliaData/DataFrames.jl/issues/3040))

# DataFrames.jl v1.3.2 Patch Release Notes

## Bug fixes

* Make sure that `select!`/`transform!` and `select`/`transform`
  (with `copycols=false`) do not produce aliases of the same source column
  consistently (currently only `transform[!]` ensured it for an unwrapped
  column renaming operation)
  ([#2983](https://github.com/JuliaData/DataFrames.jl/issues/2983))
* Fix aliasing detection in `sort!` (now only identical columns passing `===`
  test are considered aliases)
  ([#2981](https://github.com/JuliaData/DataFrames.jl/issues/2981))
* Make sure `ByRow` calls wrapped function exactly once for each element
  in all cases
  ([#2982](https://github.com/JuliaData/DataFrames.jl/issues/2982))

# DataFrames.jl v1.3.1 Patch Release Notes

## Bug fixes

* Fix `getindex` that incorrectly allowed vectors of `Pair`s
  ([#2970](https://github.com/JuliaData/DataFrames.jl/issues/2970))

# DataFrames.jl v1.3 Release Notes

## New functionalities

* Improve `sort` keyword argument in `groupby`
  ([#2812](https://github.com/JuliaData/DataFrames.jl/pull/2812)).

  In the `groupby` function the `sort` keyword argument now allows three values:
  - `nothing` (the default) leaves the order of groups undefined and allows
    `groupby` to pick the fastest available grouping algorithm;
  - `true` sorts groups by key columns;
  - `false` creates groups in the order of their appearance in the parent data
    frame;

  In previous versions, the `sort` keyword argument allowed only `Bool` values
  and `false` (which was the default) corresponded to the new
  behavior when `nothing` is passed. Therefore only the user visible change
  affecting existing code is when `sort=false` is passed explicitly.
  The order of groups was undefined in that case, but in practice
  groups were already created in their order of appearance, *except*
  when grouping columns implemented the `DataAPI.refpool` API
  (notably `PooledArray` and `CategoricalArray`) or when they contained only
  integers in a small range.
  ([#2812](https://github.com/JuliaData/DataFrames.jl/pull/2812))
* the `unstack` function receives new keyword argument `fill`
  (with `missing` default) that is used to fill combinations of not encountered
  rows and columns. This feature allows to distinguish between missings in
  value column and just missing row/column combinations and to easily fill
  with zeros non existing combinations in case of counting.
  ([#2828](https://github.com/JuliaData/DataFrames.jl/pull/2828))

* Allow adding new columns to a `SubDataFrame` created with `:` as column selector
  ([#2794](https://github.com/JuliaData/DataFrames.jl/pull/2794)).

  If `sdf` is a `SubDataFrame` created with `:` as a column selector then
  `insertcols!`, `setindex!`, and broadcasted assignment allow for creation
  of new columns, automatically filling filtered-out rows with `missing` values;

* Allow replacing existing columns in a `SubDataFrame` with `!` as row selector
  in assignment and broadcasted assignment
  ([#2794](https://github.com/JuliaData/DataFrames.jl/pull/2794)).

  Assignment to existing columns allocates a new column.
  Values already stored in filtered-out rows are copied.

* Allow `SubDataFrame` to be passed as an argument to `select!` and `transform!`
  (also on `GroupedDataFrame` created from a `SubDataFrame`)
  ([#2794](https://github.com/JuliaData/DataFrames.jl/pull/2794)).

  Assignment to existing columns allocates a new column.
  Values already stored in filtered-out rows are copied.
  In case of creation of new columns, filtered-out rows are automatically
  filled with `missing` values.
  If `SubDataFrame` was not created with `:` as column selector the resulting operation
  must produce the same column names as stored in the source `SubDataFrame` or an error is thrown.

* `Tables.materializer` when passed the following types or their subtypes:
  `AbstractDataFrame`, `DataFrameRows`, `DataFrameColumns` returns `DataFrame`.
  ([#2839](https://github.com/JuliaData/DataFrames.jl/pull/2839))
* the `insertcols!` function receives new keyword argument `after`
  (with `false` default) that specifies if columns should be inserted after
  or before `col`.
  ([#2829](https://github.com/JuliaData/DataFrames.jl/pull/2829))
* Added support for `deleteat!`
  ([#2854](https://github.com/JuliaData/DataFrames.jl/issues/2854))
* `leftjoin!` performing a left join of two data frame objects by updating the
  left data frame with the joined columns from right data frame.
  ([#2843](https://github.com/JuliaData/DataFrames.jl/pull/2843))
* the `DataFrame` constructor when column names are passed to it as a second
  argument now determines if a passed vector of column names is valid based on
  its contents and not element type
  ([#2859](https://github.com/JuliaData/DataFrames.jl/pull/2859))
* the `DataFrame` constructor when matrix is passed to it as a first
  argument now allows `copycols` keyword argument
  ([#2859](https://github.com/JuliaData/DataFrames.jl/pull/2859))
* `Cols` now accepts a predicate accepting column names as strings.
  ([#2881](https://github.com/JuliaData/DataFrames.jl/pull/2881))
* In `source => transformation => destination` transformation specification
  minilanguage now `destination` can be also a `Function` generating
  target column names and taking column names specified by `source`
  as an argument.
  ([#2897](https://github.com/JuliaData/DataFrames.jl/pull/2897))
* `subset` and `subset!` now allow passing multiple column selectors and
  vectors or matrices of `Pair`s as specifications of selection conditions
  ([#2926](https://github.com/JuliaData/DataFrames.jl/pull/2926))
* When using broadcasting in `source .=> transformation .=> destination`
  transformation specification minilanguage now `All`, `Cols`, `Between`, and
  `Not` selectors when used as `source` or `destination` are properly expanded
  to selected column names within the call data frame scope.
  ([#2918](https://github.com/JuliaData/DataFrames.jl/pull/2918))
* `describe` now accepts `:detailed` as the `stats` argument
  to compute standard deviation and quartiles
  in addition to statistics that are reported by default.
  ([#2459](https://github.com/JuliaData/DataFrames.jl/pull/2459))
* `sort!` now supports general `AbstractDataFrame`
  ([#2946](https://github.com/JuliaData/DataFrames.jl/pull/2946))
* `filter` now supports `view` keyword argument
  ([#2951](https://github.com/JuliaData/DataFrames.jl/pull/2951))

## Bug fixes

* fix a problem with `unstack` on empty data frame
  ([#2842](https://github.com/JuliaData/DataFrames.jl/issues/2842))
* fix a problem with not specialized `Pair` arguments passed as transformations
  ([#2889](https://github.com/JuliaData/DataFrames.jl/issues/2889))
* sorting related functions now more carefully check passed arguments for
  correctness. Now all keyword arguments are correctly checked to be either
  scalars of vectors of scalars.
  ([#2946](https://github.com/JuliaData/DataFrames.jl/pull/2946))

## Performance improvements

* for selected common transformation specifications like e.g.
  `AsTable(...) => ByRow(sum)` use a custom implementations that
  lead to lower compilation latency and faster computation
  ([#2869](https://github.com/JuliaData/DataFrames.jl/pull/2869)),
  ([#2919](https://github.com/JuliaData/DataFrames.jl/pull/2919))

## Deprecations

* `delete!` is deprecated in favor of `deleteat!`
  ([#2854](https://github.com/JuliaData/DataFrames.jl/issues/2854))
* In `sort`, `sort!`, `issorted` and `sortperm` it is now documented
  that the result of passing an empty column selector uses lexicographic
  ordering of all columns, but this behavior is deprecated.
  ([#2941](https://github.com/JuliaData/DataFrames.jl/issues/2941))

## Planned changes

* In DataFrames.jl 1.4 release on Julia 1.7 or newer broadcasting assignment
  into an existing column of a data frame will replace it. Under Julia 1.6
  or older it will be an in place operation.
  ([#2937](https://github.com/JuliaData/DataFrames.jl/pull/2937)

# DataFrames.jl v1.2.2 Patch Release Notes

## Bug fixes

* fix a bug in `crossjoin` if the first argument is `SubDataFrame` and
  `makeunique=true`
  ([#2826](https://github.com/JuliaData/DataFrames.jl/issues/2826))

# DataFrames.jl v1.2.1 Patch Release Notes

## Bug fixes

* Add workaround for `deleteat!` bug in Julia Base in `delete!` function
  ([#2820](https://github.com/JuliaData/DataFrames.jl/issues/2820))

# DataFrames.jl v1.2 Release Notes

## New functionalities

* add option `matchmissing=:notequal` in joins;
  in `leftjoin`, `semijoin` and `antijoin` missings are dropped in right data frame,
  but preserved in left; in `rightjoin` missings are dropped in left data frame,
  but preserved in right; in `innerjoin` missings are dropped in both data frames;
  in `outerjoin` this value of keyword argument is not supported
  ([#2724](https://github.com/JuliaData/DataFrames.jl/pull/2724))
* correctly handle selectors of the form `:col => AsTable` and `:col => cols`
  by expanding a single column into multiple columns
  ([#2780](https://github.com/JuliaData/DataFrames.jl/pull/2780))
* if `subset!` is passed a `GroupedDataFrame` the grouping in the passed object
  gets updated to reflect rows removed from the parent data frame
  ([#2809](https://github.com/JuliaData/DataFrames.jl/pull/2809))

## Bug fixes

* fix bug in how `groupby` handles grouping of float columns;
  now `-0.0` is treated as *not integer* when deciding on which
  grouping algorithm should be used
  ([#2791](https://github.com/JuliaData/DataFrames.jl/pull/2791))
* fix bug in how `issorted` handles custom orderings and improve performance
  of sorting when complex custom orderings are passed
  ([#2746](https://github.com/JuliaData/DataFrames.jl/pull/2746))
* fix bug in `combine`, `select`, `select!`, `transform`, and `transform!`
  that incorrectly disallowed matrices of `Pair`s in `GroupedDataFrame` processing
  ([#2782](https://github.com/JuliaData/DataFrames.jl/pull/2782))
* fix location of summary in `text/html` output
  ([#2801](https://github.com/JuliaData/DataFrames.jl/pull/2801))

## Performance improvements

* `SubDataFrame`, `filter!`, `unique!`, `getindex`, `delete!`, `leftjoin`,
  `rightjoin`, and `outerjoin` are now more efficient if rows selected
  in internal operations form a continuous block
  ([#2727](https://github.com/JuliaData/DataFrames.jl/pull/2727),
   [#2769](https://github.com/JuliaData/DataFrames.jl/pull/2769))

## Deprecated

* `hcat` of a data frame with a vector is now deprecated to allow consistent
  handling of horizontal concatenation of data frame with Tables.jl tables
  in the future
  ([#2777](https://github.com/JuliaData/DataFrames.jl/pull/2777))

## Other changes

* `text/plain` rendering of columns containing complex numbers is now improved
  ([#2756](https://github.com/JuliaData/DataFrames.jl/pull/2756))
* in `text/html` display of a data frame show full type information when
  hovering over the shortened type with a mouse
  ([#2774](https://github.com/JuliaData/DataFrames.jl/pull/2774))

# DataFrames.jl v1.1.1 Patch Release Notes

## Performance improvements

* fix performance issue when aggregation function produces multiple rows
  in split-apply-combine
  ([2749](https://github.com/JuliaData/DataFrames.jl/pull/2749))
* `completecases` is now optimized and only processes columns that
  can contain missing values; additionally it is now type stable and
  always returns a `BitVector`
  ([#2726](https://github.com/JuliaData/DataFrames.jl/pull/2726))
* fix performance bottleneck when displaying wide tables
  ([#2750](https://github.com/JuliaData/DataFrames.jl/pull/2750))

# DataFrames.jl v1.1 Release Notes

## Functionality changes

* make sure `subset` checks if the passed condition function
  returns a vector of values (in the 1.0 release also returning scalar `true`,
  `false`, or `missing` was allowed which was unintended and error prone)
  ([#2744](https://github.com/JuliaData/DataFrames.jl/pull/2744))


# DataFrames.jl v1.0.2 Patch Release Notes

## Performance improvements

* fix of performance issue of `groupby` when using multi-threading
  ([#2736](https://github.com/JuliaData/DataFrames.jl/pull/2736))
* fix of performance issue of `groupby` when using `PooledVector`
  ([2733](https://github.com/JuliaData/DataFrames.jl/pull/2733))

# DataFrames.jl v1.0 Release Notes

## Breaking changes

* No breaking changes are planned for v1.0 release

## Bug fixes

* DataFrames.jl now checks that passed columns are 1-based as this is a current
  design assumption ([#2594](https://github.com/JuliaData/DataFrames.jl/pull/2594))
* `mapcols!` makes sure not to create columns being `AbstractRange` consistently
  with other methods that add columns to a `DataFrame`
  ([#2594](https://github.com/JuliaData/DataFrames.jl/pull/2594))
* `transform` and `transform!` always copy columns when column renaming transformation
  is passed. If similar issues are identified after 1.0 release (i.e. that a
  copy of data is not made in scenarios where it normally should be made these
  will be considered bugs and fixed as non-breaking changes)
  ([#2721](https://github.com/JuliaData/DataFrames.jl/pull/2721))

## New functionalities

* `firstindex`, `lastindex`, `size`, `ndims`, and `axes` are now consistently defined
  and documented in the manual for `AbstractDataFrame`, `DataFrameRow`,
  `DataFrameRows`, `DataFrameColumns`, `GroupedDataFrame`, `GroupKeys`, and `GroupKey`
  ([#2573](https://github.com/JuliaData/DataFrames.jl/pull/2573))
* add `subset` and `subset!` functions that allow to subset rows
  ([#2496](https://github.com/JuliaData/DataFrames.jl/pull/2496))
* `names` now allows passing a predicate as a column selector
  ([#2417](https://github.com/JuliaData/DataFrames.jl/pull/2417))
* `vcat` now allows a `source` keyword argument that specifies the
  additional column to be added in the last position in the resulting data frame
  that will identify the source data frame.
  ([#2649](https://github.com/JuliaData/DataFrames.jl/pull/2649))
* `GroupKey` and `DataFrameRow` are consistently behaving like `NamedTuple`
  in comparisons and they now implement: `hash`, `==`, `isequal`, `<`, `isless`
  ([#2669](https://github.com/JuliaData/DataFrames.jl/pull/2669)])
* since Julia 1.7 using broadcasting assignment on a `DataFrame` column
  selected as a property (e.g. `df.col .= 1`) is allowed when column does not
  exist and it allocates a fresh column
  ([#2655](https://github.com/JuliaData/DataFrames.jl/pull/2655))
* `delete!` now correctly handles the case when columns of a data frame are aliased
  ([#2690](https://github.com/JuliaData/DataFrames.jl/pull/2690))

## Deprecated

* in `leftjoin`, `rightjoin`, and `outerjoin` the `indicator` keyword argument
  is deprecated in favor of `source` keyword argument; `indicator` will be removed
  in 2.0 release ([2649](https://github.com/JuliaData/DataFrames.jl/pull/2649))
* Using broadcasting assignment on a `SubDataFrames` column selected as a property
  (e.g. `sdf.col .= 1`) is deprecated; it will be disallowed in the future.
  ([#2655](https://github.com/JuliaData/DataFrames.jl/pull/2655))
* Broadcasting assignment to an existing column of a `DataFrame`
  selected as a property (e.g. `df.col .= 1`) being an in-place
  operation is deprecated. It will allocate a fresh column in the future
  ([#2655](https://github.com/JuliaData/DataFrames.jl/pull/2655))
* all deprecations present in 0.22 release now throw an error
  ([#2554](https://github.com/JuliaData/DataFrames.jl/pull/2554));
  in particular `convert` methods, `map` on `GroupedDataFrame`
  that were deprecated in 0.22.6 release now throw an error
  ([#2679](https://github.com/JuliaData/DataFrames.jl/pull/2679))

## Other relevant changes

* `innerjoin`, `leftjoin`, `rightjoin`, `outerjoin`, `semijoin`, and `antijoin`
  are now much faster and check if passed data frames are sorted by the `on`
  columns and take into account if shorter data frame that is joined has unique
  values in `on` columns. These aspects of input data frames might affect the
  order of rows produced in the output
  ([#2612](https://github.com/JuliaData/DataFrames.jl/pull/2612),
   [#2622](https://github.com/JuliaData/DataFrames.jl/pull/2622))
* `DataFrame` constructor, `copy`, `getindex`, `select`, `select!`, `transform`,
  `transform!`, `combine`, `sort`, and join functions now use multiple threads
  in selected operations
  ([#2647](https://github.com/JuliaData/DataFrames.jl/pull/2647),
   [#2588](https://github.com/JuliaData/DataFrames.jl/pull/2588),
   [#2574](https://github.com/JuliaData/DataFrames.jl/pull/2574),
   [#2664](https://github.com/JuliaData/DataFrames.jl/pull/2664))

# DataFrames.jl v0.22.7 Release notes

* `convert` methods from `AbstractDataFrame`, `DataFrameRow` and `GroupKey`
  to `Array`, `Matrix`, `Vector` and `Tuple`, as well as from `AbstractDict` to
  `DataFrame`, are now deprecated: use corresponding
  constructors instead. The only conversions that are
  retained are `convert(::Type{NamedTuple}, dfr::DataFrameRow)`,
  `convert(::Type{NamedTuple}, key::GroupKey)`, and
  `convert(::Type{DataFrame}, sdf::SubDataFrame)`; the deprecated methods will be
  removed in 1.0 release
* as a bug fix `eltype` of vector returned by `eachrow` is now `DataFrameRow`
  ([#2662](https://github.com/JuliaData/DataFrames.jl/pull/2662))
* applying `map` to `GroupedDataFrame` is now deprecated. It will
  be an error in 1.0 release.
  ([#2662](https://github.com/JuliaData/DataFrames.jl/pull/2662))
* `copycols` keyword argument is now respected when building a `DataFrame` from
  `Tables.CopiedColumns`
  ([#2656](https://github.com/JuliaData/DataFrames.jl/pull/2656))

# DataFrames.jl v0.22 Release Notes

## Breaking changes

* the rules for transformations passed to `select`/`select!`, `transform`/`transform!`,
  and `combine` have been made more flexible; in particular now it is allowed to
  return multiple columns from a transformation function
  ([#2461](https://github.com/JuliaData/DataFrames.jl/pull/2461) and
  [#2481](https://github.com/JuliaData/DataFrames.jl/pull/2481))
* CategoricalArrays.jl is no longer reexported: call `using CategoricalArrays`
  to use it [#2404]((https://github.com/JuliaData/DataFrames.jl/pull/2404)).
  In the same vein, the `categorical` and `categorical!` functions
  have been deprecated in favor of
  `transform(df, cols .=> categorical .=> cols)` and similar syntaxes
  [#2394]((https://github.com/JuliaData/DataFrames.jl/pull/2394)).
  `stack` now creates a `PooledVector{String}` variable column rather than
  a `CategoricalVector{String}` column by default;
  pass `variable_eltype=CategoricalValue{String}` to get the previous behavior
  ([#2391](https://github.com/JuliaData/DataFrames.jl/pull/2391))
* `isless` for `DataFrameRow`s now checks column names
([#2292](https://github.com/JuliaData/DataFrames.jl/pull/2292))
* `DataFrameColumns` is now not a subtype of `AbstractVector`
  ([#2291](https://github.com/JuliaData/DataFrames.jl/pull/2291))
* `nunique` is not reported now by `describe` by default
  ([#2339](https://github.com/JuliaData/DataFrames.jl/pull/2339))
* stop reordering columns of the parent in `transform` and `transform!`;
  always generate columns that were specified to be computed even for
  `GroupedDataFrame` with zero rows
  ([#2324](https://github.com/JuliaData/DataFrames.jl/pull/2324))
* improve the rule for automatically generated column names in
  `combine`/`select(!)`/`transform(!)` with composed functions
  ([#2274](https://github.com/JuliaData/DataFrames.jl/pull/2274))
* `:nmissing` in `describe` now produces `0` if the column does not allow
  missing values; earlier `nothing` was produced in this case
  ([#2360](https://github.com/JuliaData/DataFrames.jl/pull/2360))
* fast aggregation functions in for `GroupedDataFrame` now correctly
  choose the fast path only when it is safe; this resolves inconsistencies
  with what the same functions not using fast path produce
  ([#2357](https://github.com/JuliaData/DataFrames.jl/pull/2357))
* joins now return `PooledVector` not `CategoricalVector` in indicator column
  ([#2505](https://github.com/JuliaData/DataFrames.jl/pull/2505))
* `GroupKeys` now supports `in` for `GroupKey`, `Tuple`, `NamedTuple` and dictionaries
  ([2392](https://github.com/JuliaData/DataFrames.jl/pull/2392))
* in `describe` the specification of custom aggregation is now `function => name`;
  old `name => function` order is now deprecated
  ([#2401](https://github.com/JuliaData/DataFrames.jl/pull/2401))
* in joins passing `NaN` or real or imaginary `-0.0` in `on` column now throws an
  error; passing `missing` throws an error unless `matchmissing=:equal` keyword argument
  is passed ([#2504](https://github.com/JuliaData/DataFrames.jl/pull/2504))
* `unstack` now produces row and column keys in the order of their first appearance
   and has two new keyword arguments `allowmissing` and `allowduplicates`
  ([#2494](https://github.com/JuliaData/DataFrames.jl/pull/2494))
* [PrettyTables.jl](https://github.com/ronisbr/PrettyTables.jl) is now the
  default back-end to print DataFrames to text/plain; the print option
  `splitcols` was removed and the output format was changed
  ([#2429](https://github.com/JuliaData/DataFrames.jl/pull/2429))

## New functionalities

* add `filter` to `GroupedDataFrame` ([#2279](https://github.com/JuliaData/DataFrames.jl/pull/2279))
* add `empty` and `empty!` function for `DataFrame` that remove all rows from it,
  but keep columns ([#2262](https://github.com/JuliaData/DataFrames.jl/pull/2262))
* make `indicator` keyword argument in joins allow passing a string
  ([#2284](https://github.com/JuliaData/DataFrames.jl/pull/2284),
   [#2296](https://github.com/JuliaData/DataFrames.jl/pull/2296))
* add new functions to `GroupKey` API to make it more consistent with `DataFrameRow`
  ([#2308](https://github.com/JuliaData/DataFrames.jl/pull/2308))
* allow column renaming in joins
  ([#2313](https://github.com/JuliaData/DataFrames.jl/pull/2313) and
  ([#2398](https://github.com/JuliaData/DataFrames.jl/pull/2398))
* add `rownumber` to `DataFrameRow` ([#2356](https://github.com/JuliaData/DataFrames.jl/pull/2356))
* allow passing column name to specify the position where a new columns should be
  inserted in `insertcols!` ([#2365](https://github.com/JuliaData/DataFrames.jl/pull/2365))
* allow `GroupedDataFrame`s to be indexed using a dictionary, which can use `Symbol` or string keys and
  are not dependent on the order of keys. ([#2281](https://github.com/JuliaData/DataFrames.jl/pull/2281))
* add `isapprox` method to check for approximate equality between two dataframes
  ([#2373](https://github.com/JuliaData/DataFrames.jl/pull/2373))
* add `columnindex` for `DataFrameRow`
  ([#2380](https://github.com/JuliaData/DataFrames.jl/pull/2380))
* `names` now accepts `Type` as a column selector
  ([#2400](https://github.com/JuliaData/DataFrames.jl/pull/2400))
* `select`, `select!`, `transform`, `transform!` and `combine` now allow `renamecols`
  keyword argument that makes it possible to avoid adding transformation function name
  as a suffix in automatically generated column names
  ([#2397](https://github.com/JuliaData/DataFrames.jl/pull/2397))
* `filter`, `sort`, `dropmissing`, and `unique` now support a `view` keyword argument
  which if set to `true` makes them return a `SubDataFrame` view into the passed
  data frame.
* add `only` method for `AbstractDataFrame` ([#2449](https://github.com/JuliaData/DataFrames.jl/pull/2449))
* passing empty sets of columns in `filter`/`filter!` and in `select`/`transform`/`combine`
  with `ByRow` is now accepted ([#2476](https://github.com/JuliaData/DataFrames.jl/pull/2476))
* add `permutedims` method for `AbstractDataFrame` ([#2447](https://github.com/JuliaData/DataFrames.jl/pull/2447))
* add support for `Cols` from DataAPI.jl ([#2495](https://github.com/JuliaData/DataFrames.jl/pull/2495))
* add `reverse` function for `AbstractDataFrame` that reverses the rows
  ([#2944](https://github.com/JuliaData/DataFrames.jl/pull/2944))

## Deprecated

* `DataFrame!` is now deprecated ([#2338](https://github.com/JuliaData/DataFrames.jl/pull/2338))
* several in-standard `DataFrame` constructors are now deprecated
  ([#2464](https://github.com/JuliaData/DataFrames.jl/pull/2464))
* all old deprecations now throw an error
  ([#2350](https://github.com/JuliaData/DataFrames.jl/pull/2350))

## Dependency changes

* Tables.jl version 1.2 is now required.
* DataAPI.jl version 1.4 is now required. It implies that `All(args...)` is
  deprecated and `Cols(args...)` is recommended instead. `All()` is still supported.

## Other relevant changes

* Documentation is now available also in *Dark* mode
  ([#2315](https://github.com/JuliaData/DataFrames.jl/pull/2315))
* add rich display support for Markdown cell entries in HTML and LaTeX
  ([#2346](https://github.com/JuliaData/DataFrames.jl/pull/2346))
* limit the maximal display width the output can use in `text/plain` before
  being truncated (in the `textwidth` sense, excluding `…`) to `32` per column
  by default and fix a corner case when no columns are printed in situations when
  they are too wide ([#2403](https://github.com/JuliaData/DataFrames.jl/pull/2403))
* Common methods are now precompiled to improve responsiveness the first time a method
  is called in a Julia session. Precompilation takes up to 30 seconds
  after installing the package
  ([#2456](https://github.com/JuliaData/DataFrames.jl/pull/2456)).<|MERGE_RESOLUTION|>--- conflicted
+++ resolved
@@ -44,17 +44,14 @@
 * New `threads` argument allows disabling multithreading in
   `combine`, `select`, `select!`, `transform`, `transform!`, `subset` and `subset!`
   ([#3030](https://github.com/JuliaData/DataFrames.jl/pull/3030))
-<<<<<<< HEAD
 * Add support for table-level and column-level metadata using
   DataAPI.jl interface
   ([#3055](https://github.com/JuliaData/DataFrames.jl/pull/3055))
 * `completecases` and `nonunique` no longer throw an error when data frame
   with no columns is passed
   ([#3055](https://github.com/JuliaData/DataFrames.jl/pull/3055))
-=======
 * `describe` now accepts two predefined arguments: `:nnonmissing` and `:nuniqueall`
   ([#3146](https://github.com/JuliaData/DataFrames.jl/pull/3146))
->>>>>>> 1851e116
 
 ## Previously announced breaking changes
 
