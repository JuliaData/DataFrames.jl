# DataFrames.jl v1.5 Release Notes

## New functionalities

* Add `Iterators.partition` support
  ([#3212](https://github.com/JuliaData/DataFrames.jl/pull/3212))
* Add `allunique` and allow transformations in `cols` argument of `describe`
  and `nonunique` when working with `SubDataFrame`
  ([3232](https://github.com/JuliaData/DataFrames.jl/pull/3232))
<<<<<<< HEAD
* Add support for `Tables.AbstractRow` for `push!`, `pushfirst!`, and `insert!`
   ([#3245](https://github.com/JuliaData/DataFrames.jl/pull/3245))
=======
* Add support for `operator` keyword argument in `Cols`
  to take a set operation to apply to passed selectors (`union` by default)
  ([3224](https://github.com/JuliaData/DataFrames.jl/pull/3224))
* Joining functions now support `order` keyword argument allowing the user
  to specify the order of the rows in the produced table
  ([#3233](https://github.com/JuliaData/DataFrames.jl/pull/3233))

## Bug fixes

* passing very many data frames to `innerjoin` and `outerjoin`
  does not lead to stack overflow
  ([#3233](https://github.com/JuliaData/DataFrames.jl/pull/3233))
>>>>>>> d67e3a77

# DataFrames.jl v1.4.4 Patch Release Notes

## Bug fixes

* Fix bug in `select` and `transform` with `copycols=false` on `SubDataFrame`
  that incorrectly allowed passing transformations
  ([#3231](https://github.com/JuliaData/DataFrames.jl/pull/3231))

# DataFrames.jl v1.4.3 Patch Release Notes

## Bug fixes

* Fix incorrect handling of column metadata in `insertcols!` and `insertcols`
  ([#3220](https://github.com/JuliaData/DataFrames.jl/pull/3220))
* Correctly handle `GroupedDataFrame` with no groups in multi-column
  operation specification syntax
  ([#3122](https://github.com/JuliaData/DataFrames.jl/issues/3122))

## Display improvements

* Improve printing of grouping keys when displaying `GroupedDataFrame`
  ([#3213](https://github.com/JuliaData/DataFrames.jl/pull/3213))

## Integration changes

* Support updates of metadata API introduced in DataAPI.jl 1.13.0
  ([3216](https://github.com/JuliaData/DataFrames.jl/pull/3216))

# DataFrames.jl v1.4.2 Patch Release Notes

## Bug fixes

* Make sure `flatten` works correctly on a data frame with zero rows
  ([#3198](https://github.com/JuliaData/DataFrames.jl/issues/3198))

# DataFrames.jl v1.4.1 Patch Release Notes

## Bug fixes

* Make sure we always copy the indexing value when calling `getindex` on
  `DataFrameRows` object
  ([#3192](https://github.com/JuliaData/DataFrames.jl/issues/3192))

# DataFrames.jl v1.4 Release Notes

## Julia compatibility change

* DataFrames.jl 1.4 requires Julia 1.6
  ([#3145](https://github.com/JuliaData/DataFrames.jl/pull/3145))

## New functionalities

* `subset` and `subset!` now allow passing zero column selectors
   ([#3025](https://github.com/JuliaData/DataFrames.jl/pull/3025))
* `subset` and `subset!` processing `GroupedDataFrame` allow using a scalar as
  a subsetting condition (this will result in including/excluding a whole group);
  for `AbstractDataFrame` processing only `AbstractVector` subsetting condition is
  allowed as accepting scalars can lead to hard to catch bugs in users' code
  ([#3032](https://github.com/JuliaData/DataFrames.jl/pull/3032))
* `permutedims` now supports a `strict` keyword argument that allows
  for a more flexible handling of values stored in a column that will
  become a new header
  ([#3004](https://github.com/JuliaData/DataFrames.jl/issues/3004))
* `unstack` now allows passing a function in `combine` keyword argument;
  this allows for a convenient creation of two dimensional pivot tables
  ([#2998](https://github.com/JuliaData/DataFrames.jl/issues/2998),
   [#3185](https://github.com/JuliaData/DataFrames.jl/pull/3185))
* `filter` for `GroupedDataFrame` now accepts `ungroup` keyword argument
  ([#3021](https://github.com/JuliaData/DataFrames.jl/issues/3021))
* Add special syntax for `eachindex`, `groupindices`, and `proprow`
  to transformation mini-language
  ([#3001](https://github.com/JuliaData/DataFrames.jl/pull/3001)).
* Add support for `reverse!`, `permute!`, `invpermute!`, `shuffle`,
  and `shuffle!` functions. Improve functionality of `reverse`.
  ([#3010](https://github.com/JuliaData/DataFrames.jl/pull/3010)).
* `first` and `last` for `GroupedDataFrame` now support passing number of elements to get
  ([#3006](https://github.com/JuliaData/DataFrames.jl/issues/3006))
* Add `insertcols`, which is a version of `insertcols!` that creates a new data frame
  ([#3020](https://github.com/JuliaData/DataFrames.jl/issues/3020))
* Add `fillcombinations` function that generates all combinations of
  levels of selected columns of a data frame
  ([#3012](https://github.com/JuliaData/DataFrames.jl/issues/3012))
* Guarantee that `permute!` and `invpermute!` throw on invalid input
  ([#3035](https://github.com/JuliaData/DataFrames.jl/pull/3035))
* Add `allcombinations` function that returns a data frame created
  from all combinations of the passed vectors
  ([#3031](https://github.com/JuliaData/DataFrames.jl/pull/3031))
* Add `resize!`, `keepat!`, `pop!`, `popfirst!`, and `popat!`,
  make `deleteat!` signature more precise
   ([#3047](https://github.com/JuliaData/DataFrames.jl/pull/3047))
* Add `pushfirst!` and `insert!`
   ([#3072](https://github.com/JuliaData/DataFrames.jl/pull/3072))
* New `threads` argument allows disabling multithreading in
  `combine`, `select`, `select!`, `transform`, `transform!`, `subset` and `subset!`
  ([#3030](https://github.com/JuliaData/DataFrames.jl/pull/3030))
* Add support for table-level and column-level metadata using
  DataAPI.jl interface
  ([#3055](https://github.com/JuliaData/DataFrames.jl/pull/3055))
* `completecases` and `nonunique` no longer throw an error when data frame
  with no columns is passed
  ([#3055](https://github.com/JuliaData/DataFrames.jl/pull/3055))
* `describe` now accepts two predefined arguments: `:nnonmissing` and `:nuniqueall`
  ([#3146](https://github.com/JuliaData/DataFrames.jl/pull/3146))

## Previously announced breaking changes

* On Julia 1.7 or newer broadcasting assignment
  into an existing column of a data frame replaces it. Under Julia 1.6
  or older it is an in place operation.
  ([#3022](https://github.com/JuliaData/DataFrames.jl/pull/3022))

# Deprecations

* `allowduplicates` keyword argument in `unstack` is deprecated,
  `combine` keyword argument should be used instead
  ([#3185](https://github.com/JuliaData/DataFrames.jl/pull/3185))

## Internal changes

* `DataFrame` is now a `mutable struct` and has three new fields
  `metadata`, `colmetadata`, and `allnotemetadata`;
  this change makes `DataFrame` objects serialized under
  earlier versions of DataFrames.jl incompatible with version 1.4
  ([#3055](https://github.com/JuliaData/DataFrames.jl/pull/3055))

## Bug fixes

* fix dispatch ambiguity in `rename` and `rename!` when only
  source data frame is passed
  ([#3055](https://github.com/JuliaData/DataFrames.jl/pull/3055))
* Make sure that `AsTable` accepts only valid argument
  ([#3064](https://github.com/JuliaData/DataFrames.jl/pull/3064))
* Make sure we avoid aliasing when repeating the same column
  in `select[!]` and `transform[!]` on `GroupedDataFrame`
  ([#3070](https://github.com/JuliaData/DataFrames.jl/pull/3070))
* Make `vcat` correctly handle `cols` keyword argument if only
  data frames having no columns are passed
  ([#3081](https://github.com/JuliaData/DataFrames.jl/pull/3081))
* Make `subset` preserves group ordering when `ungroup=false` like `subset!` already does
  ([#3094](https://github.com/JuliaData/DataFrames.jl/pull/3094))
* Fix incorrect behavior of `GroupDataFrame` indexing in corner cases
  ([#3179](https://github.com/JuliaData/DataFrames.jl/pull/3179))
* Fix errors in `insertcols!` when no columns to add are passed
  ([#3179](https://github.com/JuliaData/DataFrames.jl/pull/3179))
* Fix errors in `minimum` and `maximum` aggregates
  when processing `GroupedDataFrame` with `combine` in corner cases
  ([#3179](https://github.com/JuliaData/DataFrames.jl/pull/3179))

## Performance

* Speed up `permute!` and `invpermute!` (and therefore sorting) 2x-8x
  for large tables by using cycle notation
  ([#3035](https://github.com/JuliaData/DataFrames.jl/pull/3035))
* Make one-dimensional multi-element indexing of `DataFrameRows` return
  `DataFrameRows`
  ([#3037](https://github.com/JuliaData/DataFrames.jl/pull/3037))
* Make `transform!` on `SubDataFrame` faster
  ([#3070](https://github.com/JuliaData/DataFrames.jl/pull/3070))

## Integration changes

* Support `Tables.subset` and move `ByRow` definition to Tables.jl
  ([#3158](https://github.com/JuliaData/DataFrames.jl/pull/3158))

# DataFrames.jl v1.3.6 Patch Release Notes

## Bug fixes

* Fix overly restrictive type assertion in `filter` and `filter!`
  ([#3155](https://github.com/JuliaData/DataFrames.jl/pull/3155))

# DataFrames.jl v1.3.5 Patch Release Notes

## Integration change

* Allow version 4 of Compat.jl

# DataFrames.jl v1.3.4 Patch Release Notes

## Bug fixes

* Fix handling of `variable_eltype` in `stack`
  ([#3043](https://github.com/JuliaData/DataFrames.jl/issues/3043))

# DataFrames.jl v1.3.3 Patch Release Notes

## Bug fixes

* Fix handling of `matchmissing` keyword argument in joins
  ([#3040](https://github.com/JuliaData/DataFrames.jl/issues/3040))

# DataFrames.jl v1.3.2 Patch Release Notes

## Bug fixes

* Make sure that `select!`/`transform!` and `select`/`transform`
  (with `copycols=false`) do not produce aliases of the same source column
  consistently (currently only `transform[!]` ensured it for an unwrapped
  column renaming operation)
  ([#2983](https://github.com/JuliaData/DataFrames.jl/issues/2983))
* Fix aliasing detection in `sort!` (now only identical columns passing `===`
  test are considered aliases)
  ([#2981](https://github.com/JuliaData/DataFrames.jl/issues/2981))
* Make sure `ByRow` calls wrapped function exactly once for each element
  in all cases
  ([#2982](https://github.com/JuliaData/DataFrames.jl/issues/2982))

# DataFrames.jl v1.3.1 Patch Release Notes

## Bug fixes

* Fix `getindex` that incorrectly allowed vectors of `Pair`s
  ([#2970](https://github.com/JuliaData/DataFrames.jl/issues/2970))

# DataFrames.jl v1.3 Release Notes

## New functionalities

* Improve `sort` keyword argument in `groupby`
  ([#2812](https://github.com/JuliaData/DataFrames.jl/pull/2812)).

  In the `groupby` function the `sort` keyword argument now allows three values:
  - `nothing` (the default) leaves the order of groups undefined and allows
    `groupby` to pick the fastest available grouping algorithm;
  - `true` sorts groups by key columns;
  - `false` creates groups in the order of their appearance in the parent data
    frame;

  In previous versions, the `sort` keyword argument allowed only `Bool` values
  and `false` (which was the default) corresponded to the new
  behavior when `nothing` is passed. Therefore only the user visible change
  affecting existing code is when `sort=false` is passed explicitly.
  The order of groups was undefined in that case, but in practice
  groups were already created in their order of appearance, *except*
  when grouping columns implemented the `DataAPI.refpool` API
  (notably `PooledArray` and `CategoricalArray`) or when they contained only
  integers in a small range.
  ([#2812](https://github.com/JuliaData/DataFrames.jl/pull/2812))
* the `unstack` function receives new keyword argument `fill`
  (with `missing` default) that is used to fill combinations of not encountered
  rows and columns. This feature allows to distinguish between missings in
  value column and just missing row/column combinations and to easily fill
  with zeros non existing combinations in case of counting.
  ([#2828](https://github.com/JuliaData/DataFrames.jl/pull/2828))

* Allow adding new columns to a `SubDataFrame` created with `:` as column selector
  ([#2794](https://github.com/JuliaData/DataFrames.jl/pull/2794)).

  If `sdf` is a `SubDataFrame` created with `:` as a column selector then
  `insertcols!`, `setindex!`, and broadcasted assignment allow for creation
  of new columns, automatically filling filtered-out rows with `missing` values;

* Allow replacing existing columns in a `SubDataFrame` with `!` as row selector
  in assignment and broadcasted assignment
  ([#2794](https://github.com/JuliaData/DataFrames.jl/pull/2794)).

  Assignment to existing columns allocates a new column.
  Values already stored in filtered-out rows are copied.

* Allow `SubDataFrame` to be passed as an argument to `select!` and `transform!`
  (also on `GroupedDataFrame` created from a `SubDataFrame`)
  ([#2794](https://github.com/JuliaData/DataFrames.jl/pull/2794)).

  Assignment to existing columns allocates a new column.
  Values already stored in filtered-out rows are copied.
  In case of creation of new columns, filtered-out rows are automatically
  filled with `missing` values.
  If `SubDataFrame` was not created with `:` as column selector the resulting operation
  must produce the same column names as stored in the source `SubDataFrame` or an error is thrown.

* `Tables.materializer` when passed the following types or their subtypes:
  `AbstractDataFrame`, `DataFrameRows`, `DataFrameColumns` returns `DataFrame`.
  ([#2839](https://github.com/JuliaData/DataFrames.jl/pull/2839))
* the `insertcols!` function receives new keyword argument `after`
  (with `false` default) that specifies if columns should be inserted after
  or before `col`.
  ([#2829](https://github.com/JuliaData/DataFrames.jl/pull/2829))
* Added support for `deleteat!`
  ([#2854](https://github.com/JuliaData/DataFrames.jl/issues/2854))
* `leftjoin!` performing a left join of two data frame objects by updating the
  left data frame with the joined columns from right data frame.
  ([#2843](https://github.com/JuliaData/DataFrames.jl/pull/2843))
* the `DataFrame` constructor when column names are passed to it as a second
  argument now determines if a passed vector of column names is valid based on
  its contents and not element type
  ([#2859](https://github.com/JuliaData/DataFrames.jl/pull/2859))
* the `DataFrame` constructor when matrix is passed to it as a first
  argument now allows `copycols` keyword argument
  ([#2859](https://github.com/JuliaData/DataFrames.jl/pull/2859))
* `Cols` now accepts a predicate accepting column names as strings.
  ([#2881](https://github.com/JuliaData/DataFrames.jl/pull/2881))
* In `source => transformation => destination` transformation specification
  minilanguage now `destination` can be also a `Function` generating
  target column names and taking column names specified by `source`
  as an argument.
  ([#2897](https://github.com/JuliaData/DataFrames.jl/pull/2897))
* `subset` and `subset!` now allow passing multiple column selectors and
  vectors or matrices of `Pair`s as specifications of selection conditions
  ([#2926](https://github.com/JuliaData/DataFrames.jl/pull/2926))
* When using broadcasting in `source .=> transformation .=> destination`
  transformation specification minilanguage now `All`, `Cols`, `Between`, and
  `Not` selectors when used as `source` or `destination` are properly expanded
  to selected column names within the call data frame scope.
  ([#2918](https://github.com/JuliaData/DataFrames.jl/pull/2918))
* `describe` now accepts `:detailed` as the `stats` argument
  to compute standard deviation and quartiles
  in addition to statistics that are reported by default.
  ([#2459](https://github.com/JuliaData/DataFrames.jl/pull/2459))
* `sort!` now supports general `AbstractDataFrame`
  ([#2946](https://github.com/JuliaData/DataFrames.jl/pull/2946))
* `filter` now supports `view` keyword argument
  ([#2951](https://github.com/JuliaData/DataFrames.jl/pull/2951))

## Bug fixes

* fix a problem with `unstack` on empty data frame
  ([#2842](https://github.com/JuliaData/DataFrames.jl/issues/2842))
* fix a problem with not specialized `Pair` arguments passed as transformations
  ([#2889](https://github.com/JuliaData/DataFrames.jl/issues/2889))
* sorting related functions now more carefully check passed arguments for
  correctness. Now all keyword arguments are correctly checked to be either
  scalars of vectors of scalars.
  ([#2946](https://github.com/JuliaData/DataFrames.jl/pull/2946))

## Performance improvements

* for selected common transformation specifications like e.g.
  `AsTable(...) => ByRow(sum)` use a custom implementations that
  lead to lower compilation latency and faster computation
  ([#2869](https://github.com/JuliaData/DataFrames.jl/pull/2869)),
  ([#2919](https://github.com/JuliaData/DataFrames.jl/pull/2919))

## Deprecations

* `delete!` is deprecated in favor of `deleteat!`
  ([#2854](https://github.com/JuliaData/DataFrames.jl/issues/2854))
* In `sort`, `sort!`, `issorted` and `sortperm` it is now documented
  that the result of passing an empty column selector uses lexicographic
  ordering of all columns, but this behavior is deprecated.
  ([#2941](https://github.com/JuliaData/DataFrames.jl/issues/2941))

## Planned changes

* In DataFrames.jl 1.4 release on Julia 1.7 or newer broadcasting assignment
  into an existing column of a data frame will replace it. Under Julia 1.6
  or older it will be an in place operation.
  ([#2937](https://github.com/JuliaData/DataFrames.jl/pull/2937)

# DataFrames.jl v1.2.2 Patch Release Notes

## Bug fixes

* fix a bug in `crossjoin` if the first argument is `SubDataFrame` and
  `makeunique=true`
  ([#2826](https://github.com/JuliaData/DataFrames.jl/issues/2826))

# DataFrames.jl v1.2.1 Patch Release Notes

## Bug fixes

* Add workaround for `deleteat!` bug in Julia Base in `delete!` function
  ([#2820](https://github.com/JuliaData/DataFrames.jl/issues/2820))

# DataFrames.jl v1.2 Release Notes

## New functionalities

* add option `matchmissing=:notequal` in joins;
  in `leftjoin`, `semijoin` and `antijoin` missings are dropped in right data frame,
  but preserved in left; in `rightjoin` missings are dropped in left data frame,
  but preserved in right; in `innerjoin` missings are dropped in both data frames;
  in `outerjoin` this value of keyword argument is not supported
  ([#2724](https://github.com/JuliaData/DataFrames.jl/pull/2724))
* correctly handle selectors of the form `:col => AsTable` and `:col => cols`
  by expanding a single column into multiple columns
  ([#2780](https://github.com/JuliaData/DataFrames.jl/pull/2780))
* if `subset!` is passed a `GroupedDataFrame` the grouping in the passed object
  gets updated to reflect rows removed from the parent data frame
  ([#2809](https://github.com/JuliaData/DataFrames.jl/pull/2809))

## Bug fixes

* fix bug in how `groupby` handles grouping of float columns;
  now `-0.0` is treated as *not integer* when deciding on which
  grouping algorithm should be used
  ([#2791](https://github.com/JuliaData/DataFrames.jl/pull/2791))
* fix bug in how `issorted` handles custom orderings and improve performance
  of sorting when complex custom orderings are passed
  ([#2746](https://github.com/JuliaData/DataFrames.jl/pull/2746))
* fix bug in `combine`, `select`, `select!`, `transform`, and `transform!`
  that incorrectly disallowed matrices of `Pair`s in `GroupedDataFrame` processing
  ([#2782](https://github.com/JuliaData/DataFrames.jl/pull/2782))
* fix location of summary in `text/html` output
  ([#2801](https://github.com/JuliaData/DataFrames.jl/pull/2801))

## Performance improvements

* `SubDataFrame`, `filter!`, `unique!`, `getindex`, `delete!`, `leftjoin`,
  `rightjoin`, and `outerjoin` are now more efficient if rows selected
  in internal operations form a continuous block
  ([#2727](https://github.com/JuliaData/DataFrames.jl/pull/2727),
   [#2769](https://github.com/JuliaData/DataFrames.jl/pull/2769))

## Deprecated

* `hcat` of a data frame with a vector is now deprecated to allow consistent
  handling of horizontal concatenation of data frame with Tables.jl tables
  in the future
  ([#2777](https://github.com/JuliaData/DataFrames.jl/pull/2777))

## Other changes

* `text/plain` rendering of columns containing complex numbers is now improved
  ([#2756](https://github.com/JuliaData/DataFrames.jl/pull/2756))
* in `text/html` display of a data frame show full type information when
  hovering over the shortened type with a mouse
  ([#2774](https://github.com/JuliaData/DataFrames.jl/pull/2774))

# DataFrames.jl v1.1.1 Patch Release Notes

## Performance improvements

* fix performance issue when aggregation function produces multiple rows
  in split-apply-combine
  ([2749](https://github.com/JuliaData/DataFrames.jl/pull/2749))
* `completecases` is now optimized and only processes columns that
  can contain missing values; additionally it is now type stable and
  always returns a `BitVector`
  ([#2726](https://github.com/JuliaData/DataFrames.jl/pull/2726))
* fix performance bottleneck when displaying wide tables
  ([#2750](https://github.com/JuliaData/DataFrames.jl/pull/2750))

# DataFrames.jl v1.1 Release Notes

## Functionality changes

* make sure `subset` checks if the passed condition function
  returns a vector of values (in the 1.0 release also returning scalar `true`,
  `false`, or `missing` was allowed which was unintended and error prone)
  ([#2744](https://github.com/JuliaData/DataFrames.jl/pull/2744))


# DataFrames.jl v1.0.2 Patch Release Notes

## Performance improvements

* fix of performance issue of `groupby` when using multi-threading
  ([#2736](https://github.com/JuliaData/DataFrames.jl/pull/2736))
* fix of performance issue of `groupby` when using `PooledVector`
  ([2733](https://github.com/JuliaData/DataFrames.jl/pull/2733))

# DataFrames.jl v1.0 Release Notes

## Breaking changes

* No breaking changes are planned for v1.0 release

## Bug fixes

* DataFrames.jl now checks that passed columns are 1-based as this is a current
  design assumption ([#2594](https://github.com/JuliaData/DataFrames.jl/pull/2594))
* `mapcols!` makes sure not to create columns being `AbstractRange` consistently
  with other methods that add columns to a `DataFrame`
  ([#2594](https://github.com/JuliaData/DataFrames.jl/pull/2594))
* `transform` and `transform!` always copy columns when column renaming transformation
  is passed. If similar issues are identified after 1.0 release (i.e. that a
  copy of data is not made in scenarios where it normally should be made these
  will be considered bugs and fixed as non-breaking changes)
  ([#2721](https://github.com/JuliaData/DataFrames.jl/pull/2721))

## New functionalities

* `firstindex`, `lastindex`, `size`, `ndims`, and `axes` are now consistently defined
  and documented in the manual for `AbstractDataFrame`, `DataFrameRow`,
  `DataFrameRows`, `DataFrameColumns`, `GroupedDataFrame`, `GroupKeys`, and `GroupKey`
  ([#2573](https://github.com/JuliaData/DataFrames.jl/pull/2573))
* add `subset` and `subset!` functions that allow to subset rows
  ([#2496](https://github.com/JuliaData/DataFrames.jl/pull/2496))
* `names` now allows passing a predicate as a column selector
  ([#2417](https://github.com/JuliaData/DataFrames.jl/pull/2417))
* `vcat` now allows a `source` keyword argument that specifies the
  additional column to be added in the last position in the resulting data frame
  that will identify the source data frame.
  ([#2649](https://github.com/JuliaData/DataFrames.jl/pull/2649))
* `GroupKey` and `DataFrameRow` are consistently behaving like `NamedTuple`
  in comparisons and they now implement: `hash`, `==`, `isequal`, `<`, `isless`
  ([#2669](https://github.com/JuliaData/DataFrames.jl/pull/2669)])
* since Julia 1.7 using broadcasting assignment on a `DataFrame` column
  selected as a property (e.g. `df.col .= 1`) is allowed when column does not
  exist and it allocates a fresh column
  ([#2655](https://github.com/JuliaData/DataFrames.jl/pull/2655))
* `delete!` now correctly handles the case when columns of a data frame are aliased
  ([#2690](https://github.com/JuliaData/DataFrames.jl/pull/2690))

## Deprecated

* in `leftjoin`, `rightjoin`, and `outerjoin` the `indicator` keyword argument
  is deprecated in favor of `source` keyword argument; `indicator` will be removed
  in 2.0 release ([2649](https://github.com/JuliaData/DataFrames.jl/pull/2649))
* Using broadcasting assignment on a `SubDataFrames` column selected as a property
  (e.g. `sdf.col .= 1`) is deprecated; it will be disallowed in the future.
  ([#2655](https://github.com/JuliaData/DataFrames.jl/pull/2655))
* Broadcasting assignment to an existing column of a `DataFrame`
  selected as a property (e.g. `df.col .= 1`) being an in-place
  operation is deprecated. It will allocate a fresh column in the future
  ([#2655](https://github.com/JuliaData/DataFrames.jl/pull/2655))
* all deprecations present in 0.22 release now throw an error
  ([#2554](https://github.com/JuliaData/DataFrames.jl/pull/2554));
  in particular `convert` methods, `map` on `GroupedDataFrame`
  that were deprecated in 0.22.6 release now throw an error
  ([#2679](https://github.com/JuliaData/DataFrames.jl/pull/2679))

## Other relevant changes

* `innerjoin`, `leftjoin`, `rightjoin`, `outerjoin`, `semijoin`, and `antijoin`
  are now much faster and check if passed data frames are sorted by the `on`
  columns and take into account if shorter data frame that is joined has unique
  values in `on` columns. These aspects of input data frames might affect the
  order of rows produced in the output
  ([#2612](https://github.com/JuliaData/DataFrames.jl/pull/2612),
   [#2622](https://github.com/JuliaData/DataFrames.jl/pull/2622))
* `DataFrame` constructor, `copy`, `getindex`, `select`, `select!`, `transform`,
  `transform!`, `combine`, `sort`, and join functions now use multiple threads
  in selected operations
  ([#2647](https://github.com/JuliaData/DataFrames.jl/pull/2647),
   [#2588](https://github.com/JuliaData/DataFrames.jl/pull/2588),
   [#2574](https://github.com/JuliaData/DataFrames.jl/pull/2574),
   [#2664](https://github.com/JuliaData/DataFrames.jl/pull/2664))

# DataFrames.jl v0.22.7 Release notes

* `convert` methods from `AbstractDataFrame`, `DataFrameRow` and `GroupKey`
  to `Array`, `Matrix`, `Vector` and `Tuple`, as well as from `AbstractDict` to
  `DataFrame`, are now deprecated: use corresponding
  constructors instead. The only conversions that are
  retained are `convert(::Type{NamedTuple}, dfr::DataFrameRow)`,
  `convert(::Type{NamedTuple}, key::GroupKey)`, and
  `convert(::Type{DataFrame}, sdf::SubDataFrame)`; the deprecated methods will be
  removed in 1.0 release
* as a bug fix `eltype` of vector returned by `eachrow` is now `DataFrameRow`
  ([#2662](https://github.com/JuliaData/DataFrames.jl/pull/2662))
* applying `map` to `GroupedDataFrame` is now deprecated. It will
  be an error in 1.0 release.
  ([#2662](https://github.com/JuliaData/DataFrames.jl/pull/2662))
* `copycols` keyword argument is now respected when building a `DataFrame` from
  `Tables.CopiedColumns`
  ([#2656](https://github.com/JuliaData/DataFrames.jl/pull/2656))

# DataFrames.jl v0.22 Release Notes

## Breaking changes

* the rules for transformations passed to `select`/`select!`, `transform`/`transform!`,
  and `combine` have been made more flexible; in particular now it is allowed to
  return multiple columns from a transformation function
  ([#2461](https://github.com/JuliaData/DataFrames.jl/pull/2461) and
  [#2481](https://github.com/JuliaData/DataFrames.jl/pull/2481))
* CategoricalArrays.jl is no longer reexported: call `using CategoricalArrays`
  to use it [#2404]((https://github.com/JuliaData/DataFrames.jl/pull/2404)).
  In the same vein, the `categorical` and `categorical!` functions
  have been deprecated in favor of
  `transform(df, cols .=> categorical .=> cols)` and similar syntaxes
  [#2394]((https://github.com/JuliaData/DataFrames.jl/pull/2394)).
  `stack` now creates a `PooledVector{String}` variable column rather than
  a `CategoricalVector{String}` column by default;
  pass `variable_eltype=CategoricalValue{String}` to get the previous behavior
  ([#2391](https://github.com/JuliaData/DataFrames.jl/pull/2391))
* `isless` for `DataFrameRow`s now checks column names
([#2292](https://github.com/JuliaData/DataFrames.jl/pull/2292))
* `DataFrameColumns` is now not a subtype of `AbstractVector`
  ([#2291](https://github.com/JuliaData/DataFrames.jl/pull/2291))
* `nunique` is not reported now by `describe` by default
  ([#2339](https://github.com/JuliaData/DataFrames.jl/pull/2339))
* stop reordering columns of the parent in `transform` and `transform!`;
  always generate columns that were specified to be computed even for
  `GroupedDataFrame` with zero rows
  ([#2324](https://github.com/JuliaData/DataFrames.jl/pull/2324))
* improve the rule for automatically generated column names in
  `combine`/`select(!)`/`transform(!)` with composed functions
  ([#2274](https://github.com/JuliaData/DataFrames.jl/pull/2274))
* `:nmissing` in `describe` now produces `0` if the column does not allow
  missing values; earlier `nothing` was produced in this case
  ([#2360](https://github.com/JuliaData/DataFrames.jl/pull/2360))
* fast aggregation functions in for `GroupedDataFrame` now correctly
  choose the fast path only when it is safe; this resolves inconsistencies
  with what the same functions not using fast path produce
  ([#2357](https://github.com/JuliaData/DataFrames.jl/pull/2357))
* joins now return `PooledVector` not `CategoricalVector` in indicator column
  ([#2505](https://github.com/JuliaData/DataFrames.jl/pull/2505))
* `GroupKeys` now supports `in` for `GroupKey`, `Tuple`, `NamedTuple` and dictionaries
  ([2392](https://github.com/JuliaData/DataFrames.jl/pull/2392))
* in `describe` the specification of custom aggregation is now `function => name`;
  old `name => function` order is now deprecated
  ([#2401](https://github.com/JuliaData/DataFrames.jl/pull/2401))
* in joins passing `NaN` or real or imaginary `-0.0` in `on` column now throws an
  error; passing `missing` throws an error unless `matchmissing=:equal` keyword argument
  is passed ([#2504](https://github.com/JuliaData/DataFrames.jl/pull/2504))
* `unstack` now produces row and column keys in the order of their first appearance
   and has two new keyword arguments `allowmissing` and `allowduplicates`
  ([#2494](https://github.com/JuliaData/DataFrames.jl/pull/2494))
* [PrettyTables.jl](https://github.com/ronisbr/PrettyTables.jl) is now the
  default back-end to print DataFrames to text/plain; the print option
  `splitcols` was removed and the output format was changed
  ([#2429](https://github.com/JuliaData/DataFrames.jl/pull/2429))

## New functionalities

* add `filter` to `GroupedDataFrame` ([#2279](https://github.com/JuliaData/DataFrames.jl/pull/2279))
* add `empty` and `empty!` function for `DataFrame` that remove all rows from it,
  but keep columns ([#2262](https://github.com/JuliaData/DataFrames.jl/pull/2262))
* make `indicator` keyword argument in joins allow passing a string
  ([#2284](https://github.com/JuliaData/DataFrames.jl/pull/2284),
   [#2296](https://github.com/JuliaData/DataFrames.jl/pull/2296))
* add new functions to `GroupKey` API to make it more consistent with `DataFrameRow`
  ([#2308](https://github.com/JuliaData/DataFrames.jl/pull/2308))
* allow column renaming in joins
  ([#2313](https://github.com/JuliaData/DataFrames.jl/pull/2313) and
  ([#2398](https://github.com/JuliaData/DataFrames.jl/pull/2398))
* add `rownumber` to `DataFrameRow` ([#2356](https://github.com/JuliaData/DataFrames.jl/pull/2356))
* allow passing column name to specify the position where a new columns should be
  inserted in `insertcols!` ([#2365](https://github.com/JuliaData/DataFrames.jl/pull/2365))
* allow `GroupedDataFrame`s to be indexed using a dictionary, which can use `Symbol` or string keys and
  are not dependent on the order of keys. ([#2281](https://github.com/JuliaData/DataFrames.jl/pull/2281))
* add `isapprox` method to check for approximate equality between two dataframes
  ([#2373](https://github.com/JuliaData/DataFrames.jl/pull/2373))
* add `columnindex` for `DataFrameRow`
  ([#2380](https://github.com/JuliaData/DataFrames.jl/pull/2380))
* `names` now accepts `Type` as a column selector
  ([#2400](https://github.com/JuliaData/DataFrames.jl/pull/2400))
* `select`, `select!`, `transform`, `transform!` and `combine` now allow `renamecols`
  keyword argument that makes it possible to avoid adding transformation function name
  as a suffix in automatically generated column names
  ([#2397](https://github.com/JuliaData/DataFrames.jl/pull/2397))
* `filter`, `sort`, `dropmissing`, and `unique` now support a `view` keyword argument
  which if set to `true` makes them return a `SubDataFrame` view into the passed
  data frame.
* add `only` method for `AbstractDataFrame` ([#2449](https://github.com/JuliaData/DataFrames.jl/pull/2449))
* passing empty sets of columns in `filter`/`filter!` and in `select`/`transform`/`combine`
  with `ByRow` is now accepted ([#2476](https://github.com/JuliaData/DataFrames.jl/pull/2476))
* add `permutedims` method for `AbstractDataFrame` ([#2447](https://github.com/JuliaData/DataFrames.jl/pull/2447))
* add support for `Cols` from DataAPI.jl ([#2495](https://github.com/JuliaData/DataFrames.jl/pull/2495))
* add `reverse` function for `AbstractDataFrame` that reverses the rows
  ([#2944](https://github.com/JuliaData/DataFrames.jl/pull/2944))

## Deprecated

* `DataFrame!` is now deprecated ([#2338](https://github.com/JuliaData/DataFrames.jl/pull/2338))
* several in-standard `DataFrame` constructors are now deprecated
  ([#2464](https://github.com/JuliaData/DataFrames.jl/pull/2464))
* all old deprecations now throw an error
  ([#2350](https://github.com/JuliaData/DataFrames.jl/pull/2350))

## Dependency changes

* Tables.jl version 1.2 is now required.
* DataAPI.jl version 1.4 is now required. It implies that `All(args...)` is
  deprecated and `Cols(args...)` is recommended instead. `All()` is still supported.

## Other relevant changes

* Documentation is now available also in *Dark* mode
  ([#2315](https://github.com/JuliaData/DataFrames.jl/pull/2315))
* add rich display support for Markdown cell entries in HTML and LaTeX
  ([#2346](https://github.com/JuliaData/DataFrames.jl/pull/2346))
* limit the maximal display width the output can use in `text/plain` before
  being truncated (in the `textwidth` sense, excluding `…`) to `32` per column
  by default and fix a corner case when no columns are printed in situations when
  they are too wide ([#2403](https://github.com/JuliaData/DataFrames.jl/pull/2403))
* Common methods are now precompiled to improve responsiveness the first time a method
  is called in a Julia session. Precompilation takes up to 30 seconds
  after installing the package
  ([#2456](https://github.com/JuliaData/DataFrames.jl/pull/2456)).<|MERGE_RESOLUTION|>--- conflicted
+++ resolved
@@ -7,10 +7,8 @@
 * Add `allunique` and allow transformations in `cols` argument of `describe`
   and `nonunique` when working with `SubDataFrame`
   ([3232](https://github.com/JuliaData/DataFrames.jl/pull/3232))
-<<<<<<< HEAD
 * Add support for `Tables.AbstractRow` for `push!`, `pushfirst!`, and `insert!`
    ([#3245](https://github.com/JuliaData/DataFrames.jl/pull/3245))
-=======
 * Add support for `operator` keyword argument in `Cols`
   to take a set operation to apply to passed selectors (`union` by default)
   ([3224](https://github.com/JuliaData/DataFrames.jl/pull/3224))
@@ -23,7 +21,6 @@
 * passing very many data frames to `innerjoin` and `outerjoin`
   does not lead to stack overflow
   ([#3233](https://github.com/JuliaData/DataFrames.jl/pull/3233))
->>>>>>> d67e3a77
 
 # DataFrames.jl v1.4.4 Patch Release Notes
 
