# DataFrames.jl changes on main since last release notes

<<<<<<< HEAD
## New functionalities

* add option `matchmissing=:notequal` in joins;
in `leftjoin`, `semijoin` and `antijoin` `missing`s are dropped in right df,
but preserved in left; in `rightjoin` `missing`s are dropped in left df,
but preserved in right df; in `innerjoin` `missing`s are dropped in both dfs;
in `outerjoin` method errors
([#2724](https://github.com/JuliaData/DataFrames.jl/pull/2724))
=======
## Bug fixes

* fix bug in how `issorted` handles custom orderings and improve performance
  of sorting when complex custom orderings are passed
  ([#2746](https://github.com/JuliaData/DataFrames.jl/pull/2746))
>>>>>>> 4389c040

## Performance improvements

* `SubDataFrame`, `filter!`, `unique!`, `getindex`, `delete!`, `leftjoin`,
  `rightjoin`, and `outerjoin` are now more efficient if rows selected
  in internal operations form a continuous block
  ([#2727](https://github.com/JuliaData/DataFrames.jl/pull/2727),
   [#2769](https://github.com/JuliaData/DataFrames.jl/pull/2769))

## Other changes

* `text/plain` rendering of columns containing complex numbers is now improved
  ([#2756](https://github.com/JuliaData/DataFrames.jl/pull/2756))
* in `text/html` display of a data frame show full type information when
  hovering over the shortened type with a mouse
  ([#2774](https://github.com/JuliaData/DataFrames.jl/pull/2774))

# DataFrames.jl v1.1.1 Patch Release Notes

## Performance improvements

* fix performance issue when aggregation function produces multiple rows
  in split-apply-combine
  ([2749](https://github.com/JuliaData/DataFrames.jl/pull/2749))
* `completecases` is now optimized and only processes columns that
  can contain missing values; additionally it is now type stable and
  always returns a `BitVector`
  ([#2726](https://github.com/JuliaData/DataFrames.jl/pull/2726))
* fix performance bottleneck when displaying wide tables
  ([#2750](https://github.com/JuliaData/DataFrames.jl/pull/2750))

# DataFrames.jl v1.1 Release Notes

## Functionality changes

* make sure `subset` checks if the passed condition function
  returns a vector of values (in the 1.0 release also returning scalar `true`,
  `false`, or `missing` was allowed which was unintended and error prone)
  ([#2744](https://github.com/JuliaData/DataFrames.jl/pull/2744))


# DataFrames.jl v1.0.2 Patch Release Notes

## Performance improvements

* fix of performance issue of `groupby` when using multi-threading
  ([#2736](https://github.com/JuliaData/DataFrames.jl/pull/2736))
* fix of performance issue of `groupby` when using `PooledVector`
  ([2733](https://github.com/JuliaData/DataFrames.jl/pull/2733))

# DataFrames.jl v1.0 Release Notes

## Breaking changes

* No breaking changes are planned for v1.0 release

## Bug fixes

* DataFrames.jl now checks that passed columns are 1-based as this is a current
  design assumption ([#2594](https://github.com/JuliaData/DataFrames.jl/pull/2594))
* `mapcols!` makes sure not to create columns being `AbstractRange` consistently
  with other methods that add columns to a `DataFrame`
  ([#2594](https://github.com/JuliaData/DataFrames.jl/pull/2594))
* `transform` and `transform!` always copy columns when column renaming transformation
  is passed. If similar issues are identified after 1.0 release (i.e. that a
  copy of data is not made in scenarios where it normally should be made these
  will be considered bugs and fixed as non-breaking changes)
  ([#2721](https://github.com/JuliaData/DataFrames.jl/pull/2721))

## New functionalities

* `firstindex`, `lastindex`, `size`, `ndims`, and `axes` are now consistently defined
  and documented in the manual for `AbstractDataFrame`, `DataFrameRow`,
  `DataFrameRows`, `DataFrameColumns`, `GroupedDataFrame`, `GroupKeys`, and `GroupKey`
  ([#2573](https://github.com/JuliaData/DataFrames.jl/pull/2573))
* add `subset` and `subset!` functions that allow to subset rows
  ([#2496](https://github.com/JuliaData/DataFrames.jl/pull/2496))
* `names` now allows passing a predicate as a column selector
  ([#2417](https://github.com/JuliaData/DataFrames.jl/pull/2417))
* `vcat` now allows a `source` keyword argument that specifies the
  additional column to be added in the last position in the resulting data frame
  that will identify the source data frame.
  ([#2649](https://github.com/JuliaData/DataFrames.jl/pull/2649))
* `GroupKey` and `DataFrameRow` are consistently behaving like `NamedTuple`
  in comparisons and they now implement: `hash`, `==`, `isequal`, `<`, `isless`
  ([#2669](https://github.com/JuliaData/DataFrames.jl/pull/2669)])
* since Julia 1.7 using broadcasting assignment on a `DataFrame` column
  selected as a property (e.g. `df.col .= 1`) is allowed when column does not
  exist and it allocates a fresh column
  ([#2655](https://github.com/JuliaData/DataFrames.jl/pull/2655))
* `delete!` now correctly handles the case when columns of a data frame are aliased
  ([#2690](https://github.com/JuliaData/DataFrames.jl/pull/2690))

## Deprecated

* in `leftjoin`, `rightjoin`, and `outerjoin` the `indicator` keyword argument
  is deprecated in favor of `source` keyword argument; `indicator` will be removed
  in 2.0 release ([2649](https://github.com/JuliaData/DataFrames.jl/pull/2649))
* Using broadcasting assignment on a `SubDataFrames` column selected as a property
  (e.g. `sdf.col .= 1`) is deprecated; it will be disallowed in the future.
  ([#2655](https://github.com/JuliaData/DataFrames.jl/pull/2655))
* Broadcasting assignment to an existing column of a `DataFrame`
  selected as a property (e.g. `df.col .= 1`) being an in-place
  operation is deprecated. It will allocate a fresh column in the future
  ([#2655](https://github.com/JuliaData/DataFrames.jl/pull/2655))
* all deprecations present in 0.22 release now throw an error
  ([#2554](https://github.com/JuliaData/DataFrames.jl/pull/2554));
  in particular `convert` methods, `map` on `GroupedDataFrame`
  that were deprecated in 0.22.6 release now throw an error
  ([#2679](https://github.com/JuliaData/DataFrames.jl/pull/2679))

## Other relevant changes

* `innerjoin`, `leftjoin`, `rightjoin`, `outerjoin`, `semijoin`, and `antijoin`
  are now much faster and check if passed data frames are sorted by the `on`
  columns and take into account if shorter data frame that is joined has unique
  values in `on` columns. These aspects of input data frames might affect the
  order of rows produced in the output
  ([#2612](https://github.com/JuliaData/DataFrames.jl/pull/2612),
   [#2622](https://github.com/JuliaData/DataFrames.jl/pull/2622))
* `DataFrame` constructor, `copy`, `getindex`, `select`, `select!`, `transform`,
  `transform!`, `combine`, `sort`, and join functions now use multiple threads
  in selected operations
  ([#2647](https://github.com/JuliaData/DataFrames.jl/pull/2647),
   [#2588](https://github.com/JuliaData/DataFrames.jl/pull/2588),
   [#2574](https://github.com/JuliaData/DataFrames.jl/pull/2574),
   [#2664](https://github.com/JuliaData/DataFrames.jl/pull/2664))

# DataFrames.jl v0.22.7 Release notes

* `convert` methods from `AbstractDataFrame`, `DataFrameRow` and `GroupKey`
  to `Array`, `Matrix`, `Vector` and `Tuple`, as well as from `AbstractDict` to
  `DataFrame`, are now deprecated: use corresponding
  constructors instead. The only conversions that are
  retained are `convert(::Type{NamedTuple}, dfr::DataFrameRow)`,
  `convert(::Type{NamedTuple}, key::GroupKey)`, and
  `convert(::Type{DataFrame}, sdf::SubDataFrame)`; the deprecated methods will be
  removed in 1.0 release
* as a bug fix `eltype` of vector returned by `eachrow` is now `DataFrameRow`
  ([#2662](https://github.com/JuliaData/DataFrames.jl/pull/2662))
* applying `map` to `GroupedDataFrame` is now deprecated. It will
  be an error in 1.0 release.
  ([#2662](https://github.com/JuliaData/DataFrames.jl/pull/2662))
* `copycols` keyword argument is now respected when building a `DataFrame` from
  `Tables.CopiedColumns`
  ([#2656](https://github.com/JuliaData/DataFrames.jl/pull/2656))

# DataFrames.jl v0.22 Release Notes

## Breaking changes

* the rules for transformations passed to `select`/`select!`, `transform`/`transform!`,
  and `combine` have been made more flexible; in particular now it is allowed to
  return multiple columns from a transformation function
  ([#2461](https://github.com/JuliaData/DataFrames.jl/pull/2461) and
  [#2481](https://github.com/JuliaData/DataFrames.jl/pull/2481))
* CategoricalArrays.jl is no longer reexported: call `using CategoricalArrays`
  to use it [#2404]((https://github.com/JuliaData/DataFrames.jl/pull/2404)).
  In the same vein, the `categorical` and `categorical!` functions
  have been deprecated in favor of
  `transform(df, cols .=> categorical .=> cols)` and similar syntaxes
  [#2394]((https://github.com/JuliaData/DataFrames.jl/pull/2394)).
  `stack` now creates a `PooledVector{String}` variable column rather than
  a `CategoricalVector{String}` column by default;
  pass `variable_eltype=CategoricalValue{String}` to get the previous behavior
  ([#2391](https://github.com/JuliaData/DataFrames.jl/pull/2391))
* `isless` for `DataFrameRow`s now checks column names
([#2292](https://github.com/JuliaData/DataFrames.jl/pull/2292))
* `DataFrameColumns` is now not a subtype of `AbstractVector`
  ([#2291](https://github.com/JuliaData/DataFrames.jl/pull/2291))
* `nunique` is not reported now by `describe` by default
  ([#2339](https://github.com/JuliaData/DataFrames.jl/pull/2339))
* stop reordering columns of the parent in `transform` and `transform!`;
  always generate columns that were specified to be computed even for
  `GroupedDataFrame` with zero rows
  ([#2324](https://github.com/JuliaData/DataFrames.jl/pull/2324))
* improve the rule for automatically generated column names in
  `combine`/`select(!)`/`transform(!)` with composed functions
  ([#2274](https://github.com/JuliaData/DataFrames.jl/pull/2274))
* `:nmissing` in `describe` now produces `0` if the column does not allow
  missing values; earlier `nothing` was produced in this case
  ([#2360](https://github.com/JuliaData/DataFrames.jl/pull/2360))
* fast aggregation functions in for `GroupedDataFrame` now correctly
  choose the fast path only when it is safe; this resolves inconsistencies
  with what the same functions not using fast path produce
  ([#2357](https://github.com/JuliaData/DataFrames.jl/pull/2357))
* joins now return `PooledVector` not `CategoricalVector` in indicator column
  ([#2505](https://github.com/JuliaData/DataFrames.jl/pull/2505))
* `GroupKeys` now supports `in` for `GroupKey`, `Tuple`, `NamedTuple` and dictionaries
  ([2392](https://github.com/JuliaData/DataFrames.jl/pull/2392))
* in `describe` the specification of custom aggregation is now `function => name`;
  old `name => function` order is now deprecated
  ([#2401](https://github.com/JuliaData/DataFrames.jl/pull/2401))
* in joins passing `NaN` or real or imaginary `-0.0` in `on` column now throws an
  error; passing `missing` thows an error unless `matchmissing=:equal` keyword argument
  is passed ([#2504](https://github.com/JuliaData/DataFrames.jl/pull/2504))
* `unstack` now produces row and column keys in the order of their first appearance
   and has two new keyword arguments `allowmissing` and `allowduplicates`
  ([#2494](https://github.com/JuliaData/DataFrames.jl/pull/2494))
* [PrettyTables.jl](https://github.com/ronisbr/PrettyTables.jl) is now the
  default back-end to print DataFrames to text/plain; the print option
  `splitcols` was removed and the output format was changed
  ([#2429](https://github.com/JuliaData/DataFrames.jl/pull/2429))

## New functionalities

* add `filter` to `GroupedDataFrame` ([#2279](https://github.com/JuliaData/DataFrames.jl/pull/2279))
* add `empty` and `empty!` function for `DataFrame` that remove all rows from it,
  but keep columns ([#2262](https://github.com/JuliaData/DataFrames.jl/pull/2262))
* make `indicator` keyword argument in joins allow passing a string
  ([#2284](https://github.com/JuliaData/DataFrames.jl/pull/2284),
   [#2296](https://github.com/JuliaData/DataFrames.jl/pull/2296))
* add new functions to `GroupKey` API to make it more consistent with `DataFrameRow`
  ([#2308](https://github.com/JuliaData/DataFrames.jl/pull/2308))
* allow column renaming in joins
  ([#2313](https://github.com/JuliaData/DataFrames.jl/pull/2313) and
  ([#2398](https://github.com/JuliaData/DataFrames.jl/pull/2398))
* add `rownumber` to `DataFrameRow` ([#2356](https://github.com/JuliaData/DataFrames.jl/pull/2356))
* allow passing column name to specify the position where a new columns should be
  inserted in `insertcols!` ([#2365](https://github.com/JuliaData/DataFrames.jl/pull/2365))
* allow `GroupedDataFrame`s to be indexed using a dictionary, which can use `Symbol` or string keys and
  are not dependent on the order of keys. ([#2281](https://github.com/JuliaData/DataFrames.jl/pull/2281))
* add `isapprox` method to check for approximate equality between two dataframes
  ([#2373](https://github.com/JuliaData/DataFrames.jl/pull/2373))
* add `columnindex` for `DataFrameRow`
  ([#2380](https://github.com/JuliaData/DataFrames.jl/pull/2380))
* `names` now accepts `Type` as a column selector
  ([#2400](https://github.com/JuliaData/DataFrames.jl/pull/2400))
* `select`, `select!`, `transform`, `transform!` and `combine` now allow `renamecols`
  keyword argument that makes it possible to avoid adding transformation function name
  as a suffix in automatically generated column names
  ([#2397](https://github.com/JuliaData/DataFrames.jl/pull/2397))
* `filter`, `sort`, `dropmissing`, and `unique` now support a `view` keyword argument
  which if set to `true` makes them retun a `SubDataFrame` view into the passed
  data frame.
* add `only` method for `AbstractDataFrame` ([#2449](https://github.com/JuliaData/DataFrames.jl/pull/2449))
* passing empty sets of columns in `filter`/`filter!` and in `select`/`transform`/`combine`
  with `ByRow` is now accepted ([#2476](https://github.com/JuliaData/DataFrames.jl/pull/2476))
* add `permutedims` method for `AbstractDataFrame` ([#2447](https://github.com/JuliaData/DataFrames.jl/pull/2447))
* add support for `Cols` from DataAPI.jl ([#2495](https://github.com/JuliaData/DataFrames.jl/pull/2495))

## Deprecated

* `DataFrame!` is now deprecated ([#2338](https://github.com/JuliaData/DataFrames.jl/pull/2338))
* several in-standard `DataFrame` constructors are now deprecated
  ([#2464](https://github.com/JuliaData/DataFrames.jl/pull/2464))
* all old deprecations now throw an error
  ([#2350](https://github.com/JuliaData/DataFrames.jl/pull/2350))

## Dependency changes

* Tables.jl version 1.2 is now required.
* DataAPI.jl version 1.4 is now required. It implies that `All(args...)` is
  deprecated and `Cols(args...)` is recommended instead. `All()` is still supported.

## Other relevant changes

* Documentation is now available also in *Dark* mode
  ([#2315](https://github.com/JuliaData/DataFrames.jl/pull/2315))
* add rich display support for Markdown cell entries in HTML and LaTeX
  ([#2346](https://github.com/JuliaData/DataFrames.jl/pull/2346))
* limit the maximal display width the output can use in `text/plain` before
  being truncated (in the `textwidth` sense, excluding `…`) to `32` per column
  by default and fix a corner case when no columns are printed in situations when
  they are too wide ([#2403](https://github.com/JuliaData/DataFrames.jl/pull/2403))
* Common methods are now precompiled to improve responsiveness the first time a method
  is called in a Julia session. Precompilation takes up to 30 seconds
  after installing the package
  ([#2456](https://github.com/JuliaData/DataFrames.jl/pull/2456)).<|MERGE_RESOLUTION|>--- conflicted
+++ resolved
@@ -1,6 +1,5 @@
 # DataFrames.jl changes on main since last release notes
 
-<<<<<<< HEAD
 ## New functionalities
 
 * add option `matchmissing=:notequal` in joins;
@@ -9,13 +8,12 @@
 but preserved in right df; in `innerjoin` `missing`s are dropped in both dfs;
 in `outerjoin` method errors
 ([#2724](https://github.com/JuliaData/DataFrames.jl/pull/2724))
-=======
+
 ## Bug fixes
 
 * fix bug in how `issorted` handles custom orderings and improve performance
   of sorting when complex custom orderings are passed
   ([#2746](https://github.com/JuliaData/DataFrames.jl/pull/2746))
->>>>>>> 4389c040
 
 ## Performance improvements
 
