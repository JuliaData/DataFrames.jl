# DataFrames.jl v1.6 Release Notes

## New functionalities

<<<<<<< HEAD
* Add `Iterators.partition` support for `DataFrameRows`
  ([#3299](https://github.com/JuliaData/DataFrames.jl/pull/3299))
=======
* `DataFrameRows` and `DataFrameColumns` now support
  `nrow`, `ncol`, and `Tables.subset`
  ([#3311](https://github.com/JuliaData/DataFrames.jl/pull/3311))
* `Not` allows passing multiple positional arguments that are
  treated as if they were wrapped in `Cols` and does not throw an error
  when a vector of duplicate indices is passed when doing column selection
  ([#3302](https://github.com/JuliaData/DataFrames.jl/pull/3302))
>>>>>>> e52b9a36

# DataFrames.jl v1.5 Release Notes

## New functionalities

* Add `Iterators.partition` support
  ([#3212](https://github.com/JuliaData/DataFrames.jl/pull/3212))
* Add `allunique` and allow transformations in `cols` argument of `describe`
  and `nonunique` when working with `SubDataFrame`
  ([3232](https://github.com/JuliaData/DataFrames.jl/pull/3232))
* Add support for `Tables.AbstractRow` for `push!`, `pushfirst!`, and `insert!`
   ([#3245](https://github.com/JuliaData/DataFrames.jl/pull/3245))
* Add support for `operator` keyword argument in `Cols`
  to take a set operation to apply to passed selectors (`union` by default)
  ([3224](https://github.com/JuliaData/DataFrames.jl/pull/3224))
* Allow to pass multiple predicates in `Cols` and mix them with
  other selectors
  ([3279](https://github.com/JuliaData/DataFrames.jl/pull/3279))
* Improve support for setting group order in `groupby`
  ([3253](https://github.com/JuliaData/DataFrames.jl/pull/3253))
* Joining functions now support `order` keyword argument allowing the user
  to specify the order of the rows in the produced table
  ([#3233](https://github.com/JuliaData/DataFrames.jl/pull/3233))
* Add `keep` keyword argument to `nonunique`, `unique`, and `unique!`
  allowing to specify which duplicate rows should be kept
  ([#3260](https://github.com/JuliaData/DataFrames.jl/pull/3260))
* Add `haskey` and `get` methods to `DataFrameColumns`
  to make it support dictionary interface more completely
  ([#3282](https://github.com/JuliaData/DataFrames.jl/pull/3282))
* Allow passing `scalar` keyword argument in `flatten`
  ([#3283](https://github.com/JuliaData/DataFrames.jl/pull/3283))

## Bug fixes

* passing very many data frames to `innerjoin` and `outerjoin`
  does not lead to stack overflow
  ([#3233](https://github.com/JuliaData/DataFrames.jl/pull/3233))
* fixed incorrect handling of passing no conditions in `subset` and `subset!`
  ([#3264](https://github.com/JuliaData/DataFrames.jl/pull/3264))
* fixed error in fast aggregation in `sum` and `mean` of columns only having
  `missing` values
  ([#3268](https://github.com/JuliaData/DataFrames.jl/pull/3268))
* fixed error in indexing of `SubDataFrame` that has no columns selected from
  its parent
  ([#3273](https://github.com/JuliaData/DataFrames.jl/pull/3273))

## Performance improvements

* `dropmissing` creates new columns in a single pass if `disallowmissing=true`
  ([#3256](https://github.com/JuliaData/DataFrames.jl/pull/3256))

# DataFrames.jl v1.4.4 Patch Release Notes

## Bug fixes

* Fix bug in `select` and `transform` with `copycols=false` on `SubDataFrame`
  that incorrectly allowed passing transformations
  ([#3231](https://github.com/JuliaData/DataFrames.jl/pull/3231))

# DataFrames.jl v1.4.3 Patch Release Notes

## Bug fixes

* Fix incorrect handling of column metadata in `insertcols!` and `insertcols`
  ([#3220](https://github.com/JuliaData/DataFrames.jl/pull/3220))
* Correctly handle `GroupedDataFrame` with no groups in multi-column
  operation specification syntax
  ([#3122](https://github.com/JuliaData/DataFrames.jl/issues/3122))

## Display improvements

* Improve printing of grouping keys when displaying `GroupedDataFrame`
  ([#3213](https://github.com/JuliaData/DataFrames.jl/pull/3213))

## Integration changes

* Support updates of metadata API introduced in DataAPI.jl 1.13.0
  ([3216](https://github.com/JuliaData/DataFrames.jl/pull/3216))

# DataFrames.jl v1.4.2 Patch Release Notes

## Bug fixes

* Make sure `flatten` works correctly on a data frame with zero rows
  ([#3198](https://github.com/JuliaData/DataFrames.jl/issues/3198))

# DataFrames.jl v1.4.1 Patch Release Notes

## Bug fixes

* Make sure we always copy the indexing value when calling `getindex` on
  `DataFrameRows` object
  ([#3192](https://github.com/JuliaData/DataFrames.jl/issues/3192))

# DataFrames.jl v1.4 Release Notes

## Julia compatibility change

* DataFrames.jl 1.4 requires Julia 1.6
  ([#3145](https://github.com/JuliaData/DataFrames.jl/pull/3145))

## New functionalities

* `subset` and `subset!` now allow passing zero column selectors
   ([#3025](https://github.com/JuliaData/DataFrames.jl/pull/3025))
* `subset` and `subset!` processing `GroupedDataFrame` allow using a scalar as
  a subsetting condition (this will result in including/excluding a whole group);
  for `AbstractDataFrame` processing only `AbstractVector` subsetting condition is
  allowed as accepting scalars can lead to hard to catch bugs in users' code
  ([#3032](https://github.com/JuliaData/DataFrames.jl/pull/3032))
* `permutedims` now supports a `strict` keyword argument that allows
  for a more flexible handling of values stored in a column that will
  become a new header
  ([#3004](https://github.com/JuliaData/DataFrames.jl/issues/3004))
* `unstack` now allows passing a function in `combine` keyword argument;
  this allows for a convenient creation of two dimensional pivot tables
  ([#2998](https://github.com/JuliaData/DataFrames.jl/issues/2998),
   [#3185](https://github.com/JuliaData/DataFrames.jl/pull/3185))
* `filter` for `GroupedDataFrame` now accepts `ungroup` keyword argument
  ([#3021](https://github.com/JuliaData/DataFrames.jl/issues/3021))
* Add special syntax for `eachindex`, `groupindices`, and `proprow`
  to transformation mini-language
  ([#3001](https://github.com/JuliaData/DataFrames.jl/pull/3001)).
* Add support for `reverse!`, `permute!`, `invpermute!`, `shuffle`,
  and `shuffle!` functions. Improve functionality of `reverse`.
  ([#3010](https://github.com/JuliaData/DataFrames.jl/pull/3010)).
* `first` and `last` for `GroupedDataFrame` now support passing number of elements to get
  ([#3006](https://github.com/JuliaData/DataFrames.jl/issues/3006))
* Add `insertcols`, which is a version of `insertcols!` that creates a new data frame
  ([#3020](https://github.com/JuliaData/DataFrames.jl/issues/3020))
* Add `fillcombinations` function that generates all combinations of
  levels of selected columns of a data frame
  ([#3012](https://github.com/JuliaData/DataFrames.jl/issues/3012))
* Guarantee that `permute!` and `invpermute!` throw on invalid input
  ([#3035](https://github.com/JuliaData/DataFrames.jl/pull/3035))
* Add `allcombinations` function that returns a data frame created
  from all combinations of the passed vectors
  ([#3031](https://github.com/JuliaData/DataFrames.jl/pull/3031))
* Add `resize!`, `keepat!`, `pop!`, `popfirst!`, and `popat!`,
  make `deleteat!` signature more precise
   ([#3047](https://github.com/JuliaData/DataFrames.jl/pull/3047))
* Add `pushfirst!` and `insert!`
   ([#3072](https://github.com/JuliaData/DataFrames.jl/pull/3072))
* New `threads` argument allows disabling multithreading in
  `combine`, `select`, `select!`, `transform`, `transform!`, `subset` and `subset!`
  ([#3030](https://github.com/JuliaData/DataFrames.jl/pull/3030))
* Add support for table-level and column-level metadata using
  DataAPI.jl interface
  ([#3055](https://github.com/JuliaData/DataFrames.jl/pull/3055))
* `completecases` and `nonunique` no longer throw an error when data frame
  with no columns is passed
  ([#3055](https://github.com/JuliaData/DataFrames.jl/pull/3055))
* `describe` now accepts two predefined arguments: `:nnonmissing` and `:nuniqueall`
  ([#3146](https://github.com/JuliaData/DataFrames.jl/pull/3146))

## Previously announced breaking changes

* On Julia 1.7 or newer broadcasting assignment
  into an existing column of a data frame replaces it. Under Julia 1.6
  or older it is an in place operation.
  ([#3022](https://github.com/JuliaData/DataFrames.jl/pull/3022))

# Deprecations

* `allowduplicates` keyword argument in `unstack` is deprecated,
  `combine` keyword argument should be used instead
  ([#3185](https://github.com/JuliaData/DataFrames.jl/pull/3185))

## Internal changes

* `DataFrame` is now a `mutable struct` and has three new fields
  `metadata`, `colmetadata`, and `allnotemetadata`;
  this change makes `DataFrame` objects serialized under
  earlier versions of DataFrames.jl incompatible with version 1.4
  ([#3055](https://github.com/JuliaData/DataFrames.jl/pull/3055))

## Bug fixes

* fix dispatch ambiguity in `rename` and `rename!` when only
  source data frame is passed
  ([#3055](https://github.com/JuliaData/DataFrames.jl/pull/3055))
* Make sure that `AsTable` accepts only valid argument
  ([#3064](https://github.com/JuliaData/DataFrames.jl/pull/3064))
* Make sure we avoid aliasing when repeating the same column
  in `select[!]` and `transform[!]` on `GroupedDataFrame`
  ([#3070](https://github.com/JuliaData/DataFrames.jl/pull/3070))
* Make `vcat` correctly handle `cols` keyword argument if only
  data frames having no columns are passed
  ([#3081](https://github.com/JuliaData/DataFrames.jl/pull/3081))
* Make `subset` preserves group ordering when `ungroup=false` like `subset!` already does
  ([#3094](https://github.com/JuliaData/DataFrames.jl/pull/3094))
* Fix incorrect behavior of `GroupDataFrame` indexing in corner cases
  ([#3179](https://github.com/JuliaData/DataFrames.jl/pull/3179))
* Fix errors in `insertcols!` when no columns to add are passed
  ([#3179](https://github.com/JuliaData/DataFrames.jl/pull/3179))
* Fix errors in `minimum` and `maximum` aggregates
  when processing `GroupedDataFrame` with `combine` in corner cases
  ([#3179](https://github.com/JuliaData/DataFrames.jl/pull/3179))

## Performance

* Speed up `permute!` and `invpermute!` (and therefore sorting) 2x-8x
  for large tables by using cycle notation
  ([#3035](https://github.com/JuliaData/DataFrames.jl/pull/3035))
* Make one-dimensional multi-element indexing of `DataFrameRows` return
  `DataFrameRows`
  ([#3037](https://github.com/JuliaData/DataFrames.jl/pull/3037))
* Make `transform!` on `SubDataFrame` faster
  ([#3070](https://github.com/JuliaData/DataFrames.jl/pull/3070))

## Integration changes

* Support `Tables.subset` and move `ByRow` definition to Tables.jl
  ([#3158](https://github.com/JuliaData/DataFrames.jl/pull/3158))

# DataFrames.jl v1.3.6 Patch Release Notes

## Bug fixes

* Fix overly restrictive type assertion in `filter` and `filter!`
  ([#3155](https://github.com/JuliaData/DataFrames.jl/pull/3155))

# DataFrames.jl v1.3.5 Patch Release Notes

## Integration change

* Allow version 4 of Compat.jl

# DataFrames.jl v1.3.4 Patch Release Notes

## Bug fixes

* Fix handling of `variable_eltype` in `stack`
  ([#3043](https://github.com/JuliaData/DataFrames.jl/issues/3043))

# DataFrames.jl v1.3.3 Patch Release Notes

## Bug fixes

* Fix handling of `matchmissing` keyword argument in joins
  ([#3040](https://github.com/JuliaData/DataFrames.jl/issues/3040))

# DataFrames.jl v1.3.2 Patch Release Notes

## Bug fixes

* Make sure that `select!`/`transform!` and `select`/`transform`
  (with `copycols=false`) do not produce aliases of the same source column
  consistently (currently only `transform[!]` ensured it for an unwrapped
  column renaming operation)
  ([#2983](https://github.com/JuliaData/DataFrames.jl/issues/2983))
* Fix aliasing detection in `sort!` (now only identical columns passing `===`
  test are considered aliases)
  ([#2981](https://github.com/JuliaData/DataFrames.jl/issues/2981))
* Make sure `ByRow` calls wrapped function exactly once for each element
  in all cases
  ([#2982](https://github.com/JuliaData/DataFrames.jl/issues/2982))

# DataFrames.jl v1.3.1 Patch Release Notes

## Bug fixes

* Fix `getindex` that incorrectly allowed vectors of `Pair`s
  ([#2970](https://github.com/JuliaData/DataFrames.jl/issues/2970))

# DataFrames.jl v1.3 Release Notes

## New functionalities

* Improve `sort` keyword argument in `groupby`
  ([#2812](https://github.com/JuliaData/DataFrames.jl/pull/2812)).

  In the `groupby` function the `sort` keyword argument now allows three values:
  - `nothing` (the default) leaves the order of groups undefined and allows
    `groupby` to pick the fastest available grouping algorithm;
  - `true` sorts groups by key columns;
  - `false` creates groups in the order of their appearance in the parent data
    frame;

  In previous versions, the `sort` keyword argument allowed only `Bool` values
  and `false` (which was the default) corresponded to the new
  behavior when `nothing` is passed. Therefore only the user visible change
  affecting existing code is when `sort=false` is passed explicitly.
  The order of groups was undefined in that case, but in practice
  groups were already created in their order of appearance, *except*
  when grouping columns implemented the `DataAPI.refpool` API
  (notably `PooledArray` and `CategoricalArray`) or when they contained only
  integers in a small range.
  ([#2812](https://github.com/JuliaData/DataFrames.jl/pull/2812))
* the `unstack` function receives new keyword argument `fill`
  (with `missing` default) that is used to fill combinations of not encountered
  rows and columns. This feature allows to distinguish between missings in
  value column and just missing row/column combinations and to easily fill
  with zeros non existing combinations in case of counting.
  ([#2828](https://github.com/JuliaData/DataFrames.jl/pull/2828))

* Allow adding new columns to a `SubDataFrame` created with `:` as column selector
  ([#2794](https://github.com/JuliaData/DataFrames.jl/pull/2794)).

  If `sdf` is a `SubDataFrame` created with `:` as a column selector then
  `insertcols!`, `setindex!`, and broadcasted assignment allow for creation
  of new columns, automatically filling filtered-out rows with `missing` values;

* Allow replacing existing columns in a `SubDataFrame` with `!` as row selector
  in assignment and broadcasted assignment
  ([#2794](https://github.com/JuliaData/DataFrames.jl/pull/2794)).

  Assignment to existing columns allocates a new column.
  Values already stored in filtered-out rows are copied.

* Allow `SubDataFrame` to be passed as an argument to `select!` and `transform!`
  (also on `GroupedDataFrame` created from a `SubDataFrame`)
  ([#2794](https://github.com/JuliaData/DataFrames.jl/pull/2794)).

  Assignment to existing columns allocates a new column.
  Values already stored in filtered-out rows are copied.
  In case of creation of new columns, filtered-out rows are automatically
  filled with `missing` values.
  If `SubDataFrame` was not created with `:` as column selector the resulting operation
  must produce the same column names as stored in the source `SubDataFrame` or an error is thrown.

* `Tables.materializer` when passed the following types or their subtypes:
  `AbstractDataFrame`, `DataFrameRows`, `DataFrameColumns` returns `DataFrame`.
  ([#2839](https://github.com/JuliaData/DataFrames.jl/pull/2839))
* the `insertcols!` function receives new keyword argument `after`
  (with `false` default) that specifies if columns should be inserted after
  or before `col`.
  ([#2829](https://github.com/JuliaData/DataFrames.jl/pull/2829))
* Added support for `deleteat!`
  ([#2854](https://github.com/JuliaData/DataFrames.jl/issues/2854))
* `leftjoin!` performing a left join of two data frame objects by updating the
  left data frame with the joined columns from right data frame.
  ([#2843](https://github.com/JuliaData/DataFrames.jl/pull/2843))
* the `DataFrame` constructor when column names are passed to it as a second
  argument now determines if a passed vector of column names is valid based on
  its contents and not element type
  ([#2859](https://github.com/JuliaData/DataFrames.jl/pull/2859))
* the `DataFrame` constructor when matrix is passed to it as a first
  argument now allows `copycols` keyword argument
  ([#2859](https://github.com/JuliaData/DataFrames.jl/pull/2859))
* `Cols` now accepts a predicate accepting column names as strings.
  ([#2881](https://github.com/JuliaData/DataFrames.jl/pull/2881))
* In `source => transformation => destination` transformation specification
  minilanguage now `destination` can be also a `Function` generating
  target column names and taking column names specified by `source`
  as an argument.
  ([#2897](https://github.com/JuliaData/DataFrames.jl/pull/2897))
* `subset` and `subset!` now allow passing multiple column selectors and
  vectors or matrices of `Pair`s as specifications of selection conditions
  ([#2926](https://github.com/JuliaData/DataFrames.jl/pull/2926))
* When using broadcasting in `source .=> transformation .=> destination`
  transformation specification minilanguage now `All`, `Cols`, `Between`, and
  `Not` selectors when used as `source` or `destination` are properly expanded
  to selected column names within the call data frame scope.
  ([#2918](https://github.com/JuliaData/DataFrames.jl/pull/2918))
* `describe` now accepts `:detailed` as the `stats` argument
  to compute standard deviation and quartiles
  in addition to statistics that are reported by default.
  ([#2459](https://github.com/JuliaData/DataFrames.jl/pull/2459))
* `sort!` now supports general `AbstractDataFrame`
  ([#2946](https://github.com/JuliaData/DataFrames.jl/pull/2946))
* `filter` now supports `view` keyword argument
  ([#2951](https://github.com/JuliaData/DataFrames.jl/pull/2951))

## Bug fixes

* fix a problem with `unstack` on empty data frame
  ([#2842](https://github.com/JuliaData/DataFrames.jl/issues/2842))
* fix a problem with not specialized `Pair` arguments passed as transformations
  ([#2889](https://github.com/JuliaData/DataFrames.jl/issues/2889))
* sorting related functions now more carefully check passed arguments for
  correctness. Now all keyword arguments are correctly checked to be either
  scalars of vectors of scalars.
  ([#2946](https://github.com/JuliaData/DataFrames.jl/pull/2946))

## Performance improvements

* for selected common transformation specifications like e.g.
  `AsTable(...) => ByRow(sum)` use a custom implementations that
  lead to lower compilation latency and faster computation
  ([#2869](https://github.com/JuliaData/DataFrames.jl/pull/2869)),
  ([#2919](https://github.com/JuliaData/DataFrames.jl/pull/2919))

## Deprecations

* `delete!` is deprecated in favor of `deleteat!`
  ([#2854](https://github.com/JuliaData/DataFrames.jl/issues/2854))
* In `sort`, `sort!`, `issorted` and `sortperm` it is now documented
  that the result of passing an empty column selector uses lexicographic
  ordering of all columns, but this behavior is deprecated.
  ([#2941](https://github.com/JuliaData/DataFrames.jl/issues/2941))

## Planned changes

* In DataFrames.jl 1.4 release on Julia 1.7 or newer broadcasting assignment
  into an existing column of a data frame will replace it. Under Julia 1.6
  or older it will be an in place operation.
  ([#2937](https://github.com/JuliaData/DataFrames.jl/pull/2937)

# DataFrames.jl v1.2.2 Patch Release Notes

## Bug fixes

* fix a bug in `crossjoin` if the first argument is `SubDataFrame` and
  `makeunique=true`
  ([#2826](https://github.com/JuliaData/DataFrames.jl/issues/2826))

# DataFrames.jl v1.2.1 Patch Release Notes

## Bug fixes

* Add workaround for `deleteat!` bug in Julia Base in `delete!` function
  ([#2820](https://github.com/JuliaData/DataFrames.jl/issues/2820))

# DataFrames.jl v1.2 Release Notes

## New functionalities

* add option `matchmissing=:notequal` in joins;
  in `leftjoin`, `semijoin` and `antijoin` missings are dropped in right data frame,
  but preserved in left; in `rightjoin` missings are dropped in left data frame,
  but preserved in right; in `innerjoin` missings are dropped in both data frames;
  in `outerjoin` this value of keyword argument is not supported
  ([#2724](https://github.com/JuliaData/DataFrames.jl/pull/2724))
* correctly handle selectors of the form `:col => AsTable` and `:col => cols`
  by expanding a single column into multiple columns
  ([#2780](https://github.com/JuliaData/DataFrames.jl/pull/2780))
* if `subset!` is passed a `GroupedDataFrame` the grouping in the passed object
  gets updated to reflect rows removed from the parent data frame
  ([#2809](https://github.com/JuliaData/DataFrames.jl/pull/2809))

## Bug fixes

* fix bug in how `groupby` handles grouping of float columns;
  now `-0.0` is treated as *not integer* when deciding on which
  grouping algorithm should be used
  ([#2791](https://github.com/JuliaData/DataFrames.jl/pull/2791))
* fix bug in how `issorted` handles custom orderings and improve performance
  of sorting when complex custom orderings are passed
  ([#2746](https://github.com/JuliaData/DataFrames.jl/pull/2746))
* fix bug in `combine`, `select`, `select!`, `transform`, and `transform!`
  that incorrectly disallowed matrices of `Pair`s in `GroupedDataFrame` processing
  ([#2782](https://github.com/JuliaData/DataFrames.jl/pull/2782))
* fix location of summary in `text/html` output
  ([#2801](https://github.com/JuliaData/DataFrames.jl/pull/2801))

## Performance improvements

* `SubDataFrame`, `filter!`, `unique!`, `getindex`, `delete!`, `leftjoin`,
  `rightjoin`, and `outerjoin` are now more efficient if rows selected
  in internal operations form a continuous block
  ([#2727](https://github.com/JuliaData/DataFrames.jl/pull/2727),
   [#2769](https://github.com/JuliaData/DataFrames.jl/pull/2769))

## Deprecated

* `hcat` of a data frame with a vector is now deprecated to allow consistent
  handling of horizontal concatenation of data frame with Tables.jl tables
  in the future
  ([#2777](https://github.com/JuliaData/DataFrames.jl/pull/2777))

## Other changes

* `text/plain` rendering of columns containing complex numbers is now improved
  ([#2756](https://github.com/JuliaData/DataFrames.jl/pull/2756))
* in `text/html` display of a data frame show full type information when
  hovering over the shortened type with a mouse
  ([#2774](https://github.com/JuliaData/DataFrames.jl/pull/2774))

# DataFrames.jl v1.1.1 Patch Release Notes

## Performance improvements

* fix performance issue when aggregation function produces multiple rows
  in split-apply-combine
  ([2749](https://github.com/JuliaData/DataFrames.jl/pull/2749))
* `completecases` is now optimized and only processes columns that
  can contain missing values; additionally it is now type stable and
  always returns a `BitVector`
  ([#2726](https://github.com/JuliaData/DataFrames.jl/pull/2726))
* fix performance bottleneck when displaying wide tables
  ([#2750](https://github.com/JuliaData/DataFrames.jl/pull/2750))

# DataFrames.jl v1.1 Release Notes

## Functionality changes

* make sure `subset` checks if the passed condition function
  returns a vector of values (in the 1.0 release also returning scalar `true`,
  `false`, or `missing` was allowed which was unintended and error prone)
  ([#2744](https://github.com/JuliaData/DataFrames.jl/pull/2744))


# DataFrames.jl v1.0.2 Patch Release Notes

## Performance improvements

* fix of performance issue of `groupby` when using multi-threading
  ([#2736](https://github.com/JuliaData/DataFrames.jl/pull/2736))
* fix of performance issue of `groupby` when using `PooledVector`
  ([2733](https://github.com/JuliaData/DataFrames.jl/pull/2733))

# DataFrames.jl v1.0 Release Notes

## Breaking changes

* No breaking changes are planned for v1.0 release

## Bug fixes

* DataFrames.jl now checks that passed columns are 1-based as this is a current
  design assumption ([#2594](https://github.com/JuliaData/DataFrames.jl/pull/2594))
* `mapcols!` makes sure not to create columns being `AbstractRange` consistently
  with other methods that add columns to a `DataFrame`
  ([#2594](https://github.com/JuliaData/DataFrames.jl/pull/2594))
* `transform` and `transform!` always copy columns when column renaming transformation
  is passed. If similar issues are identified after 1.0 release (i.e. that a
  copy of data is not made in scenarios where it normally should be made these
  will be considered bugs and fixed as non-breaking changes)
  ([#2721](https://github.com/JuliaData/DataFrames.jl/pull/2721))

## New functionalities

* `firstindex`, `lastindex`, `size`, `ndims`, and `axes` are now consistently defined
  and documented in the manual for `AbstractDataFrame`, `DataFrameRow`,
  `DataFrameRows`, `DataFrameColumns`, `GroupedDataFrame`, `GroupKeys`, and `GroupKey`
  ([#2573](https://github.com/JuliaData/DataFrames.jl/pull/2573))
* add `subset` and `subset!` functions that allow to subset rows
  ([#2496](https://github.com/JuliaData/DataFrames.jl/pull/2496))
* `names` now allows passing a predicate as a column selector
  ([#2417](https://github.com/JuliaData/DataFrames.jl/pull/2417))
* `vcat` now allows a `source` keyword argument that specifies the
  additional column to be added in the last position in the resulting data frame
  that will identify the source data frame.
  ([#2649](https://github.com/JuliaData/DataFrames.jl/pull/2649))
* `GroupKey` and `DataFrameRow` are consistently behaving like `NamedTuple`
  in comparisons and they now implement: `hash`, `==`, `isequal`, `<`, `isless`
  ([#2669](https://github.com/JuliaData/DataFrames.jl/pull/2669)])
* since Julia 1.7 using broadcasting assignment on a `DataFrame` column
  selected as a property (e.g. `df.col .= 1`) is allowed when column does not
  exist and it allocates a fresh column
  ([#2655](https://github.com/JuliaData/DataFrames.jl/pull/2655))
* `delete!` now correctly handles the case when columns of a data frame are aliased
  ([#2690](https://github.com/JuliaData/DataFrames.jl/pull/2690))

## Deprecated

* in `leftjoin`, `rightjoin`, and `outerjoin` the `indicator` keyword argument
  is deprecated in favor of `source` keyword argument; `indicator` will be removed
  in 2.0 release ([2649](https://github.com/JuliaData/DataFrames.jl/pull/2649))
* Using broadcasting assignment on a `SubDataFrames` column selected as a property
  (e.g. `sdf.col .= 1`) is deprecated; it will be disallowed in the future.
  ([#2655](https://github.com/JuliaData/DataFrames.jl/pull/2655))
* Broadcasting assignment to an existing column of a `DataFrame`
  selected as a property (e.g. `df.col .= 1`) being an in-place
  operation is deprecated. It will allocate a fresh column in the future
  ([#2655](https://github.com/JuliaData/DataFrames.jl/pull/2655))
* all deprecations present in 0.22 release now throw an error
  ([#2554](https://github.com/JuliaData/DataFrames.jl/pull/2554));
  in particular `convert` methods, `map` on `GroupedDataFrame`
  that were deprecated in 0.22.6 release now throw an error
  ([#2679](https://github.com/JuliaData/DataFrames.jl/pull/2679))

## Other relevant changes

* `innerjoin`, `leftjoin`, `rightjoin`, `outerjoin`, `semijoin`, and `antijoin`
  are now much faster and check if passed data frames are sorted by the `on`
  columns and take into account if shorter data frame that is joined has unique
  values in `on` columns. These aspects of input data frames might affect the
  order of rows produced in the output
  ([#2612](https://github.com/JuliaData/DataFrames.jl/pull/2612),
   [#2622](https://github.com/JuliaData/DataFrames.jl/pull/2622))
* `DataFrame` constructor, `copy`, `getindex`, `select`, `select!`, `transform`,
  `transform!`, `combine`, `sort`, and join functions now use multiple threads
  in selected operations
  ([#2647](https://github.com/JuliaData/DataFrames.jl/pull/2647),
   [#2588](https://github.com/JuliaData/DataFrames.jl/pull/2588),
   [#2574](https://github.com/JuliaData/DataFrames.jl/pull/2574),
   [#2664](https://github.com/JuliaData/DataFrames.jl/pull/2664))

# DataFrames.jl v0.22.7 Release notes

* `convert` methods from `AbstractDataFrame`, `DataFrameRow` and `GroupKey`
  to `Array`, `Matrix`, `Vector` and `Tuple`, as well as from `AbstractDict` to
  `DataFrame`, are now deprecated: use corresponding
  constructors instead. The only conversions that are
  retained are `convert(::Type{NamedTuple}, dfr::DataFrameRow)`,
  `convert(::Type{NamedTuple}, key::GroupKey)`, and
  `convert(::Type{DataFrame}, sdf::SubDataFrame)`; the deprecated methods will be
  removed in 1.0 release
* as a bug fix `eltype` of vector returned by `eachrow` is now `DataFrameRow`
  ([#2662](https://github.com/JuliaData/DataFrames.jl/pull/2662))
* applying `map` to `GroupedDataFrame` is now deprecated. It will
  be an error in 1.0 release.
  ([#2662](https://github.com/JuliaData/DataFrames.jl/pull/2662))
* `copycols` keyword argument is now respected when building a `DataFrame` from
  `Tables.CopiedColumns`
  ([#2656](https://github.com/JuliaData/DataFrames.jl/pull/2656))

# DataFrames.jl v0.22 Release Notes

## Breaking changes

* the rules for transformations passed to `select`/`select!`, `transform`/`transform!`,
  and `combine` have been made more flexible; in particular now it is allowed to
  return multiple columns from a transformation function
  ([#2461](https://github.com/JuliaData/DataFrames.jl/pull/2461) and
  [#2481](https://github.com/JuliaData/DataFrames.jl/pull/2481))
* CategoricalArrays.jl is no longer reexported: call `using CategoricalArrays`
  to use it [#2404]((https://github.com/JuliaData/DataFrames.jl/pull/2404)).
  In the same vein, the `categorical` and `categorical!` functions
  have been deprecated in favor of
  `transform(df, cols .=> categorical .=> cols)` and similar syntaxes
  [#2394]((https://github.com/JuliaData/DataFrames.jl/pull/2394)).
  `stack` now creates a `PooledVector{String}` variable column rather than
  a `CategoricalVector{String}` column by default;
  pass `variable_eltype=CategoricalValue{String}` to get the previous behavior
  ([#2391](https://github.com/JuliaData/DataFrames.jl/pull/2391))
* `isless` for `DataFrameRow`s now checks column names
([#2292](https://github.com/JuliaData/DataFrames.jl/pull/2292))
* `DataFrameColumns` is now not a subtype of `AbstractVector`
  ([#2291](https://github.com/JuliaData/DataFrames.jl/pull/2291))
* `nunique` is not reported now by `describe` by default
  ([#2339](https://github.com/JuliaData/DataFrames.jl/pull/2339))
* stop reordering columns of the parent in `transform` and `transform!`;
  always generate columns that were specified to be computed even for
  `GroupedDataFrame` with zero rows
  ([#2324](https://github.com/JuliaData/DataFrames.jl/pull/2324))
* improve the rule for automatically generated column names in
  `combine`/`select(!)`/`transform(!)` with composed functions
  ([#2274](https://github.com/JuliaData/DataFrames.jl/pull/2274))
* `:nmissing` in `describe` now produces `0` if the column does not allow
  missing values; earlier `nothing` was produced in this case
  ([#2360](https://github.com/JuliaData/DataFrames.jl/pull/2360))
* fast aggregation functions in for `GroupedDataFrame` now correctly
  choose the fast path only when it is safe; this resolves inconsistencies
  with what the same functions not using fast path produce
  ([#2357](https://github.com/JuliaData/DataFrames.jl/pull/2357))
* joins now return `PooledVector` not `CategoricalVector` in indicator column
  ([#2505](https://github.com/JuliaData/DataFrames.jl/pull/2505))
* `GroupKeys` now supports `in` for `GroupKey`, `Tuple`, `NamedTuple` and dictionaries
  ([2392](https://github.com/JuliaData/DataFrames.jl/pull/2392))
* in `describe` the specification of custom aggregation is now `function => name`;
  old `name => function` order is now deprecated
  ([#2401](https://github.com/JuliaData/DataFrames.jl/pull/2401))
* in joins passing `NaN` or real or imaginary `-0.0` in `on` column now throws an
  error; passing `missing` throws an error unless `matchmissing=:equal` keyword argument
  is passed ([#2504](https://github.com/JuliaData/DataFrames.jl/pull/2504))
* `unstack` now produces row and column keys in the order of their first appearance
   and has two new keyword arguments `allowmissing` and `allowduplicates`
  ([#2494](https://github.com/JuliaData/DataFrames.jl/pull/2494))
* [PrettyTables.jl](https://github.com/ronisbr/PrettyTables.jl) is now the
  default back-end to print DataFrames to text/plain; the print option
  `splitcols` was removed and the output format was changed
  ([#2429](https://github.com/JuliaData/DataFrames.jl/pull/2429))

## New functionalities

* add `filter` to `GroupedDataFrame` ([#2279](https://github.com/JuliaData/DataFrames.jl/pull/2279))
* add `empty` and `empty!` function for `DataFrame` that remove all rows from it,
  but keep columns ([#2262](https://github.com/JuliaData/DataFrames.jl/pull/2262))
* make `indicator` keyword argument in joins allow passing a string
  ([#2284](https://github.com/JuliaData/DataFrames.jl/pull/2284),
   [#2296](https://github.com/JuliaData/DataFrames.jl/pull/2296))
* add new functions to `GroupKey` API to make it more consistent with `DataFrameRow`
  ([#2308](https://github.com/JuliaData/DataFrames.jl/pull/2308))
* allow column renaming in joins
  ([#2313](https://github.com/JuliaData/DataFrames.jl/pull/2313) and
  ([#2398](https://github.com/JuliaData/DataFrames.jl/pull/2398))
* add `rownumber` to `DataFrameRow` ([#2356](https://github.com/JuliaData/DataFrames.jl/pull/2356))
* allow passing column name to specify the position where a new columns should be
  inserted in `insertcols!` ([#2365](https://github.com/JuliaData/DataFrames.jl/pull/2365))
* allow `GroupedDataFrame`s to be indexed using a dictionary, which can use `Symbol` or string keys and
  are not dependent on the order of keys. ([#2281](https://github.com/JuliaData/DataFrames.jl/pull/2281))
* add `isapprox` method to check for approximate equality between two dataframes
  ([#2373](https://github.com/JuliaData/DataFrames.jl/pull/2373))
* add `columnindex` for `DataFrameRow`
  ([#2380](https://github.com/JuliaData/DataFrames.jl/pull/2380))
* `names` now accepts `Type` as a column selector
  ([#2400](https://github.com/JuliaData/DataFrames.jl/pull/2400))
* `select`, `select!`, `transform`, `transform!` and `combine` now allow `renamecols`
  keyword argument that makes it possible to avoid adding transformation function name
  as a suffix in automatically generated column names
  ([#2397](https://github.com/JuliaData/DataFrames.jl/pull/2397))
* `filter`, `sort`, `dropmissing`, and `unique` now support a `view` keyword argument
  which if set to `true` makes them return a `SubDataFrame` view into the passed
  data frame.
* add `only` method for `AbstractDataFrame` ([#2449](https://github.com/JuliaData/DataFrames.jl/pull/2449))
* passing empty sets of columns in `filter`/`filter!` and in `select`/`transform`/`combine`
  with `ByRow` is now accepted ([#2476](https://github.com/JuliaData/DataFrames.jl/pull/2476))
* add `permutedims` method for `AbstractDataFrame` ([#2447](https://github.com/JuliaData/DataFrames.jl/pull/2447))
* add support for `Cols` from DataAPI.jl ([#2495](https://github.com/JuliaData/DataFrames.jl/pull/2495))
* add `reverse` function for `AbstractDataFrame` that reverses the rows
  ([#2944](https://github.com/JuliaData/DataFrames.jl/pull/2944))

## Deprecated

* `DataFrame!` is now deprecated ([#2338](https://github.com/JuliaData/DataFrames.jl/pull/2338))
* several in-standard `DataFrame` constructors are now deprecated
  ([#2464](https://github.com/JuliaData/DataFrames.jl/pull/2464))
* all old deprecations now throw an error
  ([#2350](https://github.com/JuliaData/DataFrames.jl/pull/2350))

## Dependency changes

* Tables.jl version 1.2 is now required.
* DataAPI.jl version 1.4 is now required. It implies that `All(args...)` is
  deprecated and `Cols(args...)` is recommended instead. `All()` is still supported.

## Other relevant changes

* Documentation is now available also in *Dark* mode
  ([#2315](https://github.com/JuliaData/DataFrames.jl/pull/2315))
* add rich display support for Markdown cell entries in HTML and LaTeX
  ([#2346](https://github.com/JuliaData/DataFrames.jl/pull/2346))
* limit the maximal display width the output can use in `text/plain` before
  being truncated (in the `textwidth` sense, excluding `…`) to `32` per column
  by default and fix a corner case when no columns are printed in situations when
  they are too wide ([#2403](https://github.com/JuliaData/DataFrames.jl/pull/2403))
* Common methods are now precompiled to improve responsiveness the first time a method
  is called in a Julia session. Precompilation takes up to 30 seconds
  after installing the package
  ([#2456](https://github.com/JuliaData/DataFrames.jl/pull/2456)).<|MERGE_RESOLUTION|>--- conflicted
+++ resolved
@@ -2,10 +2,8 @@
 
 ## New functionalities
 
-<<<<<<< HEAD
 * Add `Iterators.partition` support for `DataFrameRows`
   ([#3299](https://github.com/JuliaData/DataFrames.jl/pull/3299))
-=======
 * `DataFrameRows` and `DataFrameColumns` now support
   `nrow`, `ncol`, and `Tables.subset`
   ([#3311](https://github.com/JuliaData/DataFrames.jl/pull/3311))
@@ -13,7 +11,6 @@
   treated as if they were wrapped in `Cols` and does not throw an error
   when a vector of duplicate indices is passed when doing column selection
   ([#3302](https://github.com/JuliaData/DataFrames.jl/pull/3302))
->>>>>>> e52b9a36
 
 # DataFrames.jl v1.5 Release Notes
 
