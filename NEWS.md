# DataFrames v0.22 Release Notes

## Breaking changes

* `isless` for `DataFrameRow`s now checks column names
([#2292](https://github.com/JuliaData/DataFrames.jl/pull/2292))
* `DataFrameColumns` is now not a subtype of `AbstractVector`
  ([#2291](https://github.com/JuliaData/DataFrames.jl/pull/2291))
* `nunique` is not reported now by `describe` by default
  ([#2339](https://github.com/JuliaData/DataFrames.jl/pull/2339))
* stop reordering columns of the parent in `transform` and `transform!`;
  always generate columns that were specified to be computed even for
  `GroupedDataFrame` with zero rows
  ([#2324](https://github.com/JuliaData/DataFrames.jl/pull/2324))
* improve the rule for automatically generated column names in
  `combine`/`select(!)`/`transform(!)` with composed functions
  ([#2274](https://github.com/JuliaData/DataFrames.jl/pull/2274))
* `:nmissing` in `describe` now produces `0` if the column does not allow
  missing values; earlier `nothing` was produced in this case
  ([#2360](https://github.com/JuliaData/DataFrames.jl/pull/2360))
* fast aggregation functions in for `GroupedDataFrame` now correctly
  choose the fast path only when it is safe; this resolves inconsistencies
  with what the same functions not using fast path produce
  ([#2357](https://github.com/JuliaData/DataFrames.jl/pull/2357))

## New functionalities

* add `filter` to `GroupedDataFrame` ([#2279](https://github.com/JuliaData/DataFrames.jl/pull/2279))
* add `empty` and `empty!` function for `DataFrame` that remove all rows from it,
  but keep columns ([#2262](https://github.com/JuliaData/DataFrames.jl/pull/2262))
* make `indicator` keyword argument in joins allow passing a string
  ([#2284](https://github.com/JuliaData/DataFrames.jl/pull/2284),
   [#2296](https://github.com/JuliaData/DataFrames.jl/pull/2296))
* add new functions to `GroupKey` API to make it more consistent with `DataFrameRow`
  ([#2308](https://github.com/JuliaData/DataFrames.jl/pull/2308))
* allow column renaming in joins
  ([#2313](https://github.com/JuliaData/DataFrames.jl/pull/2313)
* add `rownumber` to `DataFrameRow` ([#2356](https://github.com/JuliaData/DataFrames.jl/pull/2356))
* allow passing column name to specify the position where a new columns should be
  inserted in `insertcols!` ([#2365](https://github.com/JuliaData/DataFrames.jl/pull/2365))
<<<<<<< HEAD
* allow `GroupedDataFrame`s to be indexed using a dictionary, which can use `Symbol` or string keys and 
  are not dependent on the order of keys. ([#2281](https://github.com/JuliaData/DataFrames.jl/pull/2281))
=======
* add `isapprox` method to check for approximate equality between two dataframes
  ([#2373](https://github.com/JuliaData/DataFrames.jl/pull/2373))
* add `columnindex` for `DataFrameRow`
  ([#2380](https://github.com/JuliaData/DataFrames.jl/pull/2380))
>>>>>>> a391912e

## Deprecated

* `DataFrame!` is now deprecated ([#2338](https://github.com/JuliaData/DataFrames.jl/pull/2338))
* all old deprecations now throw an error
  ([#2350](https://github.com/JuliaData/DataFrames.jl/pull/2350))

## Dependency changes

## Other relevant changes

* Documentation is now available also in *Dark* mode
  ([#2315](https://github.com/JuliaData/DataFrames.jl/pull/2315))<|MERGE_RESOLUTION|>--- conflicted
+++ resolved
@@ -38,16 +38,13 @@
 * add `rownumber` to `DataFrameRow` ([#2356](https://github.com/JuliaData/DataFrames.jl/pull/2356))
 * allow passing column name to specify the position where a new columns should be
   inserted in `insertcols!` ([#2365](https://github.com/JuliaData/DataFrames.jl/pull/2365))
-<<<<<<< HEAD
 * allow `GroupedDataFrame`s to be indexed using a dictionary, which can use `Symbol` or string keys and 
   are not dependent on the order of keys. ([#2281](https://github.com/JuliaData/DataFrames.jl/pull/2281))
-=======
 * add `isapprox` method to check for approximate equality between two dataframes
   ([#2373](https://github.com/JuliaData/DataFrames.jl/pull/2373))
 * add `columnindex` for `DataFrameRow`
   ([#2380](https://github.com/JuliaData/DataFrames.jl/pull/2380))
->>>>>>> a391912e
-
+  
 ## Deprecated
 
 * `DataFrame!` is now deprecated ([#2338](https://github.com/JuliaData/DataFrames.jl/pull/2338))
