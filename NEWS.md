# DataFrames.jl v1.4 Release Notes

## New functionalities

* `subset` and `subset!` now allow passing zero column selectors
   ([#3025](https://github.com/JuliaData/DataFrames.jl/pull/3025))
* `permutedims` now supports a `strict` keyword argument that allows
  for a more flexible handling of values stored in a column that will
  become a new header
  ([#3004](https://github.com/JuliaData/DataFrames.jl/issues/3004))
* `unstack` now allows passing a function in `valuestransform` keyword argument;
  this allows for a convenient creation of two dimensional pivot tables
  ([#2998](https://github.com/JuliaData/DataFrames.jl/issues/2998))
* Add special syntax for `eachindex`, `groupindices`, and `proprow`
  to transformation mini-language
  ([#3001](https://github.com/JuliaData/DataFrames.jl/pull/3001)).
* Add support for `reverse!`, `permute!`, `invpermute!`, `shuffle`,
  and `shuffle!` functions. Improve functionality of `reverse`.
  ([#3010](https://github.com/JuliaData/DataFrames.jl/pull/3010)).
* `first` and `last` for `GroupedDataFrame` now support passing number of elements to get
  ([#3006](https://github.com/JuliaData/DataFrames.jl/issues/3006))
<<<<<<< HEAD
* Add `insertcols`, which is a version of `insertcols!` that creates a new data frame
  ([#3020](https://github.com/JuliaData/DataFrames.jl/issues/3020))
=======
* Add `fillcombinations` function that generates all combinations of
  levels of selected columns of a data frame
  ([#3012](https://github.com/JuliaData/DataFrames.jl/issues/3012))

## Previously announced breaking changes

* On Julia 1.7 or newer broadcasting assignment
  into an existing column of a data frame replaces it. Under Julia 1.6
  or older it is an in place operation.
  ([#3022](https://github.com/JuliaData/DataFrames.jl/pull/3022)
>>>>>>> bb2629df

# DataFrames.jl v1.3.2 Patch Release Notes

## Bug fixes

* Make sure that `select!`/`transform!` and `select`/`transform`
  (with `copycols=false`) do not produce aliases of the same source column
  consistently (currently only `transform[!]` ensured it for an unwrapped
  column renaming operation)
  ([#2983](https://github.com/JuliaData/DataFrames.jl/issues/2983))
* Fix aliasing detection in `sort!` (now only identical columns passing `===`
  test are considered aliases)
  ([#2981](https://github.com/JuliaData/DataFrames.jl/issues/2981))
* Make sure `ByRow` calls wrapped function exactly once for each element
  in all cases
  ([#2982](https://github.com/JuliaData/DataFrames.jl/issues/2982))

# DataFrames.jl v1.3.1 Patch Release Notes

## Bug fixes

* Fix `getindex` that incorrectly allowed vectors of `Pair`s
  ([#2970](https://github.com/JuliaData/DataFrames.jl/issues/2970))

# DataFrames.jl v1.3 Release Notes

## New functionalities

* Improve `sort` keyword argument in `groupby`
  ([#2812](https://github.com/JuliaData/DataFrames.jl/pull/2812)).

  In the `groupby` function the `sort` keyword argument now allows three values:
  - `nothing` (the default) leaves the order of groups undefined and allows
    `groupby` to pick the fastest available grouping algorithm;
  - `true` sorts groups by key columns;
  - `false` creates groups in the order of their appearance in the parent data
    frame;

  In previous versions, the `sort` keyword argument allowed only `Bool` values
  and `false` (which was the default) corresponded to the new
  behavior when `nothing` is passed. Therefore only the user visible change
  affecting existing code is when `sort=false` is passed explicitly.
  The order of groups was undefined in that case, but in practice
  groups were already created in their order of appearance, *except*
  when grouping columns implemented the `DataAPI.refpool` API
  (notably `PooledArray` and `CategoricalArray`) or when they contained only
  integers in a small range.
  ([#2812](https://github.com/JuliaData/DataFrames.jl/pull/2812))
* the `unstack` function receives new keyword argument `fill`
  (with `missing` default) that is used to fill combinations of not encountered
  rows and columns. This feature allows to distinguish between missings in
  value column and just missing row/column combinations and to easily fill
  with zeros non existing combinations in case of counting.
  ([#2828](https://github.com/JuliaData/DataFrames.jl/pull/2828))

* Allow adding new columns to a `SubDataFrame` created with `:` as column selector
  ([#2794](https://github.com/JuliaData/DataFrames.jl/pull/2794)).

  If `sdf` is a `SubDataFrame` created with `:` as a column selector then
  `insertcols!`, `setindex!`, and broadcasted assignment allow for creation
  of new columns, automatically filling filtered-out rows with `missing` values;

* Allow replacing existing columns in a `SubDataFrame` with `!` as row selector
  in assignment and broadcasted assignment
  ([#2794](https://github.com/JuliaData/DataFrames.jl/pull/2794)).

  Assignment to existing columns allocates a new column.
  Values already stored in filtered-out rows are copied.

* Allow `SubDataFrame` to be passed as an argument to `select!` and `transform!`
  (also on `GroupedDataFrame` created from a `SubDataFrame`)
  ([#2794](https://github.com/JuliaData/DataFrames.jl/pull/2794)).

  Assignment to existing columns allocates a new column.
  Values already stored in filtered-out rows are copied.
  In case of creation of new columns, filtered-out rows are automatically
  filled with `missing` values.
  If `SubDataFrame` was not created with `:` as column selector the resulting operation
  must produce the same column names as stored in the source `SubDataFrame` or an error is thrown.

* `Tables.materializer` when passed the following types or their subtypes:
  `AbstractDataFrame`, `DataFrameRows`, `DataFrameColumns` returns `DataFrame`.
  ([#2839](https://github.com/JuliaData/DataFrames.jl/pull/2839))
* the `insertcols!` function receives new keyword argument `after`
  (with `false` default) that specifies if columns should be inserted after
  or before `col`.
  ([#2829](https://github.com/JuliaData/DataFrames.jl/pull/2829))
* Added support for `deleteat!`
  ([#2854](https://github.com/JuliaData/DataFrames.jl/issues/2854))
* `leftjoin!` performing a left join of two data frame objects by updating the
  left data frame with the joined columns from right data frame.
  ([#2843](https://github.com/JuliaData/DataFrames.jl/pull/2843))
* the `DataFrame` constructor when column names are passed to it as a second
  argument now determines if a passed vector of column names is valid based on
  its contents and not element type
  ([#2859](https://github.com/JuliaData/DataFrames.jl/pull/2859))
* the `DataFrame` constructor when matrix is passed to it as a first
  argument now allows `copycols` keyword argument
  ([#2859](https://github.com/JuliaData/DataFrames.jl/pull/2859))
* `Cols` now accepts a predicate accepting column names as strings.
  ([#2881](https://github.com/JuliaData/DataFrames.jl/pull/2881))
* In `source => transformation => destination` transformation specification
  minilanguage now `destination` can be also a `Function` generating
  target column names and taking column names specified by `source`
  as an argument.
  ([#2897](https://github.com/JuliaData/DataFrames.jl/pull/2897))
* `subset` and `subset!` now allow passing multiple column selectors and
  vectors or matrices of `Pair`s as specifications of selection conditions
  ([#2926](https://github.com/JuliaData/DataFrames.jl/pull/2926))
* When using broadcasting in `source .=> transformation .=> destination`
  transformation specification minilanguage now `All`, `Cols`, `Between`, and
  `Not` selectors when used as `source` or `destination` are properly expanded
  to selected column names within the call data frame scope.
  ([#2918](https://github.com/JuliaData/DataFrames.jl/pull/2918))
* `describe` now accepts `:detailed` as the `stats` argument
  to compute standard deviation and quartiles
  in addition to statistics that are reported by default.
  ([#2459](https://github.com/JuliaData/DataFrames.jl/pull/2459))
* `sort!` now supports general `AbstractDataFrame`
  ([#2946](https://github.com/JuliaData/DataFrames.jl/pull/2946))
* `filter` now supports `view` keyword argument
  ([#2951](https://github.com/JuliaData/DataFrames.jl/pull/2951))

## Bug fixes

* fix a problem with `unstack` on empty data frame
  ([#2842](https://github.com/JuliaData/DataFrames.jl/issues/2842))
* fix a problem with not specialized `Pair` arguments passed as transformations
  ([#2889](https://github.com/JuliaData/DataFrames.jl/issues/2889))
* sorting related functions now more carefully check passed arguments for
  correctness. Now all keyword arguments are correctly checked to be either
  scalars of vectors of scalars.
  ([#2946](https://github.com/JuliaData/DataFrames.jl/pull/2946))

## Performance improvements

* for selected common transformation specifications like e.g.
  `AsTable(...) => ByRow(sum)` use a custom implementations that
  lead to lower compilation latency and faster computation
  ([#2869](https://github.com/JuliaData/DataFrames.jl/pull/2869)),
  ([#2919](https://github.com/JuliaData/DataFrames.jl/pull/2919))

## Deprecations

* `delete!` is deprecated in favor of `deleteat!`
  ([#2854](https://github.com/JuliaData/DataFrames.jl/issues/2854))
* In `sort`, `sort!`, `issorted` and `sortperm` it is now documented
  that the result of passing an empty column selector uses lexicographic
  ordering of all columns, but this behavior is deprecated.
  ([#2941](https://github.com/JuliaData/DataFrames.jl/issues/2941))

## Planned changes

* In DataFrames.jl 1.4 release on Julia 1.7 or newer broadcasting assignment
  into an existing column of a data frame will replace it. Under Julia 1.6
  or older it will be an in place operation.
  ([#2937](https://github.com/JuliaData/DataFrames.jl/pull/2937)

# DataFrames.jl v1.2.2 Patch Release Notes

## Bug fixes

* fix a bug in `crossjoin` if the first argument is `SubDataFrame` and
  `makeunique=true`
  ([#2826](https://github.com/JuliaData/DataFrames.jl/issues/2826))

# DataFrames.jl v1.2.1 Patch Release Notes

## Bug fixes

* Add workaround for `deleteat!` bug in Julia Base in `delete!` function
  ([#2820](https://github.com/JuliaData/DataFrames.jl/issues/2820))

# DataFrames.jl v1.2 Release Notes

## New functionalities

* add option `matchmissing=:notequal` in joins;
  in `leftjoin`, `semijoin` and `antijoin` missings are dropped in right data frame,
  but preserved in left; in `rightjoin` missings are dropped in left data frame,
  but preserved in right; in `innerjoin` missings are dropped in both data frames;
  in `outerjoin` this value of keyword argument is not supported
  ([#2724](https://github.com/JuliaData/DataFrames.jl/pull/2724))
* correctly handle selectors of the form `:col => AsTable` and `:col => cols`
  by expanding a single column into multiple columns
  ([#2780](https://github.com/JuliaData/DataFrames.jl/pull/2780))
* if `subset!` is passed a `GroupedDataFrame` the grouping in the passed object
  gets updated to reflect rows removed from the parent data frame
  ([#2809](https://github.com/JuliaData/DataFrames.jl/pull/2809))

## Bug fixes

* fix bug in how `groupby` handles grouping of float columns;
  now `-0.0` is treated as *not integer* when deciding on which
  grouping algorithm should be used
  ([#2791](https://github.com/JuliaData/DataFrames.jl/pull/2791))
* fix bug in how `issorted` handles custom orderings and improve performance
  of sorting when complex custom orderings are passed
  ([#2746](https://github.com/JuliaData/DataFrames.jl/pull/2746))
* fix bug in `combine`, `select`, `select!`, `transform`, and `transform!`
  that incorrectly disallowed matrices of `Pair`s in `GroupedDataFrame` processing
  ([#2782](https://github.com/JuliaData/DataFrames.jl/pull/2782))
* fix location of summary in `text/html` output
  ([#2801](https://github.com/JuliaData/DataFrames.jl/pull/2801))

## Performance improvements

* `SubDataFrame`, `filter!`, `unique!`, `getindex`, `delete!`, `leftjoin`,
  `rightjoin`, and `outerjoin` are now more efficient if rows selected
  in internal operations form a continuous block
  ([#2727](https://github.com/JuliaData/DataFrames.jl/pull/2727),
   [#2769](https://github.com/JuliaData/DataFrames.jl/pull/2769))

## Deprecated

* `hcat` of a data frame with a vector is now deprecated to allow consistent
  handling of horizontal concatenation of data frame with Tables.jl tables
  in the future
  ([#2777](https://github.com/JuliaData/DataFrames.jl/pull/2777))

## Other changes

* `text/plain` rendering of columns containing complex numbers is now improved
  ([#2756](https://github.com/JuliaData/DataFrames.jl/pull/2756))
* in `text/html` display of a data frame show full type information when
  hovering over the shortened type with a mouse
  ([#2774](https://github.com/JuliaData/DataFrames.jl/pull/2774))

# DataFrames.jl v1.1.1 Patch Release Notes

## Performance improvements

* fix performance issue when aggregation function produces multiple rows
  in split-apply-combine
  ([2749](https://github.com/JuliaData/DataFrames.jl/pull/2749))
* `completecases` is now optimized and only processes columns that
  can contain missing values; additionally it is now type stable and
  always returns a `BitVector`
  ([#2726](https://github.com/JuliaData/DataFrames.jl/pull/2726))
* fix performance bottleneck when displaying wide tables
  ([#2750](https://github.com/JuliaData/DataFrames.jl/pull/2750))

# DataFrames.jl v1.1 Release Notes

## Functionality changes

* make sure `subset` checks if the passed condition function
  returns a vector of values (in the 1.0 release also returning scalar `true`,
  `false`, or `missing` was allowed which was unintended and error prone)
  ([#2744](https://github.com/JuliaData/DataFrames.jl/pull/2744))


# DataFrames.jl v1.0.2 Patch Release Notes

## Performance improvements

* fix of performance issue of `groupby` when using multi-threading
  ([#2736](https://github.com/JuliaData/DataFrames.jl/pull/2736))
* fix of performance issue of `groupby` when using `PooledVector`
  ([2733](https://github.com/JuliaData/DataFrames.jl/pull/2733))

# DataFrames.jl v1.0 Release Notes

## Breaking changes

* No breaking changes are planned for v1.0 release

## Bug fixes

* DataFrames.jl now checks that passed columns are 1-based as this is a current
  design assumption ([#2594](https://github.com/JuliaData/DataFrames.jl/pull/2594))
* `mapcols!` makes sure not to create columns being `AbstractRange` consistently
  with other methods that add columns to a `DataFrame`
  ([#2594](https://github.com/JuliaData/DataFrames.jl/pull/2594))
* `transform` and `transform!` always copy columns when column renaming transformation
  is passed. If similar issues are identified after 1.0 release (i.e. that a
  copy of data is not made in scenarios where it normally should be made these
  will be considered bugs and fixed as non-breaking changes)
  ([#2721](https://github.com/JuliaData/DataFrames.jl/pull/2721))

## New functionalities

* `firstindex`, `lastindex`, `size`, `ndims`, and `axes` are now consistently defined
  and documented in the manual for `AbstractDataFrame`, `DataFrameRow`,
  `DataFrameRows`, `DataFrameColumns`, `GroupedDataFrame`, `GroupKeys`, and `GroupKey`
  ([#2573](https://github.com/JuliaData/DataFrames.jl/pull/2573))
* add `subset` and `subset!` functions that allow to subset rows
  ([#2496](https://github.com/JuliaData/DataFrames.jl/pull/2496))
* `names` now allows passing a predicate as a column selector
  ([#2417](https://github.com/JuliaData/DataFrames.jl/pull/2417))
* `vcat` now allows a `source` keyword argument that specifies the
  additional column to be added in the last position in the resulting data frame
  that will identify the source data frame.
  ([#2649](https://github.com/JuliaData/DataFrames.jl/pull/2649))
* `GroupKey` and `DataFrameRow` are consistently behaving like `NamedTuple`
  in comparisons and they now implement: `hash`, `==`, `isequal`, `<`, `isless`
  ([#2669](https://github.com/JuliaData/DataFrames.jl/pull/2669)])
* since Julia 1.7 using broadcasting assignment on a `DataFrame` column
  selected as a property (e.g. `df.col .= 1`) is allowed when column does not
  exist and it allocates a fresh column
  ([#2655](https://github.com/JuliaData/DataFrames.jl/pull/2655))
* `delete!` now correctly handles the case when columns of a data frame are aliased
  ([#2690](https://github.com/JuliaData/DataFrames.jl/pull/2690))

## Deprecated

* in `leftjoin`, `rightjoin`, and `outerjoin` the `indicator` keyword argument
  is deprecated in favor of `source` keyword argument; `indicator` will be removed
  in 2.0 release ([2649](https://github.com/JuliaData/DataFrames.jl/pull/2649))
* Using broadcasting assignment on a `SubDataFrames` column selected as a property
  (e.g. `sdf.col .= 1`) is deprecated; it will be disallowed in the future.
  ([#2655](https://github.com/JuliaData/DataFrames.jl/pull/2655))
* Broadcasting assignment to an existing column of a `DataFrame`
  selected as a property (e.g. `df.col .= 1`) being an in-place
  operation is deprecated. It will allocate a fresh column in the future
  ([#2655](https://github.com/JuliaData/DataFrames.jl/pull/2655))
* all deprecations present in 0.22 release now throw an error
  ([#2554](https://github.com/JuliaData/DataFrames.jl/pull/2554));
  in particular `convert` methods, `map` on `GroupedDataFrame`
  that were deprecated in 0.22.6 release now throw an error
  ([#2679](https://github.com/JuliaData/DataFrames.jl/pull/2679))

## Other relevant changes

* `innerjoin`, `leftjoin`, `rightjoin`, `outerjoin`, `semijoin`, and `antijoin`
  are now much faster and check if passed data frames are sorted by the `on`
  columns and take into account if shorter data frame that is joined has unique
  values in `on` columns. These aspects of input data frames might affect the
  order of rows produced in the output
  ([#2612](https://github.com/JuliaData/DataFrames.jl/pull/2612),
   [#2622](https://github.com/JuliaData/DataFrames.jl/pull/2622))
* `DataFrame` constructor, `copy`, `getindex`, `select`, `select!`, `transform`,
  `transform!`, `combine`, `sort`, and join functions now use multiple threads
  in selected operations
  ([#2647](https://github.com/JuliaData/DataFrames.jl/pull/2647),
   [#2588](https://github.com/JuliaData/DataFrames.jl/pull/2588),
   [#2574](https://github.com/JuliaData/DataFrames.jl/pull/2574),
   [#2664](https://github.com/JuliaData/DataFrames.jl/pull/2664))

# DataFrames.jl v0.22.7 Release notes

* `convert` methods from `AbstractDataFrame`, `DataFrameRow` and `GroupKey`
  to `Array`, `Matrix`, `Vector` and `Tuple`, as well as from `AbstractDict` to
  `DataFrame`, are now deprecated: use corresponding
  constructors instead. The only conversions that are
  retained are `convert(::Type{NamedTuple}, dfr::DataFrameRow)`,
  `convert(::Type{NamedTuple}, key::GroupKey)`, and
  `convert(::Type{DataFrame}, sdf::SubDataFrame)`; the deprecated methods will be
  removed in 1.0 release
* as a bug fix `eltype` of vector returned by `eachrow` is now `DataFrameRow`
  ([#2662](https://github.com/JuliaData/DataFrames.jl/pull/2662))
* applying `map` to `GroupedDataFrame` is now deprecated. It will
  be an error in 1.0 release.
  ([#2662](https://github.com/JuliaData/DataFrames.jl/pull/2662))
* `copycols` keyword argument is now respected when building a `DataFrame` from
  `Tables.CopiedColumns`
  ([#2656](https://github.com/JuliaData/DataFrames.jl/pull/2656))

# DataFrames.jl v0.22 Release Notes

## Breaking changes

* the rules for transformations passed to `select`/`select!`, `transform`/`transform!`,
  and `combine` have been made more flexible; in particular now it is allowed to
  return multiple columns from a transformation function
  ([#2461](https://github.com/JuliaData/DataFrames.jl/pull/2461) and
  [#2481](https://github.com/JuliaData/DataFrames.jl/pull/2481))
* CategoricalArrays.jl is no longer reexported: call `using CategoricalArrays`
  to use it [#2404]((https://github.com/JuliaData/DataFrames.jl/pull/2404)).
  In the same vein, the `categorical` and `categorical!` functions
  have been deprecated in favor of
  `transform(df, cols .=> categorical .=> cols)` and similar syntaxes
  [#2394]((https://github.com/JuliaData/DataFrames.jl/pull/2394)).
  `stack` now creates a `PooledVector{String}` variable column rather than
  a `CategoricalVector{String}` column by default;
  pass `variable_eltype=CategoricalValue{String}` to get the previous behavior
  ([#2391](https://github.com/JuliaData/DataFrames.jl/pull/2391))
* `isless` for `DataFrameRow`s now checks column names
([#2292](https://github.com/JuliaData/DataFrames.jl/pull/2292))
* `DataFrameColumns` is now not a subtype of `AbstractVector`
  ([#2291](https://github.com/JuliaData/DataFrames.jl/pull/2291))
* `nunique` is not reported now by `describe` by default
  ([#2339](https://github.com/JuliaData/DataFrames.jl/pull/2339))
* stop reordering columns of the parent in `transform` and `transform!`;
  always generate columns that were specified to be computed even for
  `GroupedDataFrame` with zero rows
  ([#2324](https://github.com/JuliaData/DataFrames.jl/pull/2324))
* improve the rule for automatically generated column names in
  `combine`/`select(!)`/`transform(!)` with composed functions
  ([#2274](https://github.com/JuliaData/DataFrames.jl/pull/2274))
* `:nmissing` in `describe` now produces `0` if the column does not allow
  missing values; earlier `nothing` was produced in this case
  ([#2360](https://github.com/JuliaData/DataFrames.jl/pull/2360))
* fast aggregation functions in for `GroupedDataFrame` now correctly
  choose the fast path only when it is safe; this resolves inconsistencies
  with what the same functions not using fast path produce
  ([#2357](https://github.com/JuliaData/DataFrames.jl/pull/2357))
* joins now return `PooledVector` not `CategoricalVector` in indicator column
  ([#2505](https://github.com/JuliaData/DataFrames.jl/pull/2505))
* `GroupKeys` now supports `in` for `GroupKey`, `Tuple`, `NamedTuple` and dictionaries
  ([2392](https://github.com/JuliaData/DataFrames.jl/pull/2392))
* in `describe` the specification of custom aggregation is now `function => name`;
  old `name => function` order is now deprecated
  ([#2401](https://github.com/JuliaData/DataFrames.jl/pull/2401))
* in joins passing `NaN` or real or imaginary `-0.0` in `on` column now throws an
  error; passing `missing` thows an error unless `matchmissing=:equal` keyword argument
  is passed ([#2504](https://github.com/JuliaData/DataFrames.jl/pull/2504))
* `unstack` now produces row and column keys in the order of their first appearance
   and has two new keyword arguments `allowmissing` and `allowduplicates`
  ([#2494](https://github.com/JuliaData/DataFrames.jl/pull/2494))
* [PrettyTables.jl](https://github.com/ronisbr/PrettyTables.jl) is now the
  default back-end to print DataFrames to text/plain; the print option
  `splitcols` was removed and the output format was changed
  ([#2429](https://github.com/JuliaData/DataFrames.jl/pull/2429))

## New functionalities

* add `filter` to `GroupedDataFrame` ([#2279](https://github.com/JuliaData/DataFrames.jl/pull/2279))
* add `empty` and `empty!` function for `DataFrame` that remove all rows from it,
  but keep columns ([#2262](https://github.com/JuliaData/DataFrames.jl/pull/2262))
* make `indicator` keyword argument in joins allow passing a string
  ([#2284](https://github.com/JuliaData/DataFrames.jl/pull/2284),
   [#2296](https://github.com/JuliaData/DataFrames.jl/pull/2296))
* add new functions to `GroupKey` API to make it more consistent with `DataFrameRow`
  ([#2308](https://github.com/JuliaData/DataFrames.jl/pull/2308))
* allow column renaming in joins
  ([#2313](https://github.com/JuliaData/DataFrames.jl/pull/2313) and
  ([#2398](https://github.com/JuliaData/DataFrames.jl/pull/2398))
* add `rownumber` to `DataFrameRow` ([#2356](https://github.com/JuliaData/DataFrames.jl/pull/2356))
* allow passing column name to specify the position where a new columns should be
  inserted in `insertcols!` ([#2365](https://github.com/JuliaData/DataFrames.jl/pull/2365))
* allow `GroupedDataFrame`s to be indexed using a dictionary, which can use `Symbol` or string keys and
  are not dependent on the order of keys. ([#2281](https://github.com/JuliaData/DataFrames.jl/pull/2281))
* add `isapprox` method to check for approximate equality between two dataframes
  ([#2373](https://github.com/JuliaData/DataFrames.jl/pull/2373))
* add `columnindex` for `DataFrameRow`
  ([#2380](https://github.com/JuliaData/DataFrames.jl/pull/2380))
* `names` now accepts `Type` as a column selector
  ([#2400](https://github.com/JuliaData/DataFrames.jl/pull/2400))
* `select`, `select!`, `transform`, `transform!` and `combine` now allow `renamecols`
  keyword argument that makes it possible to avoid adding transformation function name
  as a suffix in automatically generated column names
  ([#2397](https://github.com/JuliaData/DataFrames.jl/pull/2397))
* `filter`, `sort`, `dropmissing`, and `unique` now support a `view` keyword argument
  which if set to `true` makes them retun a `SubDataFrame` view into the passed
  data frame.
* add `only` method for `AbstractDataFrame` ([#2449](https://github.com/JuliaData/DataFrames.jl/pull/2449))
* passing empty sets of columns in `filter`/`filter!` and in `select`/`transform`/`combine`
  with `ByRow` is now accepted ([#2476](https://github.com/JuliaData/DataFrames.jl/pull/2476))
* add `permutedims` method for `AbstractDataFrame` ([#2447](https://github.com/JuliaData/DataFrames.jl/pull/2447))
* add support for `Cols` from DataAPI.jl ([#2495](https://github.com/JuliaData/DataFrames.jl/pull/2495))
* add `reverse` function for `AbstractDataFrame` that reverses the rows
  ([#2944](https://github.com/JuliaData/DataFrames.jl/pull/2944))

## Deprecated

* `DataFrame!` is now deprecated ([#2338](https://github.com/JuliaData/DataFrames.jl/pull/2338))
* several in-standard `DataFrame` constructors are now deprecated
  ([#2464](https://github.com/JuliaData/DataFrames.jl/pull/2464))
* all old deprecations now throw an error
  ([#2350](https://github.com/JuliaData/DataFrames.jl/pull/2350))

## Dependency changes

* Tables.jl version 1.2 is now required.
* DataAPI.jl version 1.4 is now required. It implies that `All(args...)` is
  deprecated and `Cols(args...)` is recommended instead. `All()` is still supported.

## Other relevant changes

* Documentation is now available also in *Dark* mode
  ([#2315](https://github.com/JuliaData/DataFrames.jl/pull/2315))
* add rich display support for Markdown cell entries in HTML and LaTeX
  ([#2346](https://github.com/JuliaData/DataFrames.jl/pull/2346))
* limit the maximal display width the output can use in `text/plain` before
  being truncated (in the `textwidth` sense, excluding `…`) to `32` per column
  by default and fix a corner case when no columns are printed in situations when
  they are too wide ([#2403](https://github.com/JuliaData/DataFrames.jl/pull/2403))
* Common methods are now precompiled to improve responsiveness the first time a method
  is called in a Julia session. Precompilation takes up to 30 seconds
  after installing the package
  ([#2456](https://github.com/JuliaData/DataFrames.jl/pull/2456)).<|MERGE_RESOLUTION|>--- conflicted
+++ resolved
@@ -19,10 +19,8 @@
   ([#3010](https://github.com/JuliaData/DataFrames.jl/pull/3010)).
 * `first` and `last` for `GroupedDataFrame` now support passing number of elements to get
   ([#3006](https://github.com/JuliaData/DataFrames.jl/issues/3006))
-<<<<<<< HEAD
 * Add `insertcols`, which is a version of `insertcols!` that creates a new data frame
   ([#3020](https://github.com/JuliaData/DataFrames.jl/issues/3020))
-=======
 * Add `fillcombinations` function that generates all combinations of
   levels of selected columns of a data frame
   ([#3012](https://github.com/JuliaData/DataFrames.jl/issues/3012))
@@ -33,7 +31,6 @@
   into an existing column of a data frame replaces it. Under Julia 1.6
   or older it is an in place operation.
   ([#3022](https://github.com/JuliaData/DataFrames.jl/pull/3022)
->>>>>>> bb2629df
 
 # DataFrames.jl v1.3.2 Patch Release Notes
 
