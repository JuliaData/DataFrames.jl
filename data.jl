--- conflicted
+++ resolved
@@ -792,72 +792,6 @@
     return true
 end
 
-<<<<<<< HEAD
-=======
-nrow(df::DataFrame) = ncol(df) > 0 ? length(df.columns[1]) : 0
-ncol(df::DataFrame) = length(df.columns)
-names(df::DataFrame) = colnames(df)
-colnames(df::DataFrame) = copy(df.colnames)
-size(df::DataFrame) = (nrow(df), ncol(df))
-size(df::DataFrame, i::Integer) = i==1 ? nrow(df) : (i==2 ? ncol(df) : error("DataFrames have two dimensions only"))
-
-# get columns by name, position
-# first two return the DataVec
-ref(df::DataFrame, i::Int) = df.columns[i]
-ref{CT}(df::DataFrame{CT}, name::CT) = df.columns[_find_first(df.colnames, name)] # TODO make faster
-# these all return another DF
-ref{CT}(df::DataFrame{CT}, names::Vector{CT}) = df[[_find_first(df.colnames, n)::Int for n = names]] # calls the next one
-ref(df::DataFrame, is::Vector{Int}) = DataFrame(df.columns[is], df.colnames[is])
-ref(df::DataFrame, rng::Range1) = DataFrame(df.columns[rng], df.colnames[rng])
-ref(df::DataFrame, pos::Vector{Bool}) = DataFrame(df.columns[pos], df.colnames[pos])
-
-# get slices
-# row slices
-ref(df::DataFrame, r::Int, rng::Range1) = DataFrame({x[[r]] for x in df.columns[rng]}, 
-                                                    df.colnames[rng])
-ref(df::DataFrame, r::Int, cs::Vector{Int}) = DataFrame({x[[r]] for x in df.columns[cs]}, 
-                                                        df.colnames[cs])
-ref{CT}(df::DataFrame{CT}, r::Int, cs::Vector{CT}) = df[r, [_find_first(df.colnames, c)::Int for c = cs]]
-ref(df::DataFrame, r::Int, cs::Vector{Bool}) = df[cs][r,:] # possibly slow, but pretty
-
-# 2-D slices
-# rows are vector of indexes
-ref(df::DataFrame, rs::Vector{Int}, cs::Vector{Int}) = DataFrame({x[rs] for x in df.columns[cs]}, 
-                                                                 df.colnames[cs])
-ref(df::DataFrame, rs::Vector{Int}, rng::Range1) = DataFrame({x[rs] for x in df.columns[rng]}, 
-                                                             df.colnames[rng])
-ref(df::DataFrame, rs::Vector{Int}, cs::Vector{Bool}) = df[cs][rs,:] # slow way
-ref{CT}(df::DataFrame{CT}, rs::Vector{Int}, cs::Vector{CT}) = df[cs][rs,:] # slow way
-# col slices
-ref(df::DataFrame, rs::Vector{Int}, c::Int) = df[c][rs]
-ref{CT}(df::DataFrame{CT}, rs::Vector{Int}, name::CT) = df[name][rs]
-
-# Bool's along rows
-# TODO add more combinations
-ref(df::DataFrame, r::Vector{Bool}, c) = DataFrame({x[r] for x in df.columns[c]},
-                                                        [df.colnames[c]])
-# TODO do something different if you want an NA to return an NA row.
-ref(df::DataFrame, r::DataVec, c) = df[r.data, c]
-ref(df::DataFrame, r::DataVec) = df[r.data, :]
-ref(df::DataFrame, r::DataVec{Bool}, c) = df[nareplace(r, false), c]
-ref(df::DataFrame, r::DataVec{Integer}, c) = df[nafilter(r), c]
-ref(df::DataFrame, r::DataVec{Bool}) = df[nareplace(r, false), :]
-ref(df::DataFrame, r::DataVec{Integer}) = df[nafilter(r), :]
-
-
-# data.table-style indexing of rows based on column values
-# d[:(col1 > 2)]
-ref(df::DataFrame, ex::Expr, c) = df[with(df, ex), c]
-ref(df::DataFrame, ex::Expr) = df[with(df, ex), :]  # special case where 1 argument selects rows not columns
-
-# TODO: other types of row indexing with 2-D slices
-# rows are range, vector of booleans
-# is there a macro way to define all of these??
-ref(df::DataFrame, rr::Range1, cr::Range1) = DataFrame({x[rr] for x in df.columns[cr]},
-                                                             df.colnames[cr])
-
-
->>>>>>> 0b9de698
 head(df::DataFrame, r::Int) = df[1:r, :]
 head(df::DataFrame) = head(df, 6)
 tail(df::DataFrame, r::Int) = df[(nrow(df)-r+1):nrow(df), :]
@@ -1112,51 +1046,11 @@
 sub(D::DataFrame, r) = sub(D, index(SimpleIndex(nrow(D)), r))
 sub(D::DataFrame, ex::Expr) = sub(D, with(D, ex))
 
-<<<<<<< HEAD
 sub(D::SubDataFrame, r, c) = sub(D[[c]], r)
 sub(D::SubDataFrame, r::Int) = sub(D, [r])
 sub(D::SubDataFrame, rs::Vector{Int}) = SubDataFrame(D.parent, D.rows[rs])
 sub(D::SubDataFrame, r) = sub(D, index(SimpleIndex(nrow(D)), r))
 sub(D::SubDataFrame, ex::Expr) = sub(D, with(D, ex))
-=======
-sub{CT}(D::DataFrame{CT}, rs::Vector{Int}) = SubDataFrame(D, rs, [1:ncol(D)], true)
-sub{CT}(D::DataFrame{CT}, rs::Vector{Int}, cs::Vector{Int}) = SubDataFrame(D, rs, cs, false)
-
-# should use metaprogramming to make all of the below constructors!
-sub{CT}(D::DataFrame{CT}, r::Int) = sub(D, [r])
-sub{CT}(D::DataFrame{CT}, rng::Range1) = sub(D, [rng])
-sub{CT}(D::DataFrame{CT}, b::Vector{Bool}) = sub(D, [1:nrow(D)][b])
-
-sub{CT}(D::DataFrame{CT}, r::Int, c::Int) = sub(D, [r], [c])
-sub{CT}(D::DataFrame{CT}, rs::Vector{Int}, c::Int) = sub(D, rs, [c])
-sub{CT}(D::DataFrame{CT}, rng::Range1, c::Int) = sub(D, [rng], [c])
-sub{CT}(D::DataFrame{CT}, b::Vector{Bool}, c::Int) = sub(D, [1:nrow(D)][b], [c])
-
-sub{CT}(D::DataFrame{CT}, r::Int, cs::Vector{Int}) = sub(D, [r], cs)
-#sub{CT}(D::DataFrame{CT}, rs::Vector{Int}, cs::Vector{Int}) = sub(D, r, [c])
-sub{CT}(D::DataFrame{CT}, rng::Range1, cs::Vector{Int}) = sub(D, [rng], cs)
-sub{CT}(D::DataFrame{CT}, b::Vector{Bool}, cs::Vector{Int}) = sub(D, [1:nrow(D)][b], cs)
-
-sub{CT}(D::DataFrame{CT}, r::Int, crng::Range1) = sub(D, [r], [crng])
-sub{CT}(D::DataFrame{CT}, rs::Vector{Int}, crng::Range1) = sub(D, rs, [crng])
-sub{CT}(D::DataFrame{CT}, rng::Range1, crng::Range1) = sub(D, [rng], [crng])
-sub{CT}(D::DataFrame{CT}, b::Vector{Bool}, crng::Range1) = sub(D, [1:nrow(D)][b], [crng])
-
-sub{CT}(D::DataFrame{CT}, r::Int, cb::Vector{Bool}) = sub(D, [r], [1:ncol(D)][cb])
-sub{CT}(D::DataFrame{CT}, rs::Vector{Int}, cb::Vector{Bool}) = sub(D, rs, [1:ncol(D)][cb])
-sub{CT}(D::DataFrame{CT}, rng::Range1, cb::Vector{Bool}) = sub(D, [rng], [1:ncol(D)][cb])
-sub{CT}(D::DataFrame{CT}, b::Vector{Bool}, cb::Vector{Bool}) = sub(D, [1:nrow(D)][b], [1:ncol(D)][cb])
-
-sub{CT}(D::DataFrame{CT}, r::Int, c::CT) = sub(D, [r], [_find_first(D.colnames, c)])
-sub{CT}(D::DataFrame{CT}, rs::Vector{Int}, c::CT) = sub(D, rs, [_find_first(D.colnames, c)])
-sub{CT}(D::DataFrame{CT}, rng::Range1, c::CT) = sub(D, [rng], [_find_first(D.colnames, c)])
-sub{CT}(D::DataFrame{CT}, b::Vector{Bool}, c::CT) = sub(D, [1:nrow(D)][b], [_find_first(D.colnames, c)])
-
-sub{CT}(D::DataFrame{CT}, rs::Vector{Int}, cs::Vector{CT}) =
-    sub(D, rs, [_find_first(D.colnames, c)::Int for c = cs])
-
-# TODO: subs of subs
->>>>>>> 0b9de698
 
 ref(df::SubDataFrame, c) = df.parent[df.rows, c]
 ref(df::SubDataFrame, r, c) = df.parent[df.rows[r], c]
