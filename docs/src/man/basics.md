--- conflicted
+++ resolved
@@ -626,6 +626,7 @@
 while `german[:, [:Sex]]` stores its copy. The `!` selector normally should be avoided
 as using it can lead to hard to catch bugs. However, when working with very large data frames
 it can be useful to save memory and improve performance of operations.
+
 ## Most elementary get and set operations
 
 Here, "get" means you retrieve a part of the column, and "set" means you put a part of the column in the data frame.
@@ -983,7 +984,6 @@
 
 julia> df1
 6×3 DataFrame
-<<<<<<< HEAD
  Row │ Age    Sex          Job
      │ Int64  String       Int64
 ─────┼───────────────────────────
@@ -995,19 +995,6 @@
    6 │    89  male             1
 
 julia> df1[3, 1:3] = [78, "male", 4] # set row `3` of cols `1:3(:Age, :Sex, :Job)` in-place
-=======
- Row │ marks  subject           semester
-     │ Int64  String            Int64
-─────┼───────────────────────────────────
-   1 │    80  English                  2
-   2 │    85  Computer Science         4
-   3 │    98  Mathematics              6
-   4 │    95  History                  4
-   5 │    78  Economics                5
-   6 │    89  Psychology               6
-
-julia> data[3, 1:3] = [78, "Economics", 7] # set row `3` and cols `1:3` (`:marks`, `:subject`, `:semester`) in-place
->>>>>>> 4a766030
 3-element Vector{Any}:
  78
    "male"
@@ -1015,7 +1002,6 @@
 
 julia> df1
 6×3 DataFrame
-<<<<<<< HEAD
  Row │ Age    Sex          Job
      │ Int64  String       Int64
 ─────┼───────────────────────────
@@ -1034,19 +1020,6 @@
    2 │    85  female      3
 
 julia> dfr
-=======
- Row │ marks  subject           semester
-     │ Int64  String            Int64
-─────┼───────────────────────────────────
-   1 │    80  English                  2
-   2 │    85  Computer Science         4
-   3 │    78  Economics                7
-   4 │    95  History                  4
-   5 │    78  Economics                5
-   6 │    89  Psychology               6
-
-julia> dfr = data[2, :] # single row is selected to get the *DataFrameRow*
->>>>>>> 4a766030
 DataFrameRow
  Row │ Age    Sex     Job
      │ Int64  String  Int64
@@ -1249,15 +1222,9 @@
    6 │ Economics  female           4  Anam       Dehradoon
 ```
 
-<<<<<<< HEAD
 In mostly cases, above as you can see for getting a column or assigning to a column instead of `df1[!, :col]` 
 and `df1[!, :col] = val` it is usually better to just write `df1.col` and `df1.col = val` respectively as 
 it is the same and simpler to type and read.
-=======
-In most cases, instead of writing `data[!, :col]` 
-or `data[!, :col] = val` it is usually simpler to just write `data.col` and `data.col = val` respectively as 
-it has the same effect and it is easier to type and read.
->>>>>>> 4a766030
 
 ## Not, Between, Cols, and All selectors
 
