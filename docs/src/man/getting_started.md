# Getting Started

## Installation

The DataFrames package is available through the Julia package system and can be installed using the following commands:

```julia
using Pkg
Pkg.add("DataFrames")
```

Throughout the rest of this tutorial, we will assume that you have installed the DataFrames package and have already typed `using DataFrames` to bring all of the relevant variables into your current namespace.

### Setting up Jupyter Notebook for work with DataFrames.jl

By default Jupyter Notebook will limit the number of rows and columns when displaying a data frame to roughly fit the screen size (like in the REPL).

<<<<<<< HEAD
You can override this behavior by setting `ENV["COLUMNS"]` or `ENV["LINES"]` variables to hold the maximum width and height of output in characters respectively before using the `notebook` function.

Alternatively you can add the following example entry `"COLUMNS": "1000", "LINES": "100"` to `"env"` variable in your Jupyter kernel file.
In this way you set the maximum number of data frame rows to print to `100` and the maximum output width in characters to `1000` for every Julia session using this kernel. See [here](https://jupyter-client.readthedocs.io/en/stable/kernels.html) for information about location and specification of Jupyter kernels.
=======
You can override this behavior by setting the `ENV["COLUMNS"]` or `ENV["LINES"]` variables to hold the maximum width and height of output in characters respectively before using the `notebook` function. Alternatively you can add the `"COLUMNS": "1000", "LINES": "100"` entry to the `"env"` variable in your Jupyter kernel file. See [here](https://jupyter-client.readthedocs.io/en/stable/kernels.html) for information about location and specification of Jupyter kernels.
>>>>>>> 976da51c

## The `DataFrame` Type

Objects of the `DataFrame` type represent a data table as a series of vectors, each corresponding to a column or variable. The simplest way of constructing a `DataFrame` is to pass column vectors using keyword arguments or pairs:

```jldoctest dataframe
julia> using DataFrames

julia> df = DataFrame(A = 1:4, B = ["M", "F", "F", "M"])
4×2 DataFrame
│ Row │ A     │ B      │
│     │ Int64 │ String │
├─────┼───────┼────────┤
│ 1   │ 1     │ M      │
│ 2   │ 2     │ F      │
│ 3   │ 3     │ F      │
│ 4   │ 4     │ M      │

```

Columns can be accessed via `df.col` or `df[:col]`. The latter syntax is more flexible as it allows passing a variable holding the name of the column, and not only a literal name. Note that column names are symbols (`:col` or `Symbol("col")`) rather than strings (`"col"`). Columns can also be accessed using an integer index specifying their position.

```jldoctest dataframe
julia> df.A
4-element Array{Int64,1}:
 1
 2
 3
 4

julia> df.A === df[:A]
true

julia> df.A === df[1]
true

julia> firstcolumn = :A
:A

julia> df[firstcolumn] === df.A
true
```

Column names can be obtained using the `names` function:

```jldoctest dataframe
julia> names(df)
2-element Array{Symbol,1}:
 :A
 :B
```

### Constructing Column by Column

It is also possible to start with an empty `DataFrame` and add columns to it one by one:

```jldoctest dataframe
julia> df = DataFrame()
0×0 DataFrame


julia> df.A = 1:8
1:8

julia> df.B = ["M", "F", "F", "M", "F", "M", "M", "F"]
8-element Array{String,1}:
 "M"
 "F"
 "F"
 "M"
 "F"
 "M"
 "M"
 "F"

julia> df
8×2 DataFrame
│ Row │ A     │ B      │
│     │ Int64 │ String │
├─────┼───────┼────────┤
│ 1   │ 1     │ M      │
│ 2   │ 2     │ F      │
│ 3   │ 3     │ F      │
│ 4   │ 4     │ M      │
│ 5   │ 5     │ F      │
│ 6   │ 6     │ M      │
│ 7   │ 7     │ M      │
│ 8   │ 8     │ F      │

```

The `DataFrame` we build in this way has 8 rows and 2 columns.
This can be checked using the `size` function:

```jldoctest dataframe
julia> size(df, 1)
8

julia> size(df, 2)
2

julia> size(df)
(8, 2)

```

### Constructing Row by Row

It is also possible to fill a `DataFrame` row by row. Let us construct an empty data frame with two columns (note that the first column can only contain integers and the second one can only contain strings):

```jldoctest dataframe
julia> df = DataFrame(A = Int[], B = String[])
0×2 DataFrame
```

Rows can then be added as tuples or vectors, where the order of elements matches that of columns:

```jldoctest dataframe
julia> push!(df, (1, "M"))
1×2 DataFrame
│ Row │ A     │ B      │
│     │ Int64 │ String │
├─────┼───────┼────────┤
│ 1   │ 1     │ M      │

julia> push!(df, [2, "N"])
2×2 DataFrame
│ Row │ A     │ B      │
│     │ Int64 │ String │
├─────┼───────┼────────┤
│ 1   │ 1     │ M      │
│ 2   │ 2     │ N      │
```

Rows can also be added as `Dict`s, where the dictionary keys match the column names:

```jldoctest dataframe
julia> push!(df, Dict(:B => "F", :A => 3))
3×2 DataFrame
│ Row │ A     │ B      │
│     │ Int64 │ String │
├─────┼───────┼────────┤
│ 1   │ 1     │ M      │
│ 2   │ 2     │ N      │
│ 3   │ 3     │ F      │
```

Note that constructing a `DataFrame` row by row is significantly less performant than
constructing it all at once, or column by column. For many use-cases this will not matter,
but for very large `DataFrame`s  this may be a consideration.

### Constructing from another table type

DataFrames supports the [Tables.jl](https://github.com/JuliaData/Tables.jl) interface for
interacting with tabular data. This means that a `DataFrame` can be used as a "source"
to any package that expects a Tables.jl interface input, (file format packages,
data manipulation packages, etc.). A `DataFrame` can also be a sink for any Tables.jl
interface input. Some example uses are:

```julia
df = DataFrame(a=[1, 2, 3], b=[:a, :b, :c])

# write DataFrame out to CSV file
CSV.write("dataframe.csv", df)

# store DataFrame in an SQLite database table
SQLite.load!(df, db, "dataframe_table")

# transform a DataFrame through Query.jl package
df = df |> @map({a=_.a + 1, _.b}) |> DataFrame
```

## Working with Data Frames

### Examining the Data

The default printing of `DataFrame` objects only includes a sample of rows and columns that fits on screen:

```jldoctest dataframe
julia> df = DataFrame(A = 1:2:1000, B = repeat(1:10, inner=50), C = 1:500)
500×3 DataFrame
│ Row │ A     │ B     │ C     │
│     │ Int64 │ Int64 │ Int64 │
├─────┼───────┼───────┼───────┤
│ 1   │ 1     │ 1     │ 1     │
│ 2   │ 3     │ 1     │ 2     │
│ 3   │ 5     │ 1     │ 3     │
│ 4   │ 7     │ 1     │ 4     │
⋮
│ 496 │ 991   │ 10    │ 496   │
│ 497 │ 993   │ 10    │ 497   │
│ 498 │ 995   │ 10    │ 498   │
│ 499 │ 997   │ 10    │ 499   │
│ 500 │ 999   │ 10    │ 500   │
```

Printing options can be adjusted by calling the `show` function manually: `show(df, allrows=true)` prints all rows even if they do not fit on screen and `show(df, allcols=true)` does the same for columns.

The `first` and `last` functions can be used to look at the first and last rows of a data frame (respectively):

```jldoctest dataframe
julia> first(df, 6)
6×3 DataFrame
│ Row │ A     │ B     │ C     │
│     │ Int64 │ Int64 │ Int64 │
├─────┼───────┼───────┼───────┤
│ 1   │ 1     │ 1     │ 1     │
│ 2   │ 3     │ 1     │ 2     │
│ 3   │ 5     │ 1     │ 3     │
│ 4   │ 7     │ 1     │ 4     │
│ 5   │ 9     │ 1     │ 5     │
│ 6   │ 11    │ 1     │ 6     │

julia> last(df, 6)
6×3 DataFrame
│ Row │ A     │ B     │ C     │
│     │ Int64 │ Int64 │ Int64 │
├─────┼───────┼───────┼───────┤
│ 1   │ 989   │ 10    │ 495   │
│ 2   │ 991   │ 10    │ 496   │
│ 3   │ 993   │ 10    │ 497   │
│ 4   │ 995   │ 10    │ 498   │
│ 5   │ 997   │ 10    │ 499   │
│ 6   │ 999   │ 10    │ 500   │
```

Also notice that when `DataFrame` is printed to the console or rendered in HTML (e.g. in Jupyter Notebook) you get an information about type of elements held in its columns. For example in this case:

```jldoctest dataframe
julia> DataFrame(a = 1:2, b = [1.0, missing],
                 c = categorical('a':'b'), d = [1//2, missing])
2×4 DataFrame
│ Row │ a     │ b        │ c            │ d         │
│     │ Int64 │ Float64⍰ │ Categorical… │ Rationa…⍰ │
├─────┼───────┼──────────┼──────────────┼───────────┤
│ 1   │ 1     │ 1.0      │ 'a'          │ 1//2      │
│ 2   │ 2     │ missing  │ 'b'          │ missing   │
```

we can observe that:

* the first column `:a` can hold elements of type `Int64`;
* the second column `:b` can hold `Float64` or `Missing`, which is indicated by `⍰` printed after the name of type;
* the third column `:c` can hold categorical data; here we notice `…`, which indicates that the actual name of the type was long and got truncated;
* the type information in fourth column `:d` presents a situation where the name is both truncated and the type allows `Missing`.

### Taking a Subset

Specific subsets of a data frame can be extracted using the indexing syntax, similar to matrices. The colon `:` indicates that all items (rows or columns depending on its position) should be retained:

```jldoctest dataframe
julia> df[1:3, :]
3×3 DataFrame
│ Row │ A     │ B     │ C     │
│     │ Int64 │ Int64 │ Int64 │
├─────┼───────┼───────┼───────┤
│ 1   │ 1     │ 1     │ 1     │
│ 2   │ 3     │ 1     │ 2     │
│ 3   │ 5     │ 1     │ 3     │

julia> df[[1, 5, 10], :]
3×3 DataFrame
│ Row │ A     │ B     │ C     │
│     │ Int64 │ Int64 │ Int64 │
├─────┼───────┼───────┼───────┤
│ 1   │ 1     │ 1     │ 1     │
│ 2   │ 9     │ 1     │ 5     │
│ 3   │ 19    │ 1     │ 10    │

julia> df[:, [:A, :B]]
500×2 DataFrame
│ Row │ A     │ B     │
│     │ Int64 │ Int64 │
├─────┼───────┼───────┤
│ 1   │ 1     │ 1     │
│ 2   │ 3     │ 1     │
│ 3   │ 5     │ 1     │
│ 4   │ 7     │ 1     │
⋮
│ 496 │ 991   │ 10    │
│ 497 │ 993   │ 10    │
│ 498 │ 995   │ 10    │
│ 499 │ 997   │ 10    │
│ 500 │ 999   │ 10    │

julia> df[1:3, [:B, :A]]
3×2 DataFrame
│ Row │ B     │ A     │
│     │ Int64 │ Int64 │
├─────┼───────┼───────┤
│ 1   │ 1     │ 1     │
│ 2   │ 1     │ 3     │
│ 3   │ 1     │ 5     │

julia> df[[3, 1], [:C]]
2×1 DataFrame
│ Row │ C     │
│     │ Int64 │
├─────┼───────┤
│ 1   │ 3     │
│ 2   │ 1     │
```

Do note that `df[[:A]]` and `df[:, [:A]]` return a `DataFrame` object, while `df[:A]` and `df[:, :A]` return a vector:

```jldoctest dataframe
julia> df[[:A]]
500×1 DataFrame
│ Row │ A     │
│     │ Int64 │
├─────┼───────┤
│ 1   │ 1     │
│ 2   │ 3     │
│ 3   │ 5     │
│ 4   │ 7     │
⋮
│ 496 │ 991   │
│ 497 │ 993   │
│ 498 │ 995   │
│ 499 │ 997   │
│ 500 │ 999   │

julia> df[[:A]] == df[:, [:A]]
true

julia> df[:A]
500-element Array{Int64,1}:
   1
   3
   5
   7
   9
  11
   ⋮
 991
 993
 995
 997
 999

julia> df[:A] == df[:, :A]
true
```

In the first cases, `[:A]` is a vector, indicating that the resulting object should be a `DataFrame`, since a vector can contain one or more column names. On the other hand, `:A` is a single symbol, indicating that a single column vector should be extracted.

The indexing syntax can also be used to select rows based on conditions on variables:

```jldoctest dataframe
julia> df[df.A .> 500, :]
250×3 DataFrame
│ Row │ A     │ B     │ C     │
│     │ Int64 │ Int64 │ Int64 │
├─────┼───────┼───────┼───────┤
│ 1   │ 501   │ 6     │ 251   │
│ 2   │ 503   │ 6     │ 252   │
│ 3   │ 505   │ 6     │ 253   │
│ 4   │ 507   │ 6     │ 254   │
⋮
│ 246 │ 991   │ 10    │ 496   │
│ 247 │ 993   │ 10    │ 497   │
│ 248 │ 995   │ 10    │ 498   │
│ 249 │ 997   │ 10    │ 499   │
│ 250 │ 999   │ 10    │ 500   │

julia> df[(df.A .> 500) .& (300 .< df.C .< 400), :]
99×3 DataFrame
│ Row │ A     │ B     │ C     │
│     │ Int64 │ Int64 │ Int64 │
├─────┼───────┼───────┼───────┤
│ 1   │ 601   │ 7     │ 301   │
│ 2   │ 603   │ 7     │ 302   │
│ 3   │ 605   │ 7     │ 303   │
│ 4   │ 607   │ 7     │ 304   │
⋮
│ 95  │ 789   │ 8     │ 395   │
│ 96  │ 791   │ 8     │ 396   │
│ 97  │ 793   │ 8     │ 397   │
│ 98  │ 795   │ 8     │ 398   │
│ 99  │ 797   │ 8     │ 399   │
```

While the DataFrames package provides basic data manipulation capabilities, users are encouraged to use querying frameworks for more convenient and powerful operations:
- the [Query.jl](https://github.com/davidanthoff/Query.jl) package provides a [LINQ](https://msdn.microsoft.com/en-us/library/bb397926.aspx)-like interface to a large number of data sources
- the [DataFramesMeta.jl](https://github.com/JuliaStats/DataFramesMeta.jl) package provides interfaces similar to LINQ and [dplyr](https://dplyr.tidyverse.org)

See the [Data manipulation frameworks](@ref) section for more information.

### Summarizing Data

The `describe` function returns a data frame summarizing the elementary statistics and information about each column:

```jldoctest dataframe
julia> df = DataFrame(A = 1:4, B = ["M", "F", "F", "M"])

julia> describe(df)
2×8 DataFrame
│ Row │ variable │ mean   │ min │ median │ max │ nunique │ nmissing │ eltype   │
│     │ Symbol   │ Union… │ Any │ Union… │ Any │ Union…  │ Nothing  │ DataType │
├─────┼──────────┼────────┼─────┼────────┼─────┼─────────┼──────────┼──────────┤
│ 1   │ A        │ 2.5    │ 1   │ 2.5    │ 4   │         │          │ Int64    │
│ 2   │ B        │        │ F   │        │ M   │ 2       │          │ String   │

```

Of course, one can also compute descrptive statistics directly on individual columns:
```jldoctest dataframe
julia> using Statistics

julia> mean(df.A)
2.5
```

### Column-Wise Operations

We can also apply a function to each column of a `DataFrame` with the `aggregate` function. For example:

```jldoctest dataframe
julia> df = DataFrame(A = 1:4, B = 4.0:-1.0:1.0)
4×2 DataFrame
│ Row │ A     │ B       │
│     │ Int64 │ Float64 │
├─────┼───────┼─────────┤
│ 1   │ 1     │ 4.0     │
│ 2   │ 2     │ 3.0     │
│ 3   │ 3     │ 2.0     │
│ 4   │ 4     │ 1.0     │

julia> aggregate(df, sum)
1×2 DataFrame
│ Row │ A_sum │ B_sum   │
│     │ Int64 │ Float64 │
├─────┼───────┼─────────┤
│ 1   │ 10    │ 10.0    │

julia> aggregate(df, [sum, prod])
1×4 DataFrame
│ Row │ A_sum │ B_sum   │ A_prod │ B_prod  │
│     │ Int64 │ Float64 │ Int64  │ Float64 │
├─────┼───────┼─────────┼────────┼─────────┤
│ 1   │ 10    │ 10.0    │ 24     │ 24.0    │
```

### Handling of Columns Stored in a `DataFrame`

Functions that transform a `DataFrame` to produce a
new `DataFrame` always perform a copy of the columns by default, for example:

```jldoctest dataframe
julia> df = DataFrame(A = 1:4, B = 4.0:-1.0:1.0)
4×2 DataFrame
│ Row │ A     │ B       │
│     │ Int64 │ Float64 │
├─────┼───────┼─────────┤
│ 1   │ 1     │ 4.0     │
│ 2   │ 2     │ 3.0     │
│ 3   │ 3     │ 2.0     │
│ 4   │ 4     │ 1.0     │

julia> df2 = copy(df);

julia> df2.A === df.A
false
```

On the other hand, in-place functions, whose names end with `!`, may mutate the column vectors of the
`DataFrame` they take as an argument, for example:

```jldoctest dataframe
julia> x = [3, 1, 2];

julia> df = DataFrame(x=x)
3×1 DataFrame
│ Row │ x     │
│     │ Int64 │
├─────┼───────┤
│ 1   │ 3     │
│ 2   │ 1     │
│ 3   │ 2     │

julia> sort!(df)
3×1 DataFrame
│ Row │ x     │
│     │ Int64 │
├─────┼───────┤
│ 1   │ 1     │
│ 2   │ 2     │
│ 3   │ 3     │

julia> x
3-element Array{Int64,1}:
 1
 2
 3

julia> df.x[1] = 100
100

julia> df
3×1 DataFrame
│ Row │ x     │
│     │ Int64 │
├─────┼───────┤
│ 1   │ 100   │
│ 2   │ 2     │
│ 3   │ 3     │

julia> x
3-element Array{Int64,1}:
 100
   2
   3
```

In-place functions are safe to call, except when a view of the `DataFrame`
(created via a `view`, `@view` or [`groupby`](@ref))
or when a `DataFrame` created with `copycols=false` (or with the `DataFrame!` function)
are in use.

It is possible to have a direct access to a column `col` of a `DataFrame` `df`
using the syntaxes `df.col`, `df[:col]`, via the [`eachcol`](@ref) function,
by accessing a `parent` of a `view` of a column of a `DataFrame`,
or simply by storing the reference to the column vector before the `DataFrame`
was created with `copycols=false` (or with the `DataFrame!` function).

```jldoctest dataframe
julia> x = [3, 1, 2];

julia> df = DataFrame(x=x)
3×1 DataFrame
│ Row │ x     │
│     │ Int64 │
├─────┼───────┤
│ 1   │ 3     │
│ 2   │ 1     │
│ 3   │ 2     │

julia> df.x == x
true

julia> df[1] !== x
true

julia> eachcol(df, false)[1] === df.x
true
```

Note that a column obtained from a `DataFrame` using one of these methods should
not be mutated without caution.

The exact rules of handling columns of a `DataFrame` are explained in
[The design of handling of columns of a `DataFrame`](@ref man-columnhandling) section of the manual.

## Importing and Exporting Data (I/O)

For reading and writing tabular data from CSV and other delimited text files, use the [CSV.jl](https://github.com/JuliaData/CSV.jl) package.

If you have not used the CSV.jl package before then you may need to install it first:
```julia
using Pkg
Pkg.add("CSV")
```

The CSV.jl functions are not loaded automatically and must be imported into the session.
```julia
using CSV
```

A dataset can now be read from a CSV file at path `input` using
```julia
CSV.read(input)
```

A `DataFrame` can be written to a CSV file at path `output` using
```julia
df = DataFrame(x = 1, y = 2)
CSV.write(output, df)
```

The behavior of CSV functions can be adapted via keyword arguments. For more information, see `?CSV.read` and `?CSV.write`, or checkout the online [CSV.jl documentation](https://juliadata.github.io/CSV.jl/stable/).<|MERGE_RESOLUTION|>--- conflicted
+++ resolved
@@ -15,14 +15,10 @@
 
 By default Jupyter Notebook will limit the number of rows and columns when displaying a data frame to roughly fit the screen size (like in the REPL).
 
-<<<<<<< HEAD
-You can override this behavior by setting `ENV["COLUMNS"]` or `ENV["LINES"]` variables to hold the maximum width and height of output in characters respectively before using the `notebook` function.
-
-Alternatively you can add the following example entry `"COLUMNS": "1000", "LINES": "100"` to `"env"` variable in your Jupyter kernel file.
-In this way you set the maximum number of data frame rows to print to `100` and the maximum output width in characters to `1000` for every Julia session using this kernel. See [here](https://jupyter-client.readthedocs.io/en/stable/kernels.html) for information about location and specification of Jupyter kernels.
-=======
-You can override this behavior by setting the `ENV["COLUMNS"]` or `ENV["LINES"]` variables to hold the maximum width and height of output in characters respectively before using the `notebook` function. Alternatively you can add the `"COLUMNS": "1000", "LINES": "100"` entry to the `"env"` variable in your Jupyter kernel file. See [here](https://jupyter-client.readthedocs.io/en/stable/kernels.html) for information about location and specification of Jupyter kernels.
->>>>>>> 976da51c
+You can override this behavior by setting the `ENV["COLUMNS"]` or `ENV["LINES"]` variables to hold the maximum width and height of output in characters respectively before using the `notebook` function.
+
+Alternatively, you may want to set the maximum number of data frame rows to print to `100` and the maximum output width in characters to `1000` for every Julia session using some Jupyter kernel file (numbers `100` and `1000` are only examples and can be adjusted). In such case add `"COLUMNS": "1000", "LINES": "100"` entry to the `"env"` variable in this Jupyter kernel file.
+See [here](https://jupyter-client.readthedocs.io/en/stable/kernels.html) for information about location and specification of Jupyter kernels.
 
 ## The `DataFrame` Type
 
