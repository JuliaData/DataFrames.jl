--- conflicted
+++ resolved
@@ -250,10 +250,7 @@
 julia> df2 = DataFrame(A=4.0:6.0, B=4:6);
 
 julia> append!(df1, df2)
-<<<<<<< HEAD
-
-=======
->>>>>>> b86bc43d
+
 6×2 DataFrame
 │ Row │ A     │ B     │
 │     │ Int64 │ Int64 │
@@ -264,30 +261,8 @@
 │ 4   │ 4     │ 4     │
 │ 5   │ 5     │ 5     │
 │ 6   │ 6     │ 6     │
-<<<<<<< HEAD
-```
-
-=======
-
-julia> append!(df1, df2, promote = true)
-9×2 DataFrame
-│ Row │ A       │ B     │
-│     │ Float64 │ Int64 │
-├─────┼─────────┼───────┤
-│ 1   │ 1.0     │ 1     │
-│ 2   │ 2.0     │ 2     │
-│ 3   │ 3.0     │ 3     │
-│ 4   │ 4.0     │ 4     │
-│ 5   │ 5.0     │ 5     │
-│ 6   │ 6.0     │ 6     │
-│ 7   │ 4.0     │ 4     │
-│ 8   │ 5.0     │ 5     │
-│ 9   │ 6.0     │ 6     │
-```
-
-Notice how column `A` got promoted to `Float64` in the last example upon supplying keyword argument `promote` equal `true`.
-
->>>>>>> b86bc43d
+```
+
 ### Constructing from another table type
 
 DataFrames supports the [Tables.jl](https://github.com/JuliaData/Tables.jl) interface for
