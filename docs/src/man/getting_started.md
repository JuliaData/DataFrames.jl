--- conflicted
+++ resolved
@@ -181,38 +181,8 @@
 
 ```
 
-<<<<<<< HEAD
-### Missing Data
-
-If your dataset has missing values, most functions will require you to remove them
-beforehand. Here we will replace all odd-numbered rows in the first column with missing data
-to show how to handle the above example when missing values are present in your dataset.
-
-```jldoctest dataframe
-julia> df[:A] = [isodd(i) ? missing : value for (i, value) in enumerate(df[:A])];
-
-julia> df
-8×2 DataFrames.DataFrame
-│ Row │ A       │ B │
-├─────┼─────────┼───┤
-│ 1   │ missing │ M │
-│ 2   │ 2       │ F │
-│ 3   │ missing │ F │
-│ 4   │ 4       │ M │
-│ 5   │ missing │ F │
-│ 6   │ 6       │ M │
-│ 7   │ missing │ M │
-│ 8   │ 8       │ F │
-
-julia> mean(skipmissing(df[:A]))
-5.0
-
-```
-
 ### Column-Wise Operations
 
-=======
->>>>>>> 472db0cf
 We can also apply a function to each column of a `DataFrame` with the `colwise` function. For example:
 
 ```jldoctest dataframe
