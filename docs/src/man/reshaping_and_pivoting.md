--- conflicted
+++ resolved
@@ -3,15 +3,9 @@
 Reshape data from wide to long format using the `stack` function:
 
 ```julia
-<<<<<<< HEAD
 using DataFrames
 using CSV
 iris = CSV.read(joinpath(Pkg.dir("DataFrames"), "test/data/iris.csv"), DataFrame)
-=======
-using DataTables
-using CSV
-iris = CSV.read(joinpath(Pkg.dir("DataTables"), "test/data/iris.csv"), DataTable)
->>>>>>> b196630f
 iris[:id] = 1:size(iris, 1)  # this makes it easier to unstack
 d = stack(iris, 1:4)
 ```
@@ -24,7 +18,7 @@
 
 Note that all columns can be of different types. Type promotion follows the rules of `vcat`.
 
-The stacked DataTable that results includes all of the columns not specified to be stacked. These are repeated for each stacked column. These are normally refered to as identifier (id) columns. In addition to the id columns, two additional columns labeled `:variable` and `:values` contain the column identifier and the stacked columns.
+The stacked DataFrame that results includes all of the columns not specified to be stacked. These are repeated for each stacked column. These are normally refered to as identifier (id) columns. In addition to the id columns, two additional columns labeled `:variable` and `:values` contain the column identifier and the stacked columns.
 
 A third optional argument to `stack` represents the id columns that are repeated. This makes it easier to specify which variables you want included in the long format:
 
@@ -40,7 +34,7 @@
 
 All other columns are assumed to be measured variables (they are stacked).
 
-You can also stack an entire DataTable. The default stacks all floating-point columns:
+You can also stack an entire DataFrame. The default stacks all floating-point columns:
 
 ```julia
 d = stack(iris)
@@ -59,7 +53,7 @@
 widedt = unstack(longdt, :variable, :value)
 ```
 
-`stackdt` and `meltdt` are two additional functions that work like `stack` and `melt`, but they provide a view into the original wide DataTable. Here is an example:
+`stackdt` and `meltdt` are two additional functions that work like `stack` and `melt`, but they provide a view into the original wide DataFrame. Here is an example:
 
 ```julia
 d = stackdt(iris)
@@ -68,7 +62,7 @@
 This saves memory. To create the view, several AbstractVectors are defined:
 
 `:variable` column -- `EachRepeatedVector`  
-This repeats the variables N times where N is the number of rows of the original AbstractDataTable.
+This repeats the variables N times where N is the number of rows of the original AbstractDataFrame.
 
 `:value` column -- `StackedVector`  
 This is provides a view of the original columns stacked together.
@@ -86,10 +80,6 @@
 
 ```julia
 d = stack(iris)
-<<<<<<< HEAD
-x = by(d, [:variable, :Species], df -> DataFrame(vsum = mean(dropnull(df[:value]))))
-=======
-x = by(d, [:variable, :Species], dt -> DataTable(vsum = mean(Nulls.skip(dt[:value]))))
->>>>>>> b196630f
+x = by(d, [:variable, :Species], dt -> DataFrame(vsum = mean(Nulls.skip(dt[:value]))))
 unstack(x, :Species, :vsum)
 ```