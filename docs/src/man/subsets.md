--- conflicted
+++ resolved
@@ -1,21 +1,12 @@
 # Subsets
 
-<<<<<<< HEAD
 A `DataFrame` supports many forms of indexing.
-=======
-A `DataTable` supports many forms of indexing.
->>>>>>> b196630f
 
 ```julia
-julia> using DataTables
+julia> using DataFrames
 
-<<<<<<< HEAD
 julia> df = DataFrame(A = 1:10, B = 2:2:20)
 10×2 DataFrames.DataFrame
-=======
-julia> dt = DataTable(A = 1:10, B = 2:2:20)
-10×2 DataTables.DataTable
->>>>>>> b196630f
 │ Row │ A  │ B  │
 ├─────┼────┼────┤
 │ 1   │ 1  │ 2  │
@@ -33,13 +24,8 @@
 Referring to the first column by index or name:
 
 ```julia
-<<<<<<< HEAD
-julia> df[1]
-10-element NullableArrays.NullableArray{Int64,1}:
-=======
 julia> dt[1]
 10-element Array{Int64,1}:
->>>>>>> b196630f
   1
   2
   3
@@ -51,13 +37,8 @@
   9
  10
 
-<<<<<<< HEAD
-julia> df[:A]
-10-element NullableArrays.NullableArray{Int64,1}:
-=======
 julia> dt[:A]
 10-element Array{Int64,1}:
->>>>>>> b196630f
   1
   2
   3
@@ -73,44 +54,26 @@
 Refering to the first element of the first column:
 
 ```julia
-<<<<<<< HEAD
-julia> df[1, 1]
-Nullable{Int64}(1)
-
-julia> df[1, :A]
-Nullable{Int64}(1)
-=======
 julia> dt[1, 1]
 1
 
 julia> dt[1, :A]
 1
->>>>>>> b196630f
 ```
 
 Selecting a subset of rows by index and an (ordered) subset of columns by name:
 
 ```julia
-<<<<<<< HEAD
-julia> df[1:3, [:A, :B]]
+julia> dt[1:3, [:A, :B]]
 3×2 DataFrames.DataFrame
-=======
-julia> dt[1:3, [:A, :B]]
-3×2 DataTables.DataTable
->>>>>>> b196630f
 │ Row │ A │ B │
 ├─────┼───┼───┤
 │ 1   │ 1 │ 2 │
 │ 2   │ 2 │ 4 │
 │ 3   │ 3 │ 6 │
 
-<<<<<<< HEAD
-julia> df[1:3, [:B, :A]]
+julia> dt[1:3, [:B, :A]]
 3×2 DataFrames.DataFrame
-=======
-julia> dt[1:3, [:B, :A]]
-3×2 DataTables.DataTable
->>>>>>> b196630f
 │ Row │ B │ A │
 ├─────┼───┼───┤
 │ 1   │ 2 │ 1 │
