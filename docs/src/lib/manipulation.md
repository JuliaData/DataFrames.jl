--- conflicted
+++ resolved
@@ -1,17 +1,10 @@
-<<<<<<< HEAD
-=======
 
->>>>>>> 7f24835c
 ```@meta
 CurrentModule = DataFrames
 ```
 
 # Data Manipulation
-<<<<<<< HEAD
-
-=======
     
->>>>>>> 7f24835c
 ```@index
 Pages = ["manipulation.md"]
 ```
@@ -21,19 +14,11 @@
 ```@docs
 join
 ```
-<<<<<<< HEAD
-
-## Reshaping
-
-```@docs
-melt
-=======
     
 ## Reshaping
 
 ```@docs
 melt 
->>>>>>> 7f24835c
 stack
 unstack
 stackdf
